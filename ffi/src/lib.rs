--- conflicted
+++ resolved
@@ -382,11 +382,8 @@
     InvalidCommitInfo,
     FileAlreadyExists,
     MissingCommitInfo,
-<<<<<<< HEAD
     InvalidTableProperties,
-=======
     UnsupportedError,
->>>>>>> e63e1ad9
 }
 
 impl From<Error> for KernelError {
@@ -438,11 +435,8 @@
             Error::InvalidCommitInfo(_) => KernelError::InvalidCommitInfo,
             Error::FileAlreadyExists(_) => KernelError::FileAlreadyExists,
             Error::MissingCommitInfo => KernelError::MissingCommitInfo,
-<<<<<<< HEAD
             Error::InvalidTableProperties(_) => KernelError::InvalidTableProperties,
-=======
             Error::Unsupported(_) => KernelError::UnsupportedError,
->>>>>>> e63e1ad9
         }
     }
 }
