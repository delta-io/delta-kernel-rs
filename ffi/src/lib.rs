/// FFI interface for the delta kernel
///
/// Exposes that an engine needs to call from C/C++ to interface with kernel
#[cfg(feature = "default-engine")]
use std::collections::HashMap;
use std::default::Default;
use std::os::raw::{c_char, c_void};
use std::ptr::NonNull;
use std::sync::Arc;
use tracing::debug;
use url::Url;

use delta_kernel::expressions::{BinaryOperator, Expression, Scalar};
use delta_kernel::schema::{ArrayType, DataType, MapType, PrimitiveType, StructType};
use delta_kernel::snapshot::Snapshot;
use delta_kernel::{DeltaResult, Engine, EngineData as KernelEngineData, Error, Table};
use delta_kernel_ffi_macros::handle_descriptor;

// cbindgen doesn't understand our use of feature flags here, and by default it parses `mod handle`
// twice. So we tell it to ignore one of the declarations to avoid double-definition errors.
/// cbindgen:ignore
#[cfg(feature = "developer-visibility")]
pub mod handle;
#[cfg(not(feature = "developer-visibility"))]
pub(crate) mod handle;

use handle::Handle;

<<<<<<< HEAD
pub mod engine_funcs;
=======
// The handle_descriptor macro needs this, because it needs to emit fully qualified type names. THe
// actual prod code could use `crate::`, but doc tests can't because they're not "inside" the crate.
// relies on `crate::`
extern crate self as delta_kernel_ffi;

>>>>>>> afc7194e
pub mod scan;

pub(crate) type NullableCvoid = Option<NonNull<c_void>>;

/// Model iterators. This allows an engine to specify iteration however it likes, and we simply wrap
/// the engine functions. The engine retains ownership of the iterator.
#[repr(C)]
pub struct EngineIterator {
    // Opaque data that will be iterated over. This data will be passed to the get_next function
    // each time a next item is requested from the iterator
    data: NonNull<c_void>,
    /// A function that should advance the iterator and return the next time from the data
    /// If the iterator is complete, it should return null. It should be safe to
    /// call `get_next()` multiple times if it returns null.
    get_next: extern "C" fn(data: NonNull<c_void>) -> *const c_void,
}

impl Iterator for EngineIterator {
    // Todo: Figure out item type
    type Item = *const c_void;

    fn next(&mut self) -> Option<Self::Item> {
        let next_item = (self.get_next)(self.data);
        if next_item.is_null() {
            None
        } else {
            Some(next_item)
        }
    }
}

/// A non-owned slice of a UTF8 string, intended for arg-passing between kernel and engine. The
/// slice is only valid until the function it was passed into returns, and should not be copied.
///
/// # Safety
///
/// Intentionally not Copy, Clone, Send, nor Sync.
///
/// Whoever instantiates the struct must ensure it does not outlive the data it points to. The
/// compiler cannot help us here, because raw pointers don't have lifetimes. To reduce the risk of
/// accidental misuse, it is recommended to only instantiate this struct as a function arg, by
/// converting a string slice `Into` a `KernelStringSlice`. That way, the borrowed reference at call
/// site protects the `KernelStringSlice` until the function returns. Meanwhile, the callee should
/// assume that the slice is only valid until the function returns, and must not retain any
/// references to the slice or its data that could outlive the function call.
///
/// ```
/// # use delta_kernel_ffi::KernelStringSlice;
/// fn wants_slice(slice: KernelStringSlice) { }
/// let msg = String::from("hello");
/// wants_slice(msg.into());
/// ```
#[repr(C)]
#[derive(Clone)]
pub struct KernelStringSlice {
    ptr: *const c_char,
    len: usize,
}

// We can construct a `KernelStringSlice` from anything that acts like a Rust string slice. The user
// of this trait is still responsible to ensure the result doesn't outlive the input data tho --
// especially if it crosses an FFI boundary to or from external code.
impl<T: AsRef<[u8]>> From<T> for KernelStringSlice {
    fn from(s: T) -> Self {
        let s = s.as_ref();
        KernelStringSlice {
            ptr: s.as_ptr().cast(),
            len: s.len(),
        }
    }
}

trait TryFromStringSlice: Sized {
    unsafe fn try_from_slice(slice: KernelStringSlice) -> DeltaResult<Self>;
}

impl TryFromStringSlice for String {
    /// Converts a slice back to a string
    ///
    /// # Safety
    ///
    /// The slice must be a valid (non-null) pointer, and must point to the indicated number of
    /// valid utf8 bytes.
    unsafe fn try_from_slice(slice: KernelStringSlice) -> DeltaResult<String> {
        let slice = unsafe { std::slice::from_raw_parts(slice.ptr.cast(), slice.len) };
        let slice = std::str::from_utf8(slice)?;
        Ok(slice.into())
    }
}

/// Allow engines to allocate strings of their own type. the contract of calling a passed allocate
/// function is that `kernel_str` is _only_ valid until the return from this function
pub type AllocateStringFn = extern "C" fn(kernel_str: KernelStringSlice) -> NullableCvoid;

// Put KernelBoolSlice in a sub-module, with non-public members, so rust code cannot instantiate it
// directly. It can only be created by converting `From<Vec<bool>>`.
mod private {
    /// Represents an owned slice of boolean values allocated by the kernel. Any time the engine
    /// receives a `KernelBoolSlice` as a return value from a kernel method, engine is responsible
    /// to free that slice, by calling [super::drop_bool_slice] exactly once.
    #[repr(C)]
    pub struct KernelBoolSlice {
        ptr: *mut bool,
        len: usize,
    }

    impl KernelBoolSlice {
        /// Creates an empty slice.
        pub fn empty() -> KernelBoolSlice {
            KernelBoolSlice {
                ptr: std::ptr::null_mut(),
                len: 0,
            }
        }

        /// Converts this slice back into a `Vec<bool>`.
        ///
        /// # Safety
        ///
        /// The slice must have been originally created `From<Vec<bool>>`, and must not have been
        /// already been consumed by a previous call to this method.
        pub unsafe fn as_ref(&self) -> &[bool] {
            if self.ptr.is_null() {
                Default::default()
            } else {
                unsafe { std::slice::from_raw_parts(self.ptr, self.len) }
            }
        }

        /// Converts this slice back into a `Vec<bool>`.
        ///
        /// # Safety
        ///
        /// The slice must have been originally created `From<Vec<bool>>`, and must not have been
        /// already been consumed by a previous call to this method.
        pub unsafe fn into_vec(self) -> Vec<bool> {
            if self.ptr.is_null() {
                Default::default()
            } else {
                Vec::from_raw_parts(self.ptr, self.len, self.len)
            }
        }
    }

    impl From<Vec<bool>> for KernelBoolSlice {
        fn from(val: Vec<bool>) -> Self {
            let len = val.len();
            let boxed = val.into_boxed_slice();
            let ptr = Box::into_raw(boxed).cast();
            KernelBoolSlice { ptr, len }
        }
    }

    /// # Safety
    ///
    /// Whenever kernel passes a [KernelBoolSlice] to engine, engine assumes ownership of the slice
    /// memory, but must only free it by calling [super::drop_bool_slice]. Since the global
    /// allocator is threadsafe, it doesn't matter which engine thread invokes that method.
    unsafe impl Send for KernelBoolSlice {}

    /// # Safety
    ///
    /// If engine chooses to leverage concurrency, engine is responsible to prevent data races.
    unsafe impl Sync for KernelBoolSlice {}
}
pub use private::KernelBoolSlice;

/// # Safety
///
/// Caller is responsible for passing a valid handle.
#[no_mangle]
pub unsafe extern "C" fn drop_bool_slice(slice: KernelBoolSlice) {
    let vec = unsafe { slice.into_vec() };
    debug!("Dropping bool slice. It is {vec:#?}");
}

// TODO: Do we want this handle at all? Perhaps we should just _always_ pass raw *mut c_void pointers
// that are the engine data? Even if we want the type, should it be a shared handle instead?
/// an opaque struct that encapsulates data read by an engine. this handle can be passed back into
/// some kernel calls to operate on the data, or can be converted into the raw data as read by the
/// [`delta_kernel::Engine`] by calling [`get_raw_engine_data`]
#[handle_descriptor(target=dyn KernelEngineData, mutable=true, sized=false)]
pub struct EngineData;

#[repr(C)]
#[derive(Debug)]
pub enum KernelError {
    UnknownError, // catch-all for unrecognized kernel Error types
    FFIError,     // errors encountered in the code layer that supports FFI
    #[cfg(any(feature = "default-engine", feature = "sync-engine"))]
    ArrowError,
    EngineDataTypeError,
    ExtractError,
    GenericError,
    IOErrorError,
    #[cfg(any(feature = "default-engine", feature = "sync-engine"))]
    ParquetError,
    #[cfg(feature = "default-engine")]
    ObjectStoreError,
    #[cfg(feature = "default-engine")]
    ObjectStorePathError,
    #[cfg(feature = "default-engine")]
    Reqwest,
    FileNotFoundError,
    MissingColumnError,
    UnexpectedColumnTypeError,
    MissingDataError,
    MissingVersionError,
    DeletionVectorError,
    InvalidUrlError,
    MalformedJsonError,
    MissingMetadataError,
    MissingProtocolError,
    MissingMetadataAndProtocolError,
    ParseError,
    JoinFailureError,
    Utf8Error,
    ParseIntError,
    InvalidColumnMappingMode,
    InvalidTableLocation,
    InvalidDecimalError,
    InvalidStructData,
}

impl From<Error> for KernelError {
    fn from(e: Error) -> Self {
        match e {
            // NOTE: By definition, no kernel Error maps to FFIError
            #[cfg(any(feature = "default-engine", feature = "sync-engine"))]
            Error::Arrow(_) => KernelError::ArrowError,
            Error::EngineDataType(_) => KernelError::EngineDataTypeError,
            Error::Extract(..) => KernelError::ExtractError,
            Error::Generic(_) => KernelError::GenericError,
            Error::GenericError { .. } => KernelError::GenericError,
            Error::IOError(_) => KernelError::IOErrorError,
            #[cfg(any(feature = "default-engine", feature = "sync-engine"))]
            Error::Parquet(_) => KernelError::ParquetError,
            #[cfg(feature = "default-engine")]
            Error::ObjectStore(_) => KernelError::ObjectStoreError,
            #[cfg(feature = "default-engine")]
            Error::ObjectStorePath(_) => KernelError::ObjectStorePathError,
            #[cfg(feature = "default-engine")]
            Error::Reqwest(_) => KernelError::Reqwest,
            Error::FileNotFound(_) => KernelError::FileNotFoundError,
            Error::MissingColumn(_) => KernelError::MissingColumnError,
            Error::UnexpectedColumnType(_) => KernelError::UnexpectedColumnTypeError,
            Error::MissingData(_) => KernelError::MissingDataError,
            Error::MissingVersion => KernelError::MissingVersionError,
            Error::DeletionVector(_) => KernelError::DeletionVectorError,
            Error::InvalidUrl(_) => KernelError::InvalidUrlError,
            Error::MalformedJson(_) => KernelError::MalformedJsonError,
            Error::MissingMetadata => KernelError::MissingMetadataError,
            Error::MissingProtocol => KernelError::MissingProtocolError,
            Error::MissingMetadataAndProtocol => KernelError::MissingMetadataAndProtocolError,
            Error::ParseError(..) => KernelError::ParseError,
            Error::JoinFailure(_) => KernelError::JoinFailureError,
            Error::Utf8Error(_) => KernelError::Utf8Error,
            Error::ParseIntError(_) => KernelError::ParseIntError,
            Error::InvalidColumnMappingMode(_) => KernelError::InvalidColumnMappingMode,
            Error::InvalidTableLocation(_) => KernelError::InvalidTableLocation,
            Error::InvalidDecimal(_) => KernelError::InvalidDecimalError,
            Error::InvalidStructData(_) => KernelError::InvalidStructData,
            Error::Backtraced {
                source,
                backtrace: _,
            } => Self::from(*source),
        }
    }
}

/// An error that can be returned to the engine. Engines that wish to associate additional
/// information can define and use any type that is [pointer
/// interconvertible](https://en.cppreference.com/w/cpp/language/static_cast#pointer-interconvertible)
/// with this one -- e.g. by subclassing this struct or by embedding this struct as the first member
/// of a [standard layout](https://en.cppreference.com/w/cpp/language/data_members#Standard-layout)
/// class.
#[repr(C)]
pub struct EngineError {
    etype: KernelError,
}

/// Semantics: Kernel will always immediately return the leaked engine error to the engine (if it
/// allocated one at all), and engine is responsible for freeing it.
#[repr(C)]
pub enum ExternResult<T> {
    Ok(T),
    Err(*mut EngineError),
}

pub type AllocateErrorFn =
    extern "C" fn(etype: KernelError, msg: KernelStringSlice) -> *mut EngineError;

// NOTE: We can't "just" impl From<DeltaResult<T>> because we require an error allocator.
impl<T> ExternResult<T> {
    pub fn is_ok(&self) -> bool {
        match self {
            Self::Ok(_) => true,
            Self::Err(_) => false,
        }
    }
    pub fn is_err(&self) -> bool {
        !self.is_ok()
    }
}

/// Represents an engine error allocator. Ultimately all implementations will fall back to an
/// [`AllocateErrorFn`] provided by the engine, but the trait allows us to conveniently access the
/// allocator in various types that may wrap it.
pub trait AllocateError {
    /// Allocates a new error in engine memory and returns the resulting pointer. The engine is
    /// expected to copy the passed-in message, which is only guaranteed to remain valid until the
    /// call returns. Kernel will always immediately return the result of this method to the engine.
    ///
    /// # Safety
    ///
    /// The string slice must be valid until the call returns, and the error allocator must also be
    /// valid.
    unsafe fn allocate_error(&self, etype: KernelError, msg: KernelStringSlice)
        -> *mut EngineError;
}

impl AllocateError for AllocateErrorFn {
    unsafe fn allocate_error(
        &self,
        etype: KernelError,
        msg: KernelStringSlice,
    ) -> *mut EngineError {
        self(etype, msg)
    }
}

impl AllocateError for &dyn ExternEngine {
    /// # Safety
    ///
    /// In addition to the usual requirements, the engine handle must be valid.
    unsafe fn allocate_error(
        &self,
        etype: KernelError,
        msg: KernelStringSlice,
    ) -> *mut EngineError {
        self.error_allocator().allocate_error(etype, msg)
    }
}

/// Converts a [DeltaResult] into an [ExternResult], using the engine's error allocator.
///
/// # Safety
///
/// The allocator must be valid.
trait IntoExternResult<T> {
    unsafe fn into_extern_result(self, alloc: &dyn AllocateError) -> ExternResult<T>;
}

impl<T> IntoExternResult<T> for DeltaResult<T> {
    unsafe fn into_extern_result(self, alloc: &dyn AllocateError) -> ExternResult<T> {
        match self {
            Ok(ok) => ExternResult::Ok(ok),
            Err(err) => {
                let msg = format!("{}", err);
                let err = unsafe { alloc.allocate_error(err.into(), msg.as_str().into()) };
                ExternResult::Err(err)
            }
        }
    }
}

// A wrapper for Engine which defines additional FFI-specific methods.
pub trait ExternEngine: Send + Sync {
    fn engine(&self) -> Arc<dyn Engine>;
    fn error_allocator(&self) -> &dyn AllocateError;
}

#[handle_descriptor(target=dyn ExternEngine, mutable=false)]
pub struct SharedExternEngine;

struct ExternEngineVtable {
    // Actual engine instance to use
    engine: Arc<dyn Engine>,
    allocate_error: AllocateErrorFn,
}

impl Drop for ExternEngineVtable {
    fn drop(&mut self) {
        debug!("dropping engine interface");
    }
}

/// # Safety
///
/// Kernel doesn't use any threading or concurrency. If engine chooses to do so, engine is
/// responsible for handling  any races that could result.
unsafe impl Send for ExternEngineVtable {}

/// # Safety
///
/// Kernel doesn't use any threading or concurrency. If engine chooses to do so, engine is
/// responsible for handling any races that could result.
///
/// These are needed because anything wrapped in Arc "should" implement it
/// Basically, by failing to implement these traits, we forbid the engine from being able to declare
/// its thread-safety (because rust assumes it is not threadsafe). By implementing them, we leave it
/// up to the engine to enforce thread safety if engine chooses to use threads at all.
unsafe impl Sync for ExternEngineVtable {}

impl ExternEngine for ExternEngineVtable {
    fn engine(&self) -> Arc<dyn Engine> {
        self.engine.clone()
    }
    fn error_allocator(&self) -> &dyn AllocateError {
        &self.allocate_error
    }
}

/// # Safety
///
/// Caller is responsible for passing a valid path pointer.
unsafe fn unwrap_and_parse_path_as_url(path: KernelStringSlice) -> DeltaResult<Url> {
    let path = unsafe { String::try_from_slice(path) }?;
    let table = Table::try_from_uri(path)?;
    Ok(table.location().clone())
}

/// A builder that allows setting options on the `Engine` before actually building it
#[cfg(feature = "default-engine")]
pub struct EngineBuilder {
    url: Url,
    allocate_fn: AllocateErrorFn,
    options: HashMap<String, String>,
}

#[cfg(feature = "default-engine")]
impl EngineBuilder {
    fn set_option(&mut self, key: String, val: String) {
        self.options.insert(key, val);
    }
}

/// Get a "builder" that can be used to construct an engine. The function
/// [`set_builder_option`] can be used to set options on the builder prior to constructing the
/// actual engine
///
/// # Safety
/// Caller is responsible for passing a valid path pointer.
#[cfg(feature = "default-engine")]
#[no_mangle]
pub unsafe extern "C" fn get_engine_builder(
    path: KernelStringSlice,
    allocate_error: AllocateErrorFn,
) -> ExternResult<*mut EngineBuilder> {
    let url = unsafe { unwrap_and_parse_path_as_url(path) };
    get_engine_builder_impl(url, allocate_error).into_extern_result(&allocate_error)
}

#[cfg(feature = "default-engine")]
fn get_engine_builder_impl(
    url: DeltaResult<Url>,
    allocate_fn: AllocateErrorFn,
) -> DeltaResult<*mut EngineBuilder> {
    let builder = Box::new(EngineBuilder {
        url: url?,
        allocate_fn,
        options: HashMap::default(),
    });
    Ok(Box::into_raw(builder))
}

/// Set an option on the builder
///
/// # Safety
///
/// Caller must pass a valid EngineBuilder pointer, and valid slices for key and value
#[cfg(feature = "default-engine")]
#[no_mangle]
pub unsafe extern "C" fn set_builder_option(
    builder: &mut EngineBuilder,
    key: KernelStringSlice,
    value: KernelStringSlice,
) {
    let key = unsafe { String::try_from_slice(key) };
    let value = unsafe { String::try_from_slice(value) };
    // TODO: Return ExternalError if key or value is invalid? (builder has an error allocator)
    builder.set_option(key.unwrap(), value.unwrap());
}

/// Consume the builder and return a `default` engine. After calling, the passed pointer is _no
/// longer valid_.
///
///
/// # Safety
///
/// Caller is responsible to pass a valid EngineBuilder pointer, and to not use it again afterwards
#[cfg(feature = "default-engine")]
#[no_mangle]
pub unsafe extern "C" fn builder_build(
    builder: *mut EngineBuilder,
) -> ExternResult<Handle<SharedExternEngine>> {
    let builder_box = unsafe { Box::from_raw(builder) };
    get_default_engine_impl(
        builder_box.url,
        builder_box.options,
        builder_box.allocate_fn,
    )
    .into_extern_result(&builder_box.allocate_fn)
}

/// # Safety
///
/// Caller is responsible for passing a valid path pointer.
#[cfg(feature = "default-engine")]
#[no_mangle]
pub unsafe extern "C" fn get_default_engine(
    path: KernelStringSlice,
    allocate_error: AllocateErrorFn,
) -> ExternResult<Handle<SharedExternEngine>> {
    let url = unsafe { unwrap_and_parse_path_as_url(path) };
    get_default_default_engine_impl(url, allocate_error).into_extern_result(&allocate_error)
}

// get the default version of the default engine :)
#[cfg(feature = "default-engine")]
fn get_default_default_engine_impl(
    url: DeltaResult<Url>,
    allocate_error: AllocateErrorFn,
) -> DeltaResult<Handle<SharedExternEngine>> {
    get_default_engine_impl(url?, Default::default(), allocate_error)
}

/// # Safety
///
/// Caller is responsible for passing a valid path pointer.
#[cfg(feature = "sync-engine")]
#[no_mangle]
pub unsafe extern "C" fn get_sync_engine(
    allocate_error: AllocateErrorFn,
) -> ExternResult<Handle<SharedExternEngine>> {
    get_sync_engine_impl(allocate_error).into_extern_result(&allocate_error)
}

#[cfg(feature = "default-engine")]
fn get_default_engine_impl(
    url: Url,
    options: HashMap<String, String>,
    allocate_error: AllocateErrorFn,
) -> DeltaResult<Handle<SharedExternEngine>> {
    use delta_kernel::engine::default::executor::tokio::TokioBackgroundExecutor;
    use delta_kernel::engine::default::DefaultEngine;
    let engine = DefaultEngine::<TokioBackgroundExecutor>::try_new(
        &url,
        options,
        Arc::new(TokioBackgroundExecutor::new()),
    );
    let engine: Arc<dyn ExternEngine> = Arc::new(ExternEngineVtable {
        engine: Arc::new(engine?),
        allocate_error,
    });
    Ok(engine.into())
}

#[cfg(feature = "sync-engine")]
fn get_sync_engine_impl(
    allocate_error: AllocateErrorFn,
) -> DeltaResult<Handle<SharedExternEngine>> {
    let engine = delta_kernel::engine::sync::SyncEngine::new();
    let engine: Arc<dyn ExternEngine> = Arc::new(ExternEngineVtable {
        engine: Arc::new(engine),
        allocate_error,
    });
    Ok(engine.into())
}

/// # Safety
///
/// Caller is responsible for passing a valid handle.
#[no_mangle]
pub unsafe extern "C" fn drop_engine(engine: Handle<SharedExternEngine>) {
    debug!("engine released engine");
    engine.drop_handle();
}

#[handle_descriptor(target=Snapshot, mutable=false, sized=true)]
pub struct SharedSnapshot;

/// Get the latest snapshot from the specified table
///
/// # Safety
///
/// Caller is responsible for passing valid handles and path pointer.
#[no_mangle]
pub unsafe extern "C" fn snapshot(
    path: KernelStringSlice,
    engine: Handle<SharedExternEngine>,
) -> ExternResult<Handle<SharedSnapshot>> {
    let url = unsafe { unwrap_and_parse_path_as_url(path) };
    let engine = unsafe { engine.as_ref() };
    snapshot_impl(url, engine).into_extern_result(&engine)
}

fn snapshot_impl(
    url: DeltaResult<Url>,
    extern_engine: &dyn ExternEngine,
) -> DeltaResult<Handle<SharedSnapshot>> {
    let snapshot = Snapshot::try_new(url?, extern_engine.engine().as_ref(), None)?;
    Ok(Arc::new(snapshot).into())
}

/// # Safety
///
/// Caller is responsible for passing a valid handle.
#[no_mangle]
pub unsafe extern "C" fn drop_snapshot(snapshot: Handle<SharedSnapshot>) {
    debug!("engine released snapshot");
    snapshot.drop_handle();
}

/// Get the version of the specified snapshot
///
/// # Safety
///
/// Caller is responsible for passing a valid handle.
#[no_mangle]
pub unsafe extern "C" fn version(snapshot: Handle<SharedSnapshot>) -> u64 {
    let snapshot = unsafe { snapshot.as_ref() };
    snapshot.version()
}

/// Get the resolved root of the table. This should be used in any future calls that require
/// constructing a path
///
/// # Safety
///
/// Caller is responsible for passing a valid handle.
#[no_mangle]
pub unsafe extern "C" fn snapshot_table_root(
    snapshot: Handle<SharedSnapshot>,
    allocate_fn: AllocateStringFn,
) -> NullableCvoid {
    let snapshot = unsafe { snapshot.as_ref() };
    allocate_fn(snapshot.table_root().to_string().as_str().into())
}

type StringIter = dyn Iterator<Item = String> + Send;

#[handle_descriptor(target=StringIter, mutable=true, sized=false)]
pub struct StringSliceIterator;

/// # Safety
///
/// The iterator must be valid (returned by [kernel_scan_data_init]) and not yet freed by
/// [kernel_scan_data_free]. The visitor function pointer must be non-null.
#[no_mangle]
pub unsafe extern "C" fn string_slice_next(
    data: Handle<StringSliceIterator>,
    engine_context: NullableCvoid,
    engine_visitor: extern "C" fn(engine_context: NullableCvoid, slice: KernelStringSlice),
) -> bool {
    string_slice_next_impl(data, engine_context, engine_visitor)
}

fn string_slice_next_impl(
    mut data: Handle<StringSliceIterator>,
    engine_context: NullableCvoid,
    engine_visitor: extern "C" fn(engine_context: NullableCvoid, slice: KernelStringSlice),
) -> bool {
    let data = unsafe { data.as_mut() };
    if let Some(data) = data.next() {
        (engine_visitor)(engine_context, data.as_str().into());
        true
    } else {
        false
    }
}

/// # Safety
///
/// Caller is responsible for (at most once) passing a valid pointer to a [`StringSliceIterator`]
#[no_mangle]
pub unsafe extern "C" fn free_string_slice_data(data: Handle<StringSliceIterator>) {
    data.drop_handle();
}

/// The `EngineSchemaVisitor` defines a visitor system to allow engines to build their own
/// representation of a schema from a particular schema within kernel.
///
/// The model is list based. When the kernel needs a list, it will ask engine to allocate one of a
/// particular size. Once allocated the engine returns an `id`, which can be any integer identifier
/// ([`usize`]) the engine wants, and will be passed back to the engine to identify the list in the
/// future.
///
/// Every schema element the kernel visits belongs to some list of "sibling" elements. The schema
/// itself is a list of schema elements, and every complex type (struct, map, array) contains a list
/// of "child" elements.
///  1. Before visiting schema or any complex type, the kernel asks the engine to allocate a list to
///     hold its children
///  2. When visiting any schema element, the kernel passes its parent's "child list" as the
///     "sibling list" the element should be appended to:
///      - For the top-level schema, visit each top-level column, passing the column's name and type
///      - For a struct, first visit each struct field, passing the field's name, type, nullability,
///        and metadata
///      - For a map, visit the key and value, passing its special name ("map_key" or "map_value"),
///        type, and value nullability (keys are never nullable)
///      - For a list, visit the element, passing its special name ("array_element"), type, and
///        nullability
///  3. When visiting a complex schema element, the kernel also passes the "child list" containing
///     that element's (already-visited) children.
///  4. The [`visit_schema`] method returns the id of the list of top-level columns
// WARNING: the visitor MUST NOT retain internal references to the string slices passed to visitor methods
// TODO: struct nullability and field metadata
#[repr(C)]
pub struct EngineSchemaVisitor {
    /// opaque state pointer
    pub data: *mut c_void,
    /// Creates a new field list, optionally reserving capacity up front
    pub make_field_list: extern "C" fn(data: *mut c_void, reserve: usize) -> usize,

    // visitor methods that should instantiate and append the appropriate type to the field list
    /// Indicate that the schema contains a `Struct` type. The top level of a Schema is always a
    /// `Struct`. The fields of the `Struct` are in the list identified by `child_list_id`.
    pub visit_struct: extern "C" fn(
        data: *mut c_void,
        sibling_list_id: usize,
        name: KernelStringSlice,
        child_list_id: usize,
    ),

    /// Indicate that the schema contains an Array type. `child_list_id` will be a _one_ item list
    /// with the array's element type
    pub visit_array: extern "C" fn(
        data: *mut c_void,
        sibling_list_id: usize,
        name: KernelStringSlice,
        contains_null: bool, // if this array can contain null values
        child_list_id: usize,
    ),

    /// Indicate that the schema contains an Map type. `child_list_id` will be a _two_ item list
    /// where the first element is the map's key type and the second element is the
    /// map's value type
    pub visit_map: extern "C" fn(
        data: *mut c_void,
        sibling_list_id: usize,
        name: KernelStringSlice,
        value_contains_null: bool, // if this map can contain null values
        child_list_id: usize,
    ),

    /// visit a `decimal` with the specified `precision` and `scale`
    pub visit_decimal: extern "C" fn(
        data: *mut c_void,
        sibling_list_id: usize,
        name: KernelStringSlice,
        precision: u8,
        scale: u8,
    ),

    /// Visit a `string` belonging to the list identified by `sibling_list_id`.
    pub visit_string:
        extern "C" fn(data: *mut c_void, sibling_list_id: usize, name: KernelStringSlice),

    /// Visit a `long` belonging to the list identified by `sibling_list_id`.
    pub visit_long:
        extern "C" fn(data: *mut c_void, sibling_list_id: usize, name: KernelStringSlice),

    /// Visit an `integer` belonging to the list identified by `sibling_list_id`.
    pub visit_integer:
        extern "C" fn(data: *mut c_void, sibling_list_id: usize, name: KernelStringSlice),

    /// Visit a `short` belonging to the list identified by `sibling_list_id`.
    pub visit_short:
        extern "C" fn(data: *mut c_void, sibling_list_id: usize, name: KernelStringSlice),

    /// Visit a `byte` belonging to the list identified by `sibling_list_id`.
    pub visit_byte:
        extern "C" fn(data: *mut c_void, sibling_list_id: usize, name: KernelStringSlice),

    /// Visit a `float` belonging to the list identified by `sibling_list_id`.
    pub visit_float:
        extern "C" fn(data: *mut c_void, sibling_list_id: usize, name: KernelStringSlice),

    /// Visit a `double` belonging to the list identified by `sibling_list_id`.
    pub visit_double:
        extern "C" fn(data: *mut c_void, sibling_list_id: usize, name: KernelStringSlice),

    /// Visit a `boolean` belonging to the list identified by `sibling_list_id`.
    pub visit_boolean:
        extern "C" fn(data: *mut c_void, sibling_list_id: usize, name: KernelStringSlice),

    /// Visit `binary` belonging to the list identified by `sibling_list_id`.
    pub visit_binary:
        extern "C" fn(data: *mut c_void, sibling_list_id: usize, name: KernelStringSlice),

    /// Visit a `date` belonging to the list identified by `sibling_list_id`.
    pub visit_date:
        extern "C" fn(data: *mut c_void, sibling_list_id: usize, name: KernelStringSlice),

    /// Visit a `timestamp` belonging to the list identified by `sibling_list_id`.
    pub visit_timestamp:
        extern "C" fn(data: *mut c_void, sibling_list_id: usize, name: KernelStringSlice),

    /// Visit a `timestamp` with no timezone belonging to the list identified by `sibling_list_id`.
    pub visit_timestamp_ntz:
        extern "C" fn(data: *mut c_void, sibling_list_id: usize, name: KernelStringSlice),
}

/// Visit the schema of the passed `SnapshotHandle`, using the provided `visitor`. See the
/// documentation of [`EngineSchemaVisitor`] for a description of how this visitor works.
///
/// This method returns the id of the list allocated to hold the top level schema columns.
///
/// # Safety
///
/// Caller is responsible for passing a valid snapshot handle and schema visitor.
#[no_mangle]
pub unsafe extern "C" fn visit_schema(
    snapshot: Handle<SharedSnapshot>,
    visitor: &mut EngineSchemaVisitor,
) -> usize {
    let snapshot = unsafe { snapshot.as_ref() };
    // Visit all the fields of a struct and return the list of children
    fn visit_struct_fields(visitor: &EngineSchemaVisitor, s: &StructType) -> usize {
        let child_list_id = (visitor.make_field_list)(visitor.data, s.fields.len());
        for field in s.fields() {
            visit_schema_item(field.data_type(), field.name(), visitor, child_list_id);
        }
        child_list_id
    }

    fn visit_array_item(visitor: &EngineSchemaVisitor, at: &ArrayType) -> usize {
        let child_list_id = (visitor.make_field_list)(visitor.data, 1);
        visit_schema_item(&at.element_type, "array_element", visitor, child_list_id);
        child_list_id
    }

    fn visit_map_types(visitor: &EngineSchemaVisitor, mt: &MapType) -> usize {
        let child_list_id = (visitor.make_field_list)(visitor.data, 2);
        visit_schema_item(&mt.key_type, "map_key", visitor, child_list_id);
        visit_schema_item(&mt.value_type, "map_value", visitor, child_list_id);
        child_list_id
    }

    // Visit a struct field (recursively) and add the result to the list of siblings.
    fn visit_schema_item(
        data_type: &DataType,
        name: &str,
        visitor: &EngineSchemaVisitor,
        sibling_list_id: usize,
    ) {
        macro_rules! call {
            ( $visitor_fn:ident $(, $extra_args:expr) *) => {
                (visitor.$visitor_fn)(visitor.data, sibling_list_id, name.into() $(, $extra_args) *)
            };
        }
        match data_type {
            DataType::Struct(st) => call!(visit_struct, visit_struct_fields(visitor, st)),
            DataType::Map(mt) => {
                call!(
                    visit_map,
                    mt.value_contains_null,
                    visit_map_types(visitor, mt)
                )
            }
            DataType::Array(at) => {
                call!(visit_array, at.contains_null, visit_array_item(visitor, at))
            }
            DataType::Primitive(PrimitiveType::Decimal(precision, scale)) => {
                call!(visit_decimal, *precision, *scale)
            }
            &DataType::STRING => call!(visit_string),
            &DataType::LONG => call!(visit_long),
            &DataType::INTEGER => call!(visit_integer),
            &DataType::SHORT => call!(visit_short),
            &DataType::BYTE => call!(visit_byte),
            &DataType::FLOAT => call!(visit_float),
            &DataType::DOUBLE => call!(visit_double),
            &DataType::BOOLEAN => call!(visit_boolean),
            &DataType::BINARY => call!(visit_binary),
            &DataType::DATE => call!(visit_date),
            &DataType::TIMESTAMP => call!(visit_timestamp),
            &DataType::TIMESTAMP_NTZ => call!(visit_timestamp_ntz),
        }
    }

    visit_struct_fields(visitor, snapshot.schema())
}

// A set that can identify its contents by address
pub struct ReferenceSet<T> {
    map: std::collections::HashMap<usize, T>,
    next_id: usize,
}

impl<T> ReferenceSet<T> {
    pub fn new() -> Self {
        Default::default()
    }

    // Inserts a new value into the set. This always creates a new entry
    // because the new value cannot have the same address as any existing value.
    // Returns a raw pointer to the value. This pointer serves as a key that
    // can be used later to take() from the set, and should NOT be dereferenced.
    pub fn insert(&mut self, value: T) -> usize {
        let id = self.next_id;
        self.next_id += 1;
        self.map.insert(id, value);
        id
    }

    // Attempts to remove a value from the set, if present.
    pub fn take(&mut self, i: usize) -> Option<T> {
        self.map.remove(&i)
    }

    // True if the set contains an object whose address matches the pointer.
    pub fn contains(&self, id: usize) -> bool {
        self.map.contains_key(&id)
    }

    // The current size of the set.
    pub fn len(&self) -> usize {
        self.map.len()
    }

    pub fn is_empty(&self) -> bool {
        self.map.is_empty()
    }
}

impl<T> Default for ReferenceSet<T> {
    fn default() -> Self {
        Self {
            map: Default::default(),
            // NOTE: 0 is interpreted as None
            next_id: 1,
        }
    }
}

#[derive(Default)]
pub struct KernelExpressionVisitorState {
    // TODO: ReferenceSet<Box<dyn MetadataFilterFn>> instead?
    inflight_expressions: ReferenceSet<Expression>,
}
impl KernelExpressionVisitorState {
    fn new() -> Self {
        Self {
            inflight_expressions: Default::default(),
        }
    }
}

/// A predicate that can be used to skip data when scanning.
///
/// When invoking [`scan::scan`], The engine provides a pointer to the (engine's native) predicate,
/// along with a visitor function that can be invoked to recursively visit the predicate. This
/// engine state must be valid until the call to `scan::scan` returns. Inside that method, the
/// kernel allocates visitor state, which becomes the second argument to the predicate visitor
/// invocation along with the engine-provided predicate pointer. The visitor state is valid for the
/// lifetime of the predicate visitor invocation. Thanks to this double indirection, engine and
/// kernel each retain ownership of their respective objects, with no need to coordinate memory
/// lifetimes with the other.
#[repr(C)]
pub struct EnginePredicate {
    predicate: *mut c_void,
    visitor:
        extern "C" fn(predicate: *mut c_void, state: &mut KernelExpressionVisitorState) -> usize,
}

fn wrap_expression(state: &mut KernelExpressionVisitorState, expr: Expression) -> usize {
    state.inflight_expressions.insert(expr)
}

fn unwrap_kernel_expression(
    state: &mut KernelExpressionVisitorState,
    exprid: usize,
) -> Option<Expression> {
    state.inflight_expressions.take(exprid)
}

// TODO move visitors to separate module
fn visit_expression_binary(
    state: &mut KernelExpressionVisitorState,
    op: BinaryOperator,
    a: usize,
    b: usize,
) -> usize {
    let left = unwrap_kernel_expression(state, a).map(Box::new);
    let right = unwrap_kernel_expression(state, b).map(Box::new);
    match left.zip(right) {
        Some((left, right)) => {
            wrap_expression(state, Expression::BinaryOperation { op, left, right })
        }
        None => 0, // invalid child => invalid node
    }
}

// The EngineIterator is not thread safe, not reentrant, not owned by callee, not freed by callee.
#[no_mangle]
pub extern "C" fn visit_expression_and(
    state: &mut KernelExpressionVisitorState,
    children: &mut EngineIterator,
) -> usize {
    let result = Expression::and_from(
        children.flat_map(|child| unwrap_kernel_expression(state, child as usize)),
    );
    wrap_expression(state, result)
}

#[no_mangle]
pub extern "C" fn visit_expression_lt(
    state: &mut KernelExpressionVisitorState,
    a: usize,
    b: usize,
) -> usize {
    visit_expression_binary(state, BinaryOperator::LessThan, a, b)
}

#[no_mangle]
pub extern "C" fn visit_expression_le(
    state: &mut KernelExpressionVisitorState,
    a: usize,
    b: usize,
) -> usize {
    visit_expression_binary(state, BinaryOperator::LessThanOrEqual, a, b)
}

#[no_mangle]
pub extern "C" fn visit_expression_gt(
    state: &mut KernelExpressionVisitorState,
    a: usize,
    b: usize,
) -> usize {
    visit_expression_binary(state, BinaryOperator::GreaterThan, a, b)
}

#[no_mangle]
pub extern "C" fn visit_expression_ge(
    state: &mut KernelExpressionVisitorState,
    a: usize,
    b: usize,
) -> usize {
    visit_expression_binary(state, BinaryOperator::GreaterThanOrEqual, a, b)
}

#[no_mangle]
pub extern "C" fn visit_expression_eq(
    state: &mut KernelExpressionVisitorState,
    a: usize,
    b: usize,
) -> usize {
    visit_expression_binary(state, BinaryOperator::Equal, a, b)
}

/// # Safety
/// The string slice must be valid
#[no_mangle]
pub unsafe extern "C" fn visit_expression_column(
    state: &mut KernelExpressionVisitorState,
    name: KernelStringSlice,
    allocate_error: AllocateErrorFn,
) -> ExternResult<usize> {
    let name = unsafe { String::try_from_slice(name) };
    visit_expression_column_impl(state, name).into_extern_result(&allocate_error)
}
fn visit_expression_column_impl(
    state: &mut KernelExpressionVisitorState,
    name: DeltaResult<String>,
) -> DeltaResult<usize> {
    Ok(wrap_expression(state, Expression::Column(name?)))
}

/// # Safety
/// The string slice must be valid
#[no_mangle]
pub unsafe extern "C" fn visit_expression_literal_string(
    state: &mut KernelExpressionVisitorState,
    value: KernelStringSlice,
    allocate_error: AllocateErrorFn,
) -> ExternResult<usize> {
    let value = unsafe { String::try_from_slice(value) };
    visit_expression_literal_string_impl(state, value).into_extern_result(&allocate_error)
}
fn visit_expression_literal_string_impl(
    state: &mut KernelExpressionVisitorState,
    value: DeltaResult<String>,
) -> DeltaResult<usize> {
    Ok(wrap_expression(
        state,
        Expression::Literal(Scalar::from(value?)),
    ))
}

#[no_mangle]
pub extern "C" fn visit_expression_literal_long(
    state: &mut KernelExpressionVisitorState,
    value: i64,
) -> usize {
    wrap_expression(state, Expression::Literal(Scalar::from(value)))
}<|MERGE_RESOLUTION|>--- conflicted
+++ resolved
@@ -26,15 +26,12 @@
 
 use handle::Handle;
 
-<<<<<<< HEAD
-pub mod engine_funcs;
-=======
 // The handle_descriptor macro needs this, because it needs to emit fully qualified type names. THe
 // actual prod code could use `crate::`, but doc tests can't because they're not "inside" the crate.
 // relies on `crate::`
 extern crate self as delta_kernel_ffi;
 
->>>>>>> afc7194e
+pub mod engine_funcs;
 pub mod scan;
 
 pub(crate) type NullableCvoid = Option<NonNull<c_void>>;
