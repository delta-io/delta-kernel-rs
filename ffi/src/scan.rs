//! Scan related ffi code

use std::collections::HashMap;
use std::sync::{Arc, Mutex};

use delta_kernel::scan::state::{visit_scan_files, DvInfo, GlobalScanState};
use delta_kernel::scan::{Scan, ScanData};
use delta_kernel::snapshot::Snapshot;
use delta_kernel::{DeltaResult, Error, Expression, ExpressionRef};
use delta_kernel_ffi_macros::handle_descriptor;
use tracing::debug;
use url::Url;

use crate::expressions::engine::{
    unwrap_kernel_expression, EnginePredicate, KernelExpressionVisitorState,
};
use crate::expressions::SharedExpression;
use crate::{
    kernel_string_slice, AllocateStringFn, ExclusiveEngineData, ExternEngine, ExternResult,
    IntoExternResult, KernelBoolSlice, KernelRowIndexArray, KernelStringSlice, NullableCvoid,
<<<<<<< HEAD
    SharedExternEngine, SharedSnapshot, TryFromStringSlice,
=======
    SharedExternEngine, SharedSchema, SharedSnapshot, StringIter, StringSliceIterator,
    TryFromStringSlice,
>>>>>>> 4c00de40
};

use super::handle::Handle;

// TODO: Why do we even need to expose a scan, when the only thing an engine can do with it is
// handit back to the kernel by calling `kernel_scan_data_init`? There isn't even an FFI method to
// drop it!
#[handle_descriptor(target=Scan, mutable=false, sized=true)]
pub struct SharedScan;

/// Drops a scan.
/// # Safety
/// Caller is responsible for passing a [valid][Handle#Validity] scan handle.
#[no_mangle]
pub unsafe extern "C" fn free_scan(scan: Handle<SharedScan>) {
    scan.drop_handle();
}

/// Get a [`Scan`] over the table specified by the passed snapshot. It is the responsibility of the
/// _engine_ to free this scan when complete by calling [`free_scan`].
///
/// # Safety
///
/// Caller is responsible for passing a valid snapshot pointer, and engine pointer
#[no_mangle]
pub unsafe extern "C" fn scan(
    snapshot: Handle<SharedSnapshot>,
    engine: Handle<SharedExternEngine>,
    predicate: Option<&mut EnginePredicate>,
) -> ExternResult<Handle<SharedScan>> {
    let snapshot = unsafe { snapshot.clone_as_arc() };
    scan_impl(snapshot, predicate).into_extern_result(&engine.as_ref())
}

fn scan_impl(
    snapshot: Arc<Snapshot>,
    predicate: Option<&mut EnginePredicate>,
) -> DeltaResult<Handle<SharedScan>> {
    let mut scan_builder = snapshot.scan_builder();
    if let Some(predicate) = predicate {
        let mut visitor_state = KernelExpressionVisitorState::new();
        let exprid = (predicate.visitor)(predicate.predicate, &mut visitor_state);
        let predicate = unwrap_kernel_expression(&mut visitor_state, exprid);
        debug!("Got predicate: {:#?}", predicate);
        scan_builder = scan_builder.with_predicate(predicate.map(Arc::new));
    }
    Ok(Arc::new(scan_builder.build()?).into())
}

#[handle_descriptor(target=GlobalScanState, mutable=false, sized=true)]
pub struct SharedGlobalScanState;

/// Get the global state for a scan. See the docs for [`delta_kernel::scan::state::GlobalScanState`]
/// for more information.
///
/// # Safety
/// Engine is responsible for providing a valid scan pointer
#[no_mangle]
pub unsafe extern "C" fn get_global_scan_state(
    scan: Handle<SharedScan>,
) -> Handle<SharedGlobalScanState> {
    let scan = unsafe { scan.as_ref() };
    Arc::new(scan.global_scan_state()).into()
}

/// Get the kernel view of the physical read schema that an engine should read from parquet file in
/// a scan
///
/// # Safety
/// Engine is responsible for providing a valid GlobalScanState pointer
#[no_mangle]
pub unsafe extern "C" fn get_global_read_schema(
    state: Handle<SharedGlobalScanState>,
) -> Handle<SharedSchema> {
    let state = unsafe { state.as_ref() };
    state.physical_schema.clone().into()
}

/// Get the kernel view of the physical read schema that an engine should read from parquet file in
/// a scan
///
/// # Safety
/// Engine is responsible for providing a valid GlobalScanState pointer
#[no_mangle]
pub unsafe extern "C" fn get_global_logical_schema(
    state: Handle<SharedGlobalScanState>,
) -> Handle<SharedSchema> {
    let state = unsafe { state.as_ref() };
    state.logical_schema.clone().into()
}

/// # Safety
///
/// Caller is responsible for passing a valid global scan state pointer.
#[no_mangle]
pub unsafe extern "C" fn free_global_scan_state(state: Handle<SharedGlobalScanState>) {
    state.drop_handle();
}

// Intentionally opaque to the engine.
//
// TODO: This approach liberates the engine from having to worry about mutual exclusion, but that
// means kernel made the decision of how to achieve thread safety. This may not be desirable if the
// engine is single-threaded, or has its own mutual exclusion mechanisms. Deadlock is even a
// conceivable risk, if this interacts poorly with engine's mutual exclusion mechanism.
pub struct KernelScanDataIterator {
    // Mutex -> Allow the iterator to be accessed safely by multiple threads.
    // Box -> Wrap its unsized content this struct is fixed-size with thin pointers.
    // Item = DeltaResult<ScanData>
    data: Mutex<Box<dyn Iterator<Item = DeltaResult<ScanData>> + Send>>,

    // Also keep a reference to the external engine for its error allocator. The default Parquet and
    // Json handlers don't hold any reference to the tokio reactor they rely on, so the iterator
    // terminates early if the last engine goes out of scope.
    engine: Arc<dyn ExternEngine>,
}

#[handle_descriptor(target=KernelScanDataIterator, mutable=false, sized=true)]
pub struct SharedScanDataIterator;

impl Drop for KernelScanDataIterator {
    fn drop(&mut self) {
        debug!("dropping KernelScanDataIterator");
    }
}

/// Get an iterator over the data needed to perform a scan. This will return a
/// [`KernelScanDataIterator`] which can be passed to [`kernel_scan_data_next`] to get the actual
/// data in the iterator.
///
/// # Safety
///
/// Engine is responsible for passing a valid [`SharedExternEngine`] and [`SharedScan`]
#[no_mangle]
pub unsafe extern "C" fn kernel_scan_data_init(
    engine: Handle<SharedExternEngine>,
    scan: Handle<SharedScan>,
) -> ExternResult<Handle<SharedScanDataIterator>> {
    let engine = unsafe { engine.clone_as_arc() };
    let scan = unsafe { scan.as_ref() };
    kernel_scan_data_init_impl(&engine, scan).into_extern_result(&engine.as_ref())
}

fn kernel_scan_data_init_impl(
    engine: &Arc<dyn ExternEngine>,
    scan: &Scan,
) -> DeltaResult<Handle<SharedScanDataIterator>> {
    let scan_data = scan.scan_data(engine.engine().as_ref())?;
    let data = KernelScanDataIterator {
        data: Mutex::new(Box::new(scan_data)),
        engine: engine.clone(),
    };
    Ok(Arc::new(data).into())
}

/// Call the provided `engine_visitor` on the next scan data item. The visitor will be provided with
/// a selection vector and engine data. It is the responsibility of the _engine_ to free these when
/// it is finished by calling [`free_bool_slice`] and [`free_engine_data`] respectively.
///
/// # Safety
///
/// The iterator must be valid (returned by [kernel_scan_data_init]) and not yet freed by
/// [`free_kernel_scan_data`]. The visitor function pointer must be non-null.
#[no_mangle]
pub unsafe extern "C" fn kernel_scan_data_next(
    data: Handle<SharedScanDataIterator>,
    engine_context: NullableCvoid,
    engine_visitor: extern "C" fn(
        engine_context: NullableCvoid,
        engine_data: Handle<ExclusiveEngineData>,
        selection_vector: KernelBoolSlice,
        transforms: &CTransforms,
    ),
) -> ExternResult<bool> {
    let data = unsafe { data.as_ref() };
    kernel_scan_data_next_impl(data, engine_context, engine_visitor)
        .into_extern_result(&data.engine.as_ref())
}
fn kernel_scan_data_next_impl(
    data: &KernelScanDataIterator,
    engine_context: NullableCvoid,
    engine_visitor: extern "C" fn(
        engine_context: NullableCvoid,
        engine_data: Handle<ExclusiveEngineData>,
        selection_vector: KernelBoolSlice,
        transforms: &CTransforms,
    ),
) -> DeltaResult<bool> {
    let mut data = data
        .data
        .lock()
        .map_err(|_| Error::generic("poisoned mutex"))?;
    if let Some((data, sel_vec, transforms)) = data.next().transpose()? {
        let bool_slice = KernelBoolSlice::from(sel_vec);
        let transform_map = CTransforms { transforms };
        (engine_visitor)(engine_context, data.into(), bool_slice, &transform_map);
        Ok(true)
    } else {
        Ok(false)
    }
}

/// # Safety
///
/// Caller is responsible for (at most once) passing a valid pointer returned by a call to
/// [`kernel_scan_data_init`].
// we should probably be consistent with drop vs. free on engine side (probably the latter is more
// intuitive to non-rust code)
#[no_mangle]
pub unsafe extern "C" fn free_kernel_scan_data(data: Handle<SharedScanDataIterator>) {
    data.drop_handle();
}

/// Give engines an easy way to consume stats
#[repr(C)]
pub struct Stats {
    /// For any file where the deletion vector is not present (see [`DvInfo::has_vector`]), the
    /// `num_records` statistic must be present and accurate, and must equal the number of records
    /// in the data file. In the presence of Deletion Vectors the statistics may be somewhat
    /// outdated, i.e. not reflecting deleted rows yet.
    pub num_records: u64,
}

/// This callback will be invoked for each valid file that needs to be read for a scan.
///
/// The arguments to the callback are:
/// * `context`: a `void*` context this can be anything that engine needs to pass through to each call
/// * `path`: a `KernelStringSlice` which is the path to the file
/// * `size`: an `i64` which is the size of the file
/// * `dv_info`: a [`DvInfo`] struct, which allows getting the selection vector for this file
/// * `transform`: An optional expression that, if not `NULL`, _must_ be applied to physical data to
///                convert it to the correct logical format. If this is `NULL`, no transform is needed.
/// * `partition_values`: [DEPRECATED] a `HashMap<String, String>` which are partition values
type CScanCallback = extern "C" fn(
    engine_context: NullableCvoid,
    path: KernelStringSlice,
    size: i64,
    stats: Option<&Stats>,
    dv_info: &DvInfo,
    transform: Option<&Expression>,
    partition_map: &CStringMap,
);

#[derive(Default)]
pub struct CStringMap {
    values: HashMap<String, String>,
}

impl From<HashMap<String, String>> for CStringMap {
    fn from(val: HashMap<String, String>) -> Self {
        Self { values: val }
    }
}

#[no_mangle]
/// allow probing into a CStringMap. If the specified key is in the map, kernel will call
/// allocate_fn with the value associated with the key and return the value returned from that
/// function. If the key is not in the map, this will return NULL
///
/// # Safety
///
/// The engine is responsible for providing a valid [`CStringMap`] pointer and [`KernelStringSlice`]
pub unsafe extern "C" fn get_from_string_map(
    map: &CStringMap,
    key: KernelStringSlice,
    allocate_fn: AllocateStringFn,
) -> NullableCvoid {
    // TODO: Return ExternResult to caller instead of panicking?
    let string_key = unsafe { TryFromStringSlice::try_from_slice(&key) };
    map.values
        .get(string_key.unwrap())
        .and_then(|v| allocate_fn(kernel_string_slice!(v)))
}

/// Transformation expressions that need to be applied to each row `i` in ScanData. You can use
/// [`get_transform_for_row`] to get the transform for a particular row. If that returns an
/// associated expression, it _must_ be applied to the data read from the file specified by the
/// row. The resultant schema for this expression is guaranteed to be `Scan.schema()`. If
/// `get_transform_for_row` returns `NULL` no expression need be applied and the data read from disk
/// is already in the correct logical state.
///
/// NB: If you are using `visit_scan_data` you don't need to worry about dealing with probing
/// `CTransforms`. The callback will be invoked with the correct transform for you.
pub struct CTransforms {
    transforms: Vec<Option<ExpressionRef>>,
}

#[no_mangle]
/// Allow getting the transform for a particular row. If the requested row is outside the range of
/// the passed `CTransforms` returns `NULL`, otherwise returns the element at the index of the
/// specified row. See also [`CTransforms`] above.
///
/// # Safety
///
/// The engine is responsible for providing a valid [`CTransforms`] pointer, and for checking if the
/// return value is `NULL` or not.
pub unsafe extern "C" fn get_transform_for_row(
    row: usize,
    transforms: &CTransforms,
) -> Option<Handle<SharedExpression>> {
    transforms
        .transforms
        .get(row)
        .cloned()
        .flatten()
        .map(Into::into)
}

/// Get a selection vector out of a [`DvInfo`] struct
///
/// # Safety
/// Engine is responsible for providing valid pointers for each argument
#[no_mangle]
pub unsafe extern "C" fn selection_vector_from_dv(
    dv_info: &DvInfo,
    engine: Handle<SharedExternEngine>,
    state: Handle<SharedGlobalScanState>,
) -> ExternResult<KernelBoolSlice> {
    let state = unsafe { state.as_ref() };
    let engine = unsafe { engine.as_ref() };
    selection_vector_from_dv_impl(dv_info, engine, state).into_extern_result(&engine)
}

fn selection_vector_from_dv_impl(
    dv_info: &DvInfo,
    extern_engine: &dyn ExternEngine,
    state: &GlobalScanState,
) -> DeltaResult<KernelBoolSlice> {
    let root_url = Url::parse(&state.table_root)?;
    match dv_info.get_selection_vector(extern_engine.engine().as_ref(), &root_url)? {
        Some(v) => Ok(v.into()),
        None => Ok(KernelBoolSlice::empty()),
    }
}

/// Get a vector of row indexes out of a [`DvInfo`] struct
///
/// # Safety
/// Engine is responsible for providing valid pointers for each argument
#[no_mangle]
pub unsafe extern "C" fn row_indexes_from_dv(
    dv_info: &DvInfo,
    engine: Handle<SharedExternEngine>,
    state: Handle<SharedGlobalScanState>,
) -> ExternResult<KernelRowIndexArray> {
    let state = unsafe { state.as_ref() };
    let engine = unsafe { engine.as_ref() };
    row_indexes_from_dv_impl(dv_info, engine, state).into_extern_result(&engine)
}

fn row_indexes_from_dv_impl(
    dv_info: &DvInfo,
    extern_engine: &dyn ExternEngine,
    state: &GlobalScanState,
) -> DeltaResult<KernelRowIndexArray> {
    let root_url = Url::parse(&state.table_root)?;
    match dv_info.get_row_indexes(extern_engine.engine().as_ref(), &root_url)? {
        Some(v) => Ok(v.into()),
        None => Ok(KernelRowIndexArray::empty()),
    }
}

// Wrapper function that gets called by the kernel, transforms the arguments to make the ffi-able,
// and then calls the ffi specified callback
fn rust_callback(
    context: &mut ContextWrapper,
    path: &str,
    size: i64,
    kernel_stats: Option<delta_kernel::scan::state::Stats>,
    dv_info: DvInfo,
    transform: Option<ExpressionRef>,
    partition_values: HashMap<String, String>,
) {
    let transform = transform.map(|e| e.as_ref().clone());
    let partition_map = CStringMap {
        values: partition_values,
    };
    let stats = kernel_stats.map(|ks| Stats {
        num_records: ks.num_records,
    });
    (context.callback)(
        context.engine_context,
        kernel_string_slice!(path),
        size,
        stats.as_ref(),
        &dv_info,
        transform.as_ref(),
        &partition_map,
    );
}

// Wrap up stuff from C so we can pass it through to our callback
struct ContextWrapper {
    engine_context: NullableCvoid,
    callback: CScanCallback,
}

/// Shim for ffi to call visit_scan_data. This will generally be called when iterating through scan
/// data which provides the data handle and selection vector as each element in the iterator.
///
/// # Safety
/// engine is responsible for passing a valid [`ExclusiveEngineData`] and selection vector.
#[no_mangle]
pub unsafe extern "C" fn visit_scan_data(
    data: Handle<ExclusiveEngineData>,
    selection_vec: KernelBoolSlice,
    transforms: &CTransforms,
    engine_context: NullableCvoid,
    callback: CScanCallback,
) {
    let selection_vec = unsafe { selection_vec.as_ref() };
    let data = unsafe { data.as_ref() };
    let context_wrapper = ContextWrapper {
        engine_context,
        callback,
    };
    // TODO: return ExternResult to caller instead of panicking?
    visit_scan_files(
        data,
        selection_vec,
        &transforms.transforms,
        context_wrapper,
        rust_callback,
    )
    .unwrap();
}<|MERGE_RESOLUTION|>--- conflicted
+++ resolved
@@ -18,12 +18,7 @@
 use crate::{
     kernel_string_slice, AllocateStringFn, ExclusiveEngineData, ExternEngine, ExternResult,
     IntoExternResult, KernelBoolSlice, KernelRowIndexArray, KernelStringSlice, NullableCvoid,
-<<<<<<< HEAD
-    SharedExternEngine, SharedSnapshot, TryFromStringSlice,
-=======
-    SharedExternEngine, SharedSchema, SharedSnapshot, StringIter, StringSliceIterator,
-    TryFromStringSlice,
->>>>>>> 4c00de40
+    SharedExternEngine, SharedSchema, SharedSnapshot, TryFromStringSlice,
 };
 
 use super::handle::Handle;
