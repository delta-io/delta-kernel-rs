--- conflicted
+++ resolved
@@ -98,8 +98,6 @@
     state.physical_schema.clone().into()
 }
 
-<<<<<<< HEAD
-=======
 /// Get the kernel view of the physical read schema that an engine should read from parquet file in
 /// a scan
 ///
@@ -113,16 +111,6 @@
     state.logical_schema.clone().into()
 }
 
-/// Free a schema
-///
-/// # Safety
-/// Engine is responsible for providing a valid schema obtained via [`get_global_read_schema`]
-#[no_mangle]
-pub unsafe extern "C" fn free_schema(schema: Handle<SharedSchema>) {
-    schema.drop_handle();
-}
-
->>>>>>> baa3fc3b
 /// Get a count of the number of partition columns for this scan
 ///
 /// # Safety
