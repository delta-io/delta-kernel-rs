--- conflicted
+++ resolved
@@ -207,11 +207,7 @@
 }
 
 void free_partition_list(PartitionList* list) {
-<<<<<<< HEAD
   for (uintptr_t i = 0; i < list->len; i++) {
-=======
-  for (int i = 0; i < list->len; i++) {
->>>>>>> bd2ea9f2
     free(list->cols[i]);
   }
   free(list->cols);
