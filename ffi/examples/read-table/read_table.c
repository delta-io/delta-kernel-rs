--- conflicted
+++ resolved
@@ -324,10 +324,7 @@
 
   free_kernel_scan_data(data_iter);
   free_scan(scan);
-<<<<<<< HEAD
-=======
   free_schema(logical_schema);
->>>>>>> baa3fc3b
   free_schema(read_schema);
   free_global_scan_state(global_state);
   free_snapshot(snapshot);
