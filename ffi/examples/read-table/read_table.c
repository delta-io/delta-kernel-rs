#include <inttypes.h>
#include <stdio.h>
#include <string.h>
#include <sys/time.h>

#include "arrow.h"
#include "read_table.h"
#include "schema.h"
#include "kernel_utils.h"

// Print the content of a selection vector if `VERBOSE` is defined in read_table.h
void print_selection_vector(const char* indent, const KernelBoolSlice* selection_vec)
{
#ifdef VERBOSE
  for (uintptr_t i = 0; i < selection_vec->len; i++) {
    printf("%ssel[%" PRIxPTR "] = %u\n", indent, i, selection_vec->ptr[i]);
  }
#else
  (void)indent;
  (void)selection_vec;
#endif
}

// Print info about table partitions if `VERBOSE` is defined in read_table.h
void print_partition_info(struct EngineContext* context, const CStringMap* partition_values)
{
#ifdef VERBOSE
  for (uintptr_t i = 0; i < context->partition_cols->len; i++) {
    char* col = context->partition_cols->cols[i];
    KernelStringSlice key = { col, strlen(col) };
    char* partition_val = get_from_string_map(partition_values, key, allocate_string);
    if (partition_val) {
      print_diag("  partition '%s' here: %s\n", col, partition_val);
      free(partition_val);
    } else {
      print_diag("  no partition here\n");
    }
  }
#else
  (void)context;
  (void)partition_values;
#endif
}

// Kernel will call this function for each file that should be scanned. The arguments include enough
// context to construct the correct logical data from the physically read parquet
void scan_row_callback(
  void* engine_context,
  KernelStringSlice path,
  int64_t size,
  const Stats* stats,
  const DvInfo* dv_info,
  const Expression* transform,
  const CStringMap* partition_values)
{
  (void)size; // not using this at the moment
  struct EngineContext* context = engine_context;
  print_diag("Called back to read file: %.*s. (size: %" PRIu64 ", num records: ", (int)path.len, path.ptr, size);
  if (stats) {
    print_diag("%" PRId64 ")\n", stats->num_records);
  } else {
    print_diag(" [no stats])\n");
  }
  ExternResultKernelBoolSlice selection_vector_res =
    selection_vector_from_dv(dv_info, context->engine, context->global_state);
  if (selection_vector_res.tag != OkKernelBoolSlice) {
    printf("Could not get selection vector from kernel\n");
    exit(-1);
  }
  KernelBoolSlice selection_vector = selection_vector_res.ok;
  if (selection_vector.len > 0) {
    print_diag("  Selection vector for this file:\n");
    print_selection_vector("    ", &selection_vector);
  } else {
    print_diag("  No selection vector for this file\n");
  }
  context->partition_values = partition_values;
  print_partition_info(context, partition_values);
#ifdef PRINT_ARROW_DATA
  c_read_parquet_file(context, path, selection_vector, transform);
#endif
  free_bool_slice(selection_vector);
  context->partition_values = NULL;
}

<<<<<<< HEAD
// For each chunk of scan data (which may contain multiple files to scan), kernel will call this
// function (named do_visit_scan_data to avoid conflict with visit_scan_data exported by kernel)
void do_visit_scan_data(void* engine_context, HandleSharedScanData scan_data) {
=======
// For each chunk of scan metadata (which may contain multiple files to scan), kernel will call this
// function (named do_visit_scan_metadata to avoid conflict with visit_scan_metadata exported by
// kernel)
void do_visit_scan_metadata(
  void* engine_context,
  ExclusiveEngineData* engine_data,
  KernelBoolSlice selection_vec,
  const CTransforms* transforms)
{
>>>>>>> 10bdee79
  print_diag("\nScan iterator found some data to read\n  Of this data, here is "
             "a selection vector\n");
  struct EngineContext* context = engine_context;

  ExternResultKernelBoolSlice selection_vector_res =
    selection_vector_from_scan_data(scan_data, context->engine);
  if (selection_vector_res.tag != OkKernelBoolSlice) {
    printf("Could not get selection vector from kernel\n");
    exit(-1);
  }
  KernelBoolSlice selection_vector = selection_vector_res.ok;
  print_selection_vector("    ", &selection_vector);

  // Ask kernel to iterate each individual file and call us back with extracted metadata
  print_diag("Asking kernel to call us back for each scan row (file to read)\n");
<<<<<<< HEAD
  visit_scan_data(scan_data, engine_context, scan_row_callback);
  free_bool_slice(selection_vector);
  free_scan_data(scan_data);
=======
  visit_scan_metadata(engine_data, selection_vec, transforms, engine_context, scan_row_callback);
  free_bool_slice(selection_vec);
  free_engine_data(engine_data);
>>>>>>> 10bdee79
}

// Called for each element of the partition StringSliceIterator. We just turn the slice into a
// `char*` and append it to our list. We knew the total number of partitions up front, so this
// assumes that `list->cols` has been allocated with enough space to store the pointer.
void visit_partition(void* context, const KernelStringSlice partition)
{
  PartitionList* list = context;
  char* col = allocate_string(partition);
  list->cols[list->len] = col;
  list->len++;
}

// Build a list of partition column names.
PartitionList* get_partition_list(SharedSnapshot* snapshot)
{
  print_diag("Building list of partition columns\n");
  uintptr_t count = get_partition_column_count(snapshot);
  PartitionList* list = malloc(sizeof(PartitionList));
  // We set the `len` to 0 here and use it to track how many items we've added to the list
  list->len = 0;
  list->cols = malloc(sizeof(char*) * count);
  StringSliceIterator* part_iter = get_partition_columns(snapshot);
  for (;;) {
    bool has_next = string_slice_next(part_iter, list, visit_partition);
    if (!has_next) {
      print_diag("Done iterating partition columns\n");
      break;
    }
  }
  if (list->len != count) {
    printf("Error, partition iterator did not return get_partition_column_count columns\n");
    exit(-1);
  }
  if (list->len > 0) {
    print_diag("Partition columns are:\n");
    for (uintptr_t i = 0; i < list->len; i++) {
      print_diag("  - %s\n", list->cols[i]);
    }
  } else {
    print_diag("Table has no partition columns\n");
  }
  free_string_slice_data(part_iter);
  return list;
}

void free_partition_list(PartitionList* list) {
  for (uintptr_t i = 0; i < list->len; i++) {
    free(list->cols[i]);
  }
  free(list->cols);
  free(list);
}

static const char *LEVEL_STRING[] = {
  "ERROR", "WARN", "INFO", "DEBUG", "TRACE"
};

// define some ansi color escapes so we can have nice colored output in our logs
#define RED   "\x1b[31m"
#define BLUE  "\x1b[34m"
#define DIM   "\x1b[2m"
#define RESET "\x1b[0m"

void tracing_callback(struct Event event) {
  struct timeval tv;
  char buffer[32];
  gettimeofday(&tv, NULL);
  struct tm *tm_info = gmtime(&tv.tv_sec);
  strftime(buffer, 26, "%Y-%m-%dT%H:%M:%S", tm_info);
  char* level_color = event.level < 3 ? RED : BLUE;
  printf(
    "%s%s.%06dZ%s [%sKernel %s%s] %s%.*s%s: %.*s\n",
    DIM,
    buffer,
    (int)tv.tv_usec, // safe, microseconds are in int range
    RESET,
    level_color,
    LEVEL_STRING[event.level],
    RESET,
    DIM,
    (int)event.target.len,
    event.target.ptr,
    RESET,
    (int)event.message.len,
    event.message.ptr);
  if (event.file.ptr) {
    printf(
      "  %sat%s %.*s:%i\n",
      DIM,
      RESET,
      (int)event.file.len,
      event.file.ptr,
      event.line);
  }
}

void log_line_callback(KernelStringSlice line) {
  printf("%.*s", (int)line.len, line.ptr);
}

int main(int argc, char* argv[])
{
  if (argc < 2) {
    printf("Usage: %s table/path\n", argv[0]);
    return -1;
  }

#ifdef VERBOSE
  enable_event_tracing(tracing_callback, TRACE);
  // we could also do something like this if we want less control over formatting
  // enable_formatted_log_line_tracing(log_line_callback, TRACE, FULL, true, true, false, false);
#else
  enable_event_tracing(tracing_callback, INFO);
#endif

  char* table_path = argv[1];
  printf("Reading table at %s\n", table_path);

  KernelStringSlice table_path_slice = { table_path, strlen(table_path) };

  ExternResultEngineBuilder engine_builder_res =
    get_engine_builder(table_path_slice, allocate_error);
  if (engine_builder_res.tag != OkEngineBuilder) {
    print_error("Could not get engine builder.", (Error*)engine_builder_res.err);
    free_error((Error*)engine_builder_res.err);
    return -1;
  }

  // an example of using a builder to set options when building an engine
  EngineBuilder* engine_builder = engine_builder_res.ok;
  set_builder_opt(engine_builder, "aws_region", "us-west-2");
  // potentially set credentials here
  // set_builder_opt(engine_builder, "aws_access_key_id" , "[redacted]");
  // set_builder_opt(engine_builder, "aws_secret_access_key", "[redacted]");
  ExternResultHandleSharedExternEngine engine_res = builder_build(engine_builder);

  // alternately if we don't care to set any options on the builder:
  // ExternResultExternEngineHandle engine_res =
  //   get_default_engine(table_path_slice, NULL);

  if (engine_res.tag != OkHandleSharedExternEngine) {
    print_error("File to get engine", (Error*)engine_builder_res.err);
    free_error((Error*)engine_builder_res.err);
    return -1;
  }

  SharedExternEngine* engine = engine_res.ok;

  ExternResultHandleSharedSnapshot snapshot_res = snapshot(table_path_slice, engine);
  if (snapshot_res.tag != OkHandleSharedSnapshot) {
    print_error("Failed to create snapshot.", (Error*)snapshot_res.err);
    free_error((Error*)snapshot_res.err);
    return -1;
  }

  SharedSnapshot* snapshot = snapshot_res.ok;

  uint64_t v = version(snapshot);
  printf("version: %" PRIu64 "\n\n", v);
  print_schema(snapshot);

  char* table_root = snapshot_table_root(snapshot, allocate_string);
  print_diag("Table root: %s\n", table_root);

  PartitionList* partition_cols = get_partition_list(snapshot);

  print_diag("Starting table scan\n\n");

  ExternResultHandleSharedScan scan_res = scan(snapshot, engine, NULL);
  if (scan_res.tag != OkHandleSharedScan) {
    printf("Failed to create scan\n");
    return -1;
  }

  SharedScan* scan = scan_res.ok;
  SharedGlobalScanState* global_state = get_global_scan_state(scan);
  SharedSchema* logical_schema = get_global_logical_schema(global_state);
  SharedSchema* read_schema = get_global_read_schema(global_state);
  struct EngineContext context = {
    global_state,
    logical_schema,
    read_schema,
    table_root,
    engine,
    partition_cols,
    .partition_values = NULL,
#ifdef PRINT_ARROW_DATA
    .arrow_context = init_arrow_context(),
#endif
  };

  ExternResultHandleSharedScanMetadataIterator data_iter_res =
    scan_metadata_iter_init(engine, scan);
  if (data_iter_res.tag != OkHandleSharedScanMetadataIterator) {
    print_error("Failed to construct scan metadata iterator.", (Error*)data_iter_res.err);
    free_error((Error*)data_iter_res.err);
    return -1;
  }

  SharedScanMetadataIterator* data_iter = data_iter_res.ok;

  print_diag("\nIterating scan metadata\n");

  // iterate scan files
  for (;;) {
    ExternResultbool ok_res =
      scan_metadata_next(data_iter, &context, do_visit_scan_metadata);
    if (ok_res.tag != Okbool) {
      print_error("Failed to iterate scan metadata.", (Error*)ok_res.err);
      free_error((Error*)ok_res.err);
      return -1;
    } else if (!ok_res.ok) {
      print_diag("Scan metadata iterator done\n");
      break;
    }
  }

  print_diag("All done reading table data\n");

#ifdef PRINT_ARROW_DATA
  print_arrow_context(context.arrow_context);
  free_arrow_context(context.arrow_context);
  context.arrow_context = NULL;
#endif

  free_scan_metadata_iter(data_iter);
  free_scan(scan);
  free_schema(logical_schema);
  free_schema(read_schema);
  free_global_scan_state(global_state);
  free_snapshot(snapshot);
  free_engine(engine);
  free(context.table_root);
  free_partition_list(context.partition_cols);

  return 0;
}<|MERGE_RESOLUTION|>--- conflicted
+++ resolved
@@ -83,27 +83,16 @@
   context->partition_values = NULL;
 }
 
-<<<<<<< HEAD
-// For each chunk of scan data (which may contain multiple files to scan), kernel will call this
-// function (named do_visit_scan_data to avoid conflict with visit_scan_data exported by kernel)
-void do_visit_scan_data(void* engine_context, HandleSharedScanData scan_data) {
-=======
 // For each chunk of scan metadata (which may contain multiple files to scan), kernel will call this
 // function (named do_visit_scan_metadata to avoid conflict with visit_scan_metadata exported by
 // kernel)
-void do_visit_scan_metadata(
-  void* engine_context,
-  ExclusiveEngineData* engine_data,
-  KernelBoolSlice selection_vec,
-  const CTransforms* transforms)
-{
->>>>>>> 10bdee79
+void do_visit_scan_metadata(void* engine_context, HandleSharedScanMetadata scan_metadata) {
   print_diag("\nScan iterator found some data to read\n  Of this data, here is "
              "a selection vector\n");
   struct EngineContext* context = engine_context;
 
   ExternResultKernelBoolSlice selection_vector_res =
-    selection_vector_from_scan_data(scan_data, context->engine);
+    selection_vector_from_scan_metadata(scan_metadata, context->engine);
   if (selection_vector_res.tag != OkKernelBoolSlice) {
     printf("Could not get selection vector from kernel\n");
     exit(-1);
@@ -113,15 +102,9 @@
 
   // Ask kernel to iterate each individual file and call us back with extracted metadata
   print_diag("Asking kernel to call us back for each scan row (file to read)\n");
-<<<<<<< HEAD
-  visit_scan_data(scan_data, engine_context, scan_row_callback);
-  free_bool_slice(selection_vector);
-  free_scan_data(scan_data);
-=======
   visit_scan_metadata(engine_data, selection_vec, transforms, engine_context, scan_row_callback);
   free_bool_slice(selection_vec);
   free_engine_data(engine_data);
->>>>>>> 10bdee79
 }
 
 // Called for each element of the partition StringSliceIterator. We just turn the slice into a
