//! A number of utilities useful for testing that we want to use in multiple crates

use std::sync::Arc;

use delta_kernel::arrow::array::{
    ArrayRef, BooleanArray, Int32Array, Int64Array, RecordBatch, StringArray,
};

use delta_kernel::arrow::compute::filter_record_batch;
use delta_kernel::arrow::error::ArrowError;
use delta_kernel::arrow::util::pretty::pretty_format_batches;
use delta_kernel::engine::arrow_data::ArrowEngineData;
use delta_kernel::object_store::local::LocalFileSystem;
use delta_kernel::object_store::memory::InMemory;
use delta_kernel::object_store::{path::Path, ObjectStore};
use delta_kernel::parquet::arrow::arrow_writer::ArrowWriter;
use delta_kernel::parquet::file::properties::WriterProperties;
use delta_kernel::scan::Scan;
use delta_kernel::schema::SchemaRef;
use delta_kernel::{DeltaResult, Engine, EngineData, Snapshot};

use delta_kernel::engine::default::executor::tokio::TokioBackgroundExecutor;
use delta_kernel::engine::default::executor::TaskExecutor;
use delta_kernel::engine::default::DefaultEngine;
use itertools::Itertools;
use serde_json::{json, to_vec};
use url::Url;

/// A common useful initial metadata and protocol. Also includes a single commitInfo
pub const METADATA: &str = r#"{"commitInfo":{"timestamp":1587968586154,"operation":"WRITE","operationParameters":{"mode":"ErrorIfExists","partitionBy":"[]"},"isBlindAppend":true}}
{"protocol":{"minReaderVersion":1,"minWriterVersion":2}}
{"metaData":{"id":"5fba94ed-9794-4965-ba6e-6ee3c0d22af9","format":{"provider":"parquet","options":{}},"schemaString":"{\"type\":\"struct\",\"fields\":[{\"name\":\"id\",\"type\":\"integer\",\"nullable\":true,\"metadata\":{}},{\"name\":\"val\",\"type\":\"string\",\"nullable\":true,\"metadata\":{}}]}","partitionColumns":[],"configuration":{},"createdTime":1587968585495}}"#;

/// A common useful initial metadata and protocol. Also includes a single commitInfo
pub const METADATA_WITH_PARTITION_COLS: &str = r#"{"commitInfo":{"timestamp":1587968586154,"operation":"WRITE","operationParameters":{"mode":"ErrorIfExists","partitionBy":"[]"},"isBlindAppend":true}}
{"protocol":{"minReaderVersion":1,"minWriterVersion":2}}
{"metaData":{"id":"5fba94ed-9794-4965-ba6e-6ee3c0d22af9","format":{"provider":"parquet","options":{}},"schemaString":"{\"type\":\"struct\",\"fields\":[{\"name\":\"id\",\"type\":\"integer\",\"nullable\":true,\"metadata\":{}},{\"name\":\"val\",\"type\":\"string\",\"nullable\":true,\"metadata\":{}}]}","partitionColumns":["val"],"configuration":{},"createdTime":1587968585495}}"#;

pub enum TestAction {
    Add(String),
    Remove(String),
    Metadata,
}

// TODO: We need a better way to mock tables :)

/// Convert a vector of actions into a newline delimited json string, with standard metadata
pub fn actions_to_string(actions: Vec<TestAction>) -> String {
    actions_to_string_with_metadata(actions, METADATA)
}

/// Convert a vector of actions into a newline delimited json string, with metadata including a partition column
pub fn actions_to_string_partitioned(actions: Vec<TestAction>) -> String {
    actions_to_string_with_metadata(actions, METADATA_WITH_PARTITION_COLS)
}

fn actions_to_string_with_metadata(actions: Vec<TestAction>, metadata: &str) -> String {
    actions
        .into_iter()
        .map(|test_action| match test_action {
            TestAction::Add(path) => format!(r#"{{"add":{{"path":"{path}","partitionValues":{{}},"size":262,"modificationTime":1587968586000,"dataChange":true, "stats":"{{\"numRecords\":2,\"nullCount\":{{\"id\":0}},\"minValues\":{{\"id\": 1}},\"maxValues\":{{\"id\":3}}}}"}}}}"#),
            TestAction::Remove(path) => format!(r#"{{"remove":{{"path":"{path}","partitionValues":{{}},"size":262,"modificationTime":1587968586000,"dataChange":true}}}}"#),
            TestAction::Metadata => metadata.into(),
        })
        .join("\n")
}

/// convert a RecordBatch into a vector of bytes. We can't use `From` since these are both foreign
/// types
pub fn record_batch_to_bytes(batch: &RecordBatch) -> Vec<u8> {
    let props = WriterProperties::builder().build();
    record_batch_to_bytes_with_props(batch, props)
}

pub fn record_batch_to_bytes_with_props(
    batch: &RecordBatch,
    writer_properties: WriterProperties,
) -> Vec<u8> {
    let mut data: Vec<u8> = Vec::new();
    let mut writer =
        ArrowWriter::try_new(&mut data, batch.schema(), Some(writer_properties)).unwrap();
    writer.write(batch).expect("Writing batch");
    // writer must be closed to write footer
    writer.close().unwrap();
    data
}

/// Anything that implements `IntoArray` can turn itself into a reference to an arrow array
pub trait IntoArray {
    fn into_array(self) -> ArrayRef;
}

impl IntoArray for Vec<i32> {
    fn into_array(self) -> ArrayRef {
        Arc::new(Int32Array::from(self))
    }
}

impl IntoArray for Vec<i64> {
    fn into_array(self) -> ArrayRef {
        Arc::new(Int64Array::from(self))
    }
}

impl IntoArray for Vec<bool> {
    fn into_array(self) -> ArrayRef {
        Arc::new(BooleanArray::from(self))
    }
}

impl IntoArray for Vec<&'static str> {
    fn into_array(self) -> ArrayRef {
        Arc::new(StringArray::from(self))
    }
}

/// Generate a record batch from an iterator over (name, array) pairs. Each pair specifies a column
/// name and the array to associate with it
pub fn generate_batch<I, F>(items: I) -> Result<RecordBatch, ArrowError>
where
    I: IntoIterator<Item = (F, ArrayRef)>,
    F: AsRef<str>,
{
    RecordBatch::try_from_iter(items)
}

/// Generate a RecordBatch with two columns (id: int, val: str), with values "1,2,3" and "a,b,c"
/// respectively
pub fn generate_simple_batch() -> Result<RecordBatch, ArrowError> {
    generate_batch(vec![
        ("id", vec![1, 2, 3].into_array()),
        ("val", vec!["a", "b", "c"].into_array()),
    ])
}

/// get an ObjectStore path for a delta file, based on the version
pub fn delta_path_for_version(version: u64, suffix: &str) -> Path {
    let path = format!("_delta_log/{version:020}.{suffix}");
    Path::from(path.as_str())
}

/// get an ObjectStore path for a compressed log file, based on the start/end versions
pub fn compacted_log_path_for_versions(start_version: u64, end_version: u64, suffix: &str) -> Path {
    let path = format!("_delta_log/{start_version:020}.{end_version:020}.compacted.{suffix}");
    Path::from(path.as_str())
}

/// put a commit file into the specified object store.
pub async fn add_commit(
    store: &dyn ObjectStore,
    version: u64,
    data: String,
) -> Result<(), Box<dyn std::error::Error>> {
    let path = delta_path_for_version(version, "json");
    store.put(&path, data.into()).await?;
    Ok(())
}

/// Try to convert an `EngineData` into a `RecordBatch`. Panics if not using `ArrowEngineData` from
/// the default module
pub fn into_record_batch(engine_data: Box<dyn EngineData>) -> RecordBatch {
    ArrowEngineData::try_from_engine_data(engine_data)
        .unwrap()
        .into()
}

/// Simple extension trait with helpful methods (just constuctor for now) for creating/using
/// DefaultEngine in our tests.
///
/// Note: we implment this extension trait here so that we can import this trait (from test-utils
/// crate) and get to use all these test-only helper methods from places where we don't have access
pub trait DefaultEngineExtension {
    type Executor: TaskExecutor;

    fn new_local() -> Arc<DefaultEngine<Self::Executor>>;
}

impl DefaultEngineExtension for DefaultEngine<TokioBackgroundExecutor> {
    type Executor = TokioBackgroundExecutor;

    fn new_local() -> Arc<DefaultEngine<TokioBackgroundExecutor>> {
        let object_store = Arc::new(LocalFileSystem::new());
        Arc::new(DefaultEngine::new(
            object_store,
            TokioBackgroundExecutor::new().into(),
        ))
    }
}

// setup default engine with in-memory (=true) or local fs (=false) object store.
pub fn engine_store_setup(
    table_name: &str,
    in_memory: bool,
) -> (
    Arc<dyn ObjectStore>,
    DefaultEngine<TokioBackgroundExecutor>,
    Url,
) {
    let (storage, base_path, base_url): (Arc<dyn ObjectStore>, &str, &str) = if in_memory {
        (Arc::new(InMemory::new()), "/", "memory:///")
    } else {
        (
            Arc::new(LocalFileSystem::new()),
            "./kernel_write_tests/",
            "file://",
        )
    };

    let table_root_path = Path::from(format!("{base_path}{table_name}"));
    let url = Url::parse(&format!("{base_url}{table_root_path}/")).unwrap();
    let executor = Arc::new(TokioBackgroundExecutor::new());
    let engine = DefaultEngine::new(Arc::clone(&storage), executor);

    (storage, engine, url)
}

// we provide this table creation function since we only do appends to existing tables for now.
// this will just create an empty table with the given schema. (just protocol + metadata actions)
#[allow(clippy::too_many_arguments)]
pub async fn create_table(
    store: Arc<dyn ObjectStore>,
    table_path: Url,
    schema: SchemaRef,
    partition_columns: &[&str],
    use_37_protocol: bool,
    enable_timestamp_without_timezone: bool,
<<<<<<< HEAD
    enable_variant: bool,
    enable_column_mapping: bool,
) -> Result<Table, Box<dyn std::error::Error>> {
=======
) -> Result<Url, Box<dyn std::error::Error>> {
>>>>>>> 38418ea2
    let table_id = "test_id";
    let schema = serde_json::to_string(&schema)?;

    let (reader_features, writer_features) = {
        let mut reader_features = vec![];
        let mut writer_features = vec![];
        if enable_timestamp_without_timezone {
            reader_features.push("timestampNtz");
            writer_features.push("timestampNtz");
        }
        if enable_variant {
            reader_features.push("variantType");
            writer_features.push("variantType");
            // We can add shredding features as well as we are allowed to write unshredded variants
            // into shredded tables and shredded reads are explicitly blocked in the default
            // engine's parquet reader.
            reader_features.push("variantShredding-preview");
            writer_features.push("variantShredding-preview");
        }
        if enable_column_mapping {
            reader_features.push("columnMapping");
        }
        (reader_features, writer_features)
    };

    let protocol = if use_37_protocol {
        json!({
            "protocol": {
                "minReaderVersion": 3,
                "minWriterVersion": 7,
                "readerFeatures": reader_features,
                "writerFeatures": writer_features,
            }
        })
    } else {
        json!({
            "protocol": {
                "minReaderVersion": 1,
                "minWriterVersion": 1,
            }
        })
    };
    let metadata = json!({
        "metaData": {
            "id": table_id,
            "format": {
                "provider": "parquet",
                "options": {}
            },
            "schemaString": schema,
            "partitionColumns": partition_columns,
            "configuration": {"delta.columnMapping.mode": "name"},
            "createdTime": 1677811175819u64
        }
    });

    let data = [
        to_vec(&protocol).unwrap(),
        b"\n".to_vec(),
        to_vec(&metadata).unwrap(),
    ]
    .concat();

    // put 0.json with protocol + metadata
    let path = table_path.join("_delta_log/00000000000000000000.json")?;
    store
        .put(&Path::from_url_path(path.path())?, data.into())
        .await?;
    Ok(table_path)
}

/// Creates two empty test tables, one with 3/7 protocol and one with 1/1 protocol
pub async fn setup_test_tables(
    schema: SchemaRef,
    partition_columns: &[&str],
) -> Result<
    Vec<(
        Url,
        DefaultEngine<TokioBackgroundExecutor>,
        Arc<dyn ObjectStore>,
        &'static str,
    )>,
    Box<dyn std::error::Error>,
> {
    let (store_37, engine_37, table_location_37) = engine_store_setup("test_table_37", true);
    let (store_11, engine_11, table_location_11) = engine_store_setup("test_table_11", true);
    Ok(vec![
        (
            create_table(
                store_37.clone(),
                table_location_37,
                schema.clone(),
                partition_columns,
                true,
                false,
                false,
                false,
            )
            .await?,
            engine_37,
            store_37,
            "test_table_37",
        ),
        (
            create_table(
                store_11.clone(),
                table_location_11,
                schema,
                partition_columns,
                false,
                false,
                false,
                false,
            )
            .await?,
            engine_11,
            store_11,
            "test_table_11",
        ),
    ])
}

pub fn to_arrow(data: Box<dyn EngineData>) -> DeltaResult<RecordBatch> {
    Ok(data
        .into_any()
        .downcast::<ArrowEngineData>()
        .map_err(|_| delta_kernel::Error::EngineDataType("ArrowEngineData".to_string()))?
        .into())
}

// TODO (zach): this is listed as unused for acceptance crate
pub fn read_scan(scan: &Scan, engine: Arc<dyn Engine>) -> DeltaResult<Vec<RecordBatch>> {
    let scan_results = scan.execute(engine)?;
    scan_results
        .map(|scan_result| -> DeltaResult<_> {
            let scan_result = scan_result?;
            let mask = scan_result.full_mask();
            let data = scan_result.raw_data?;
            let record_batch = to_arrow(data)?;
            if let Some(mask) = mask {
                Ok(filter_record_batch(&record_batch, &mask.into())?)
            } else {
                Ok(record_batch)
            }
        })
        .try_collect()
}

// TODO (zach): this is listed as unused for acceptance crate
pub fn test_read(
    expected: &ArrowEngineData,
    url: &Url,
    engine: Arc<dyn Engine>,
) -> Result<(), Box<dyn std::error::Error>> {
    let snapshot = Snapshot::try_new(url.clone(), engine.as_ref(), None)?;
    let scan = snapshot.into_scan_builder().build()?;
    let batches = read_scan(&scan, engine)?;
    let formatted = pretty_format_batches(&batches).unwrap().to_string();

    let expected = pretty_format_batches(&[expected.record_batch().clone()])
        .unwrap()
        .to_string();

    println!("actual:\n{formatted}");
    println!("expected:\n{expected}");
    assert_eq!(formatted, expected);

    Ok(())
}<|MERGE_RESOLUTION|>--- conflicted
+++ resolved
@@ -224,13 +224,9 @@
     partition_columns: &[&str],
     use_37_protocol: bool,
     enable_timestamp_without_timezone: bool,
-<<<<<<< HEAD
     enable_variant: bool,
     enable_column_mapping: bool,
-) -> Result<Table, Box<dyn std::error::Error>> {
-=======
 ) -> Result<Url, Box<dyn std::error::Error>> {
->>>>>>> 38418ea2
     let table_id = "test_id";
     let schema = serde_json::to_string(&schema)?;
 
