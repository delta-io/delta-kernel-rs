use proc_macro2::{Ident, Span, TokenStream};
use quote::{quote, quote_spanned};
use syn::spanned::Spanned;
use syn::{
    parse_macro_input, Data, DataStruct, DeriveInput, Error, Fields, Meta, PathArguments, Type,
};
<<<<<<< HEAD

fn parse_column_name(
    input: proc_macro::TokenStream,
    allow_dots: bool,
    transform: impl FnOnce(syn::LitStr) -> TokenStream,
) -> proc_macro::TokenStream {
    let is_valid = |c: char| c.is_ascii_alphanumeric() || c == '_' || (allow_dots && c == '.');
    let err = match syn::parse(input) {
        Ok(syn::Lit::Str(name)) => match name.value().chars().find(|c| !is_valid(*c)) {
            None => return transform(name).into(),
            Some(bad_char) => Error::new(name.span(), format!("Invalid character: {bad_char:?}")),
        },
        Ok(lit) => Error::new(lit.span(), "Expected a string literal"),
        Err(err) => err,
    };
    err.into_compile_error().into()
}

/// Parses a simple column name into a single-element array of field names. See
/// [`delta_kernel::expressions::column_name::simple_column_name`] for details.
#[proc_macro]
pub fn parse_simple_column_name(input: proc_macro::TokenStream) -> proc_macro::TokenStream {
    parse_column_name(input, false, |name| {
        quote_spanned! { name.span() => [#name] }
    })
}

/// Parses a nested column name into an array of simple field names. See
/// [`delta_kernel::expressions::column_name::nested_column_name`] for details.
#[proc_macro]
pub fn parse_nested_column_name(input: proc_macro::TokenStream) -> proc_macro::TokenStream {
    parse_column_name(input, true, |name| {
        let path = name.value();
        let path = path.split('.').map(proc_macro2::Literal::string);
        quote_spanned! { name.span() => [#(#path),*] }
    })
}
=======
>>>>>>> 8de86892

/// Derive a `delta_kernel::schemas::ToDataType` implementation for the annotated struct. The actual
/// field names in the schema (and therefore of the struct members) are all mandated by the Delta
/// spec, and so the user of this macro is responsible for ensuring that
/// e.g. `Metadata::schema_string` is the snake_case-ified version of `schemaString` from [Delta's
/// Change Metadata](https://github.com/delta-io/delta/blob/master/PROTOCOL.md#change-metadata)
/// action (this macro allows the use of standard rust snake_case, and will convert to the correct
/// delta schema camelCase version).
///
/// If a field sets `drop_null_container_values`, it means the underlying data can contain null in
/// the values of the container (i.e. a `key` -> `null` in a `HashMap`). Therefore the schema should
/// mark the value field as nullable, but those mappings will be dropped when converting to an
/// actual rust `HashMap`. Currently this can _only_ be set on `HashMap` fields.
#[proc_macro_derive(Schema, attributes(drop_null_container_values))]
pub fn derive_schema(input: proc_macro::TokenStream) -> proc_macro::TokenStream {
    let input = parse_macro_input!(input as DeriveInput);
    let struct_ident = input.ident;

    let schema_fields = gen_schema_fields(&input.data);
    let output = quote! {
        #[automatically_derived]
        impl crate::actions::schemas::ToDataType for #struct_ident {
            fn to_data_type() -> crate::schema::DataType {
                use crate::actions::schemas::{ToDataType, GetStructField, GetNullableContainerStructField};
                crate::schema::DataType::struct_type([
                    #schema_fields
                ])
            }
        }
    };
    proc_macro::TokenStream::from(output)
}

// turn our struct name into the schema name, goes from snake_case to camelCase
fn get_schema_name(name: &Ident) -> Ident {
    let snake_name = name.to_string();
    let mut next_caps = false;
    let ret: String = snake_name
        .chars()
        .filter_map(|c| {
            if c == '_' {
                next_caps = true;
                None
            } else if next_caps {
                next_caps = false;
                // This assumes we're using ascii, should be okay
                Some(c.to_ascii_uppercase())
            } else {
                Some(c)
            }
        })
        .collect();
    Ident::new(&ret, name.span())
}

fn gen_schema_fields(data: &Data) -> TokenStream {
    let fields = match data {
        Data::Struct(DataStruct {
            fields: Fields::Named(fields),
            ..
        }) => &fields.named,
        _ => {
            return Error::new(
                Span::call_site(),
                "this derive macro only works on structs with named fields",
            )
            .to_compile_error()
        }
    };

    let schema_fields = fields.iter().map(|field| {
        let name = field.ident.as_ref().unwrap(); // we know these are named fields
        let name = get_schema_name(name);
        let have_schema_null = field.attrs.iter().any(|attr| {
            // check if we have drop_null_container_values attr
            match &attr.meta {
                Meta::Path(path) => path.get_ident().is_some_and(|ident| ident == "drop_null_container_values"),
                _ => false,
            }
        });

        match field.ty {
            Type::Path(ref type_path) => {
                let type_path_quoted = type_path.path.segments.iter().map(|segment| {
                    let segment_ident = &segment.ident;
                    match &segment.arguments {
                        PathArguments::None => quote! { #segment_ident :: },
                        PathArguments::AngleBracketed(angle_args) => quote! { #segment_ident::#angle_args :: },
                        _ => Error::new(segment.arguments.span(), "Can only handle <> type path args").to_compile_error()
                    }
                });
                if have_schema_null {
                    if let Some(first_ident) = type_path.path.segments.first().map(|seg| &seg.ident) {
                        if first_ident != "HashMap" {
                           return Error::new(
                                first_ident.span(),
                                format!("Can only use drop_null_container_values on HashMap fields, not {first_ident}")
                            ).to_compile_error()
                        }
                    }
                    quote_spanned! { field.span() => #(#type_path_quoted),* get_nullable_container_struct_field(stringify!(#name))}
                } else {
                    quote_spanned! { field.span() => #(#type_path_quoted),* get_struct_field(stringify!(#name))}
                }
            }
            _ => Error::new(field.span(), format!("Can't handle type: {:?}", field.ty)).to_compile_error()
        }
    });
    quote! { #(#schema_fields),* }
}<|MERGE_RESOLUTION|>--- conflicted
+++ resolved
@@ -4,7 +4,6 @@
 use syn::{
     parse_macro_input, Data, DataStruct, DeriveInput, Error, Fields, Meta, PathArguments, Type,
 };
-<<<<<<< HEAD
 
 fn parse_column_name(
     input: proc_macro::TokenStream,
@@ -42,8 +41,6 @@
         quote_spanned! { name.span() => [#(#path),*] }
     })
 }
-=======
->>>>>>> 8de86892
 
 /// Derive a `delta_kernel::schemas::ToDataType` implementation for the annotated struct. The actual
 /// field names in the schema (and therefore of the struct members) are all mandated by the Delta
