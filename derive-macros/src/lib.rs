--- conflicted
+++ resolved
@@ -136,7 +136,6 @@
     quote! { #(#schema_fields),* }
 }
 
-<<<<<<< HEAD
 /// Derive an IntoEngineData trait for a struct that implements ToDataType and has all fields
 /// implement `Into<Scalar>`.
 #[proc_macro_derive(IntoEngineData)]
@@ -192,7 +191,8 @@
     };
 
     proc_macro::TokenStream::from(expanded)
-=======
+}
+
 /// Mark items as `internal_api` to make them public iff the `internal-api` feature is enabled.
 /// Note this doesn't work for inline module definitions (see `internal_mod!` macro in delta_kernel
 /// crate - can't export macro_rules! from proc macro crate).
@@ -256,5 +256,4 @@
     }
 
     item
->>>>>>> a20244ec
 }