//! Common code to be shared between all examples. Mostly argument parsing, and a few other
//! utilities
use std::{collections::HashMap, sync::Arc};

use clap::{Args, CommandFactory, FromArgMatches};
use delta_kernel::{
<<<<<<< HEAD
    arrow::array::RecordBatch, engine::default::executor::tokio::TokioBackgroundExecutor,
    engine::default::storage::store_from_url_opts, engine::default::DefaultEngine, scan::Scan,
    schema::Schema, DeltaResult, SnapshotRef,
=======
    arrow::array::RecordBatch,
    engine::default::{executor::tokio::TokioBackgroundExecutor, DefaultEngine},
    scan::Scan,
    schema::MetadataColumnSpec,
    DeltaResult, SnapshotRef,
>>>>>>> 70143cab
};

use object_store::{
    aws::AmazonS3Builder, azure::MicrosoftAzureBuilder, gcp::GoogleCloudStorageBuilder,
    DynObjectStore, ObjectStoreScheme,
};
use url::Url;

#[derive(Args)]
pub struct LocationArgs {
    /// Path to the table
    pub path: String,

    /// Region to specify to the cloud access store (only applies to S3)
    #[arg(long, conflicts_with = "env_creds", conflicts_with = "option")]
    pub region: Option<String>,

    /// Extra key-value pairs to pass to the ObjectStore builder. Note different object stores
    /// accept different configuration options, see the object_store types: AmazonS3Builder,
    /// MicrosoftAzureBuilder, and GoogleCloudStorageBuilder. Specify as "key=value", and pass
    /// multiple times to set more than one option.
    #[arg(long, conflicts_with = "env_creds", conflicts_with = "region")]
    pub option: Vec<String>,

    /// Get credentials from the environment. For details see the object_store types:
    /// AmazonS3Builder, MicrosoftAzureBuilder, and GoogleCloudStorageBuilder. Specifically the
    /// `from_env` method.
    #[arg(
        long,
        conflicts_with = "region",
        conflicts_with = "option",
        default_value = "false"
    )]
    pub env_creds: bool,

    /// Specify that the table is "public" (i.e. no cloud credentials are needed). This is required
    /// for things like s3 public buckets, otherwise the kernel will try and authenticate by talking
    /// to the aws metadata server, which will fail unless you're on an ec2 instance.
    #[arg(long)]
    pub public: bool,
}

#[derive(Args)]
pub struct ScanArgs {
    /// Limit to printing only LIMIT rows.
    #[arg(short, long)]
    pub limit: Option<usize>,

    /// Only print the schema of the table
    #[arg(long)]
    pub schema_only: bool,

    /// Comma separated list of columns to select. Must be passed as a single string, leading and
    /// trailing spaces for each column name will be trimmed
    #[arg(long)]
    pub columns: Option<String>,

    /// Include a _metadata.row_index field
    #[arg(long)]
    pub with_row_index: bool,

    /// Include a _metadata.row_id field if row-tracking is enabled
    #[arg(long)]
    pub with_row_id: bool,
}

pub trait ParseWithExamples<T> {
    /// parse command line, and add examples in help
    /// program_name - name of program
    /// caps_action - actions the program performs (like read), capitalized for start of sentence
    /// action - same as above, for middle of sentence
    /// trailing_args - will be put at the end of each example, used if the command needs extra args
    fn parse_with_examples(
        program_name: &str,
        caps_action: &str,
        action: &str,
        trailing_args: &str,
    ) -> T;
}

impl<T> ParseWithExamples<T> for T
where
    T: clap::Parser,
{
    fn parse_with_examples(
        program_name: &str,
        caps_action: &str,
        action: &str,
        trailing_args: &str,
    ) -> Self {
        let examples = format!("Examples:
  {caps_action} table at foo/bar/bazz, relative to where invoked:
    {program_name} foo/bar/bazz {trailing_args}

  Get S3 credentials, region, etc. from the environment, and {action} table on S3:
    {program_name} --env_creds s3://path/to/table {trailing_args}

  Specify azure credentials on the command line and {action} table in azure:
    {program_name} --option AZURE_STORAGE_ACCOUNT_NAME=my_account --option AZURE_STORAGE_ACCOUNT_KEY=my_key [more --option args] az://account/container/path {trailing_args}

  {caps_action} a table in a public S3 bucket in us-west-2 region:
    {program_name} --region us-west-2 --public s3://my/public/table {trailing_args}");
        let mut matches = <Self as CommandFactory>::command()
            .after_help(examples)
            .get_matches();
        let res = <Self as FromArgMatches>::from_arg_matches_mut(&mut matches)
            .map_err(|e| e.format(&mut Self::command()));
        match res {
            Ok(s) => s,
            Err(e) => e.exit(),
        }
    }
}

/// Get an engine configured to read table at `url` and `LocationArgs`
pub fn get_engine(
    url: &Url,
    args: &LocationArgs,
) -> DeltaResult<DefaultEngine<TokioBackgroundExecutor>> {
    if args.env_creds {
        let (scheme, _path) = ObjectStoreScheme::parse(url).map_err(|e| {
            delta_kernel::Error::Generic(format!("Object store could not parse url: {}", e))
        })?;
        use ObjectStoreScheme::*;
        let url_str = url.to_string();
        let store: Arc<DynObjectStore> = match scheme {
            AmazonS3 => Arc::new(AmazonS3Builder::from_env().with_url(url_str).build()?),
            GoogleCloudStorage => Arc::new(
                GoogleCloudStorageBuilder::from_env()
                    .with_url(url_str)
                    .build()?,
            ),
            MicrosoftAzure => Arc::new(
                MicrosoftAzureBuilder::from_env()
                    .with_url(url_str)
                    .build()?,
            ),
            Local | Memory | Http => {
                return Err(delta_kernel::Error::Generic(format!(
                    "Scheme {scheme:?} doesn't support getting credentials from environment"
                )));
            }
            _ => {
                // scheme is non-exhaustive
                return Err(delta_kernel::Error::Generic(format!(
                    "Unknown schema {scheme:?} doesn't support getting credentials from environment"
                )));
            }
        };
        Ok(DefaultEngine::new(Arc::new(store)))
    } else if !args.option.is_empty() {
        let opts = args.option.iter().map(|option| {
            let parts: Vec<&str> = option.split("=").collect();
            (parts[0].to_ascii_lowercase(), parts[1])
        });
        Ok(DefaultEngine::new(store_from_url_opts(url, opts)?))
    } else {
        let mut options = if let Some(ref region) = args.region {
            HashMap::from([("region", region.clone())])
        } else {
            HashMap::new()
        };
        if args.public {
            options.insert("skip_signature", "true".to_string());
        }
        Ok(DefaultEngine::new(store_from_url_opts(url, options)?))
    }
}

/// Construct a scan at the latest snapshot. This is over the specified table and using the passed
/// engine. Parameters of the scan are controlled by the specified `ScanArgs`
pub fn get_scan(snapshot: SnapshotRef, args: &ScanArgs) -> DeltaResult<Option<Scan>> {
    if args.schema_only {
        println!("{:#?}", snapshot.schema());
        return Ok(None);
    }

    let mut scan_schema = snapshot.schema();
    if let Some(cols) = args.columns.as_ref() {
        let cols: Vec<&str> = cols.split(",").map(str::trim).collect();
        scan_schema = scan_schema.project_as_struct(&cols)?.into();
    }

    if args.with_row_index {
        scan_schema = scan_schema
            .add_metadata_column("_metadata.row_index", MetadataColumnSpec::RowIndex)?
            .into();
    }

    if args.with_row_id {
        scan_schema = scan_schema
            .add_metadata_column("_metadata.row_index", MetadataColumnSpec::RowIndex)?
            .into();
    }

    Ok(Some(
        snapshot.scan_builder().with_schema(scan_schema).build()?,
    ))
}

/// truncate a `RecordBatch` to the specified number of rows
pub fn truncate_batch(batch: RecordBatch, rows: usize) -> RecordBatch {
    let cols = batch
        .columns()
        .iter()
        .map(|col| col.slice(0, rows))
        .collect();
    RecordBatch::try_new(batch.schema(), cols).unwrap()
}<|MERGE_RESOLUTION|>--- conflicted
+++ resolved
@@ -4,17 +4,9 @@
 
 use clap::{Args, CommandFactory, FromArgMatches};
 use delta_kernel::{
-<<<<<<< HEAD
     arrow::array::RecordBatch, engine::default::executor::tokio::TokioBackgroundExecutor,
     engine::default::storage::store_from_url_opts, engine::default::DefaultEngine, scan::Scan,
-    schema::Schema, DeltaResult, SnapshotRef,
-=======
-    arrow::array::RecordBatch,
-    engine::default::{executor::tokio::TokioBackgroundExecutor, DefaultEngine},
-    scan::Scan,
-    schema::MetadataColumnSpec,
-    DeltaResult, SnapshotRef,
->>>>>>> 70143cab
+    schema::MetadataColumnSpec, DeltaResult, SnapshotRef,
 };
 
 use object_store::{
