--- conflicted
+++ resolved
@@ -12,11 +12,7 @@
 use delta_kernel::scan::state::{DvInfo, Stats};
 use delta_kernel::scan::ScanBuilder;
 use delta_kernel::schema::{ColumnNamesAndTypes, DataType};
-<<<<<<< HEAD
 use delta_kernel::{DeltaResult, Error, ExpressionRef, Snapshot};
-=======
-use delta_kernel::{DeltaResult, Error, ExpressionRef};
->>>>>>> 8dede923
 
 use std::collections::HashMap;
 use std::process::ExitCode;
@@ -183,22 +179,10 @@
 
 fn try_main() -> DeltaResult<()> {
     let cli = Cli::parse();
-<<<<<<< HEAD
-    let url = delta_kernel::try_parse_uri(&cli.path)?;
-
-    let engine = DefaultEngine::try_new(
-        &url,
-        HashMap::<String, String>::new(),
-        Arc::new(TokioBackgroundExecutor::new()),
-    )?;
-
+
+    let url = delta_kernel::try_parse_uri(&cli.location_args.path)?;
+    let engine = common::get_engine(&url, &cli.location_args)?;
     let snapshot = Snapshot::try_new(url, &engine, None)?;
-=======
-
-    let table = common::get_table(&cli.location_args)?;
-    let engine = common::get_engine(&table, &cli.location_args)?;
-    let snapshot = table.snapshot(&engine, None)?;
->>>>>>> 8dede923
 
     match cli.command {
         Commands::TableVersion => {
