use delta_kernel::actions::visitors::{
    AddVisitor, CdcVisitor, MetadataVisitor, ProtocolVisitor, RemoveVisitor, SetTransactionVisitor,
};
use delta_kernel::actions::{
    get_log_schema, ADD_NAME, CDC_NAME, METADATA_NAME, PROTOCOL_NAME, REMOVE_NAME,
    SET_TRANSACTION_NAME,
};
use delta_kernel::actions::{
    get_log_schema, COMMIT_INFO_NAME, METADATA_NAME, PROTOCOL_NAME, REMOVE_NAME,
    SET_TRANSACTION_NAME,
};
use delta_kernel::engine::default::executor::tokio::TokioBackgroundExecutor;
use delta_kernel::engine::default::DefaultEngine;
<<<<<<< HEAD
use delta_kernel::engine_data::{GetData, RowVisitorBase, TypedGetData};
=======
use delta_kernel::engine_data::{GetData, RowVisitor, TypedGetData as _};
>>>>>>> 329b16b0
use delta_kernel::expressions::ColumnName;
use delta_kernel::scan::state::{DvInfo, Stats};
use delta_kernel::scan::ScanBuilder;
use delta_kernel::schema::{ColumnNamesAndTypes, DataType};
<<<<<<< HEAD
use delta_kernel::{DeltaResult, Error, RowVisitor as _, Table};
=======
use delta_kernel::{DeltaResult, Error, Table};
>>>>>>> 329b16b0

use std::collections::HashMap;
use std::process::ExitCode;
use std::sync::{Arc, LazyLock};

use clap::{Parser, Subcommand};

#[derive(Parser)]
#[command(author, version, about, long_about = None)]
#[command(propagate_version = true)]
struct Cli {
    /// Path to the table to inspect
    #[arg(short, long)]
    path: String,

    #[command(subcommand)]
    command: Commands,
}

#[derive(Subcommand)]
enum Commands {
    /// Print the most recent version of the table
    TableVersion,
    /// Show the table's metadata
    Metadata,
    /// Show the table's schema
    Schema,
    /// Show the meta-data that would be used to scan the table
    ScanData,
    /// Show each action from the log-segments
    Actions {
        /// Show the log in reverse order (default is log replay order -- newest first)
        #[arg(short, long)]
        oldest_first: bool,
    },
}

fn main() -> ExitCode {
    env_logger::init();
    match try_main() {
        Ok(()) => ExitCode::SUCCESS,
        Err(e) => {
            println!("{e:#?}");
            ExitCode::FAILURE
        }
    }
}

enum Action {
    Metadata(delta_kernel::actions::Metadata),
    Protocol(delta_kernel::actions::Protocol),
    Remove(delta_kernel::actions::Remove),
    Add(delta_kernel::actions::Add),
    SetTransaction(delta_kernel::actions::SetTransaction),
    Cdc(delta_kernel::actions::Cdc),
}

<<<<<<< HEAD
impl Action {
    fn row(&self) -> usize {
        match self {
            Action::Metadata(_, row) => *row,
            Action::Protocol(_, row) => *row,
            Action::Remove(_, row) => *row,
            Action::Add(_, row) => *row,
            Action::SetTransaction(_, row) => *row,
        }
    }
}

struct LogVisitor {
    actions: Vec<Action>,
    add_offset: usize,
    remove_offset: usize,
    protocol_offset: usize,
    metadata_offset: usize,
    set_transaction_offset: usize,
    commit_info_offset: usize,
=======
static NAMES_AND_TYPES: LazyLock<ColumnNamesAndTypes> =
    LazyLock::new(|| get_log_schema().leaves(None));

struct LogVisitor {
    actions: Vec<(Action, usize)>,
    offsets: HashMap<String, (usize, usize)>,
>>>>>>> 329b16b0
    previous_rows_seen: usize,
}

impl LogVisitor {
    fn new() -> LogVisitor {
<<<<<<< HEAD
        // NOTE: Each `position` call consumes the first item of the searched-for batch. So we have
        // to add one to each `prev_offset`. But the first call starts from actual first, so we
        // manually skip the first entry to make the first call behavior match the other calls.
        let mut names = NAMES_AND_TYPES.as_ref().0.iter();
        names.next();

        let mut next_offset =
            |prev_offset, name| prev_offset + 1 + names.position(|n| n[0] == name).unwrap();
        let add_offset = 0;
        let remove_offset = next_offset(add_offset, REMOVE_NAME);
        let metadata_offset = next_offset(remove_offset, METADATA_NAME);
        let protocol_offset = next_offset(metadata_offset, PROTOCOL_NAME);
        let set_transaction_offset = next_offset(protocol_offset, SET_TRANSACTION_NAME);
        let commit_info_offset = next_offset(set_transaction_offset, COMMIT_INFO_NAME);
        LogVisitor {
            actions: vec![],
            add_offset,
            remove_offset,
            protocol_offset,
            metadata_offset,
            set_transaction_offset,
            commit_info_offset,
=======
        // Grab the start offset for each top-level column name, then compute the end offset by
        // skipping the rest of the leaves for that column.
        let mut offsets = HashMap::new();
        let mut it = NAMES_AND_TYPES.as_ref().0.iter().enumerate().peekable();
        while let Some((start, col)) = it.next() {
            let mut end = start + 1;
            while it.next_if(|(_, other)| col[0] == other[0]).is_some() {
                end += 1;
            }
            offsets.insert(col[0].clone(), (start, end));
        }
        LogVisitor {
            actions: vec![],
            offsets,
>>>>>>> 329b16b0
            previous_rows_seen: 0,
        }
    }
}
static NAMES_AND_TYPES: LazyLock<ColumnNamesAndTypes> =
    LazyLock::new(|| get_log_schema().leaves(None));

<<<<<<< HEAD
impl RowVisitorBase for LogVisitor {
=======
impl RowVisitor for LogVisitor {
>>>>>>> 329b16b0
    fn selected_column_names_and_types(&self) -> (&'static [ColumnName], &'static [DataType]) {
        NAMES_AND_TYPES.as_ref()
    }
    fn visit<'a>(&mut self, row_count: usize, getters: &[&'a dyn GetData<'a>]) -> DeltaResult<()> {
<<<<<<< HEAD
        if getters.len() != 50 {
=======
        if getters.len() != 55 {
>>>>>>> 329b16b0
            return Err(Error::InternalError(format!(
                "Wrong number of LogVisitor getters: {}",
                getters.len()
            )));
        }
<<<<<<< HEAD
        for i in 0..row_count {
            if let Some(path) = getters[self.add_offset].get_opt(i, "add.path")? {
                self.actions.push(Action::Add(
                    AddVisitor::visit_add(i, path, &getters[self.add_offset..self.remove_offset])?,
                    self.previous_rows_seen + i,
                ));
            } else if let Some(path) = getters[self.remove_offset].get_opt(i, "remove.path")? {
                self.actions.push(Action::Remove(
                    RemoveVisitor::visit_remove(
                        i,
                        path,
                        &getters[self.remove_offset..self.metadata_offset],
                    )?,
                    self.previous_rows_seen + i,
                ));
            } else if let Some(id) = getters[self.metadata_offset].get_opt(i, "metadata.id")? {
                self.actions.push(Action::Metadata(
                    MetadataVisitor::visit_metadata(
                        i,
                        id,
                        &getters[self.metadata_offset..self.protocol_offset],
                    )?,
                    self.previous_rows_seen + i,
                ));
            } else if let Some(min_reader_version) =
                getters[self.protocol_offset].get_opt(i, "protocol.min_reader_version")?
            {
                self.actions.push(Action::Protocol(
                    ProtocolVisitor::visit_protocol(
                        i,
                        min_reader_version,
                        &getters[self.protocol_offset..self.set_transaction_offset],
                    )?,
                    self.previous_rows_seen + i,
                ));
            } else if let Some(app_id) =
                getters[self.set_transaction_offset].get_opt(i, "txn.appId")?
            {
                self.actions.push(Action::SetTransaction(
                    SetTransactionVisitor::visit_txn(
                        i,
                        app_id,
                        &getters[self.set_transaction_offset..self.commit_info_offset],
                    )?,
                    self.previous_rows_seen + i,
                ));
            } else {
                // TODO: Add CommitInfo support (tricky because all fields are optional)
            }
=======
        let (add_start, add_end) = self.offsets[ADD_NAME];
        let (remove_start, remove_end) = self.offsets[REMOVE_NAME];
        let (metadata_start, metadata_end) = self.offsets[METADATA_NAME];
        let (protocol_start, protocol_end) = self.offsets[PROTOCOL_NAME];
        let (txn_start, txn_end) = self.offsets[SET_TRANSACTION_NAME];
        let (cdc_start, cdc_end) = self.offsets[CDC_NAME];
        for i in 0..row_count {
            let action = if let Some(path) = getters[add_start].get_opt(i, "add.path")? {
                let add = AddVisitor::visit_add(i, path, &getters[add_start..add_end])?;
                Action::Add(add)
            } else if let Some(path) = getters[remove_start].get_opt(i, "remove.path")? {
                let remove =
                    RemoveVisitor::visit_remove(i, path, &getters[remove_start..remove_end])?;
                Action::Remove(remove)
            } else if let Some(id) = getters[metadata_start].get_opt(i, "metadata.id")? {
                let metadata =
                    MetadataVisitor::visit_metadata(i, id, &getters[metadata_start..metadata_end])?;
                Action::Metadata(metadata)
            } else if let Some(min_reader_version) =
                getters[protocol_start].get_opt(i, "protocol.min_reader_version")?
            {
                let protocol = ProtocolVisitor::visit_protocol(
                    i,
                    min_reader_version,
                    &getters[protocol_start..protocol_end],
                )?;
                Action::Protocol(protocol)
            } else if let Some(app_id) = getters[txn_start].get_opt(i, "txn.appId")? {
                let txn =
                    SetTransactionVisitor::visit_txn(i, app_id, &getters[txn_start..txn_end])?;
                Action::SetTransaction(txn)
            } else if let Some(path) = getters[cdc_start].get_opt(i, "cdc.path")? {
                let cdc = CdcVisitor::visit_cdc(i, path, &getters[cdc_start..cdc_end])?;
                Action::Cdc(cdc)
            } else {
                // TODO: Add CommitInfo support (tricky because all fields are optional)
                continue;
            };
            self.actions.push((action, self.previous_rows_seen + i));
>>>>>>> 329b16b0
        }
        self.previous_rows_seen += row_count;
        Ok(())
    }
}

// This is the callback that will be called for each valid scan row
fn print_scan_file(
    _: &mut (),
    path: &str,
    size: i64,
    stats: Option<Stats>,
    dv_info: DvInfo,
    partition_values: HashMap<String, String>,
) {
    let num_record_str = if let Some(s) = stats {
        format!("{}", s.num_records)
    } else {
        "[unknown]".to_string()
    };
    println!(
        "Data to process:\n  \
              Path:\t\t{path}\n  \
              Size (bytes):\t{size}\n  \
              Num Records:\t{num_record_str}\n  \
              Has DV?:\t{}\n  \
              Part Vals:\t{partition_values:?}",
        dv_info.has_vector()
    );
}

fn try_main() -> DeltaResult<()> {
    let cli = Cli::parse();

    // build a table and get the lastest snapshot from it
    let table = Table::try_from_uri(&cli.path)?;

    let engine = DefaultEngine::try_new(
        table.location(),
        HashMap::<String, String>::new(),
        Arc::new(TokioBackgroundExecutor::new()),
    )?;

    let snapshot = table.snapshot(&engine, None)?;

    match cli.command {
        Commands::TableVersion => {
            println!("Latest table version: {}", snapshot.version());
        }
        Commands::Metadata => {
            println!("{:#?}", snapshot.metadata());
        }
        Commands::Schema => {
            println!("{:#?}", snapshot.schema());
        }
        Commands::ScanData => {
            let scan = ScanBuilder::new(snapshot).build()?;
            let scan_data = scan.scan_data(&engine)?;
            for res in scan_data {
                let (data, vector) = res?;
                delta_kernel::scan::state::visit_scan_files(
                    data.as_ref(),
                    &vector,
                    (),
                    print_scan_file,
                )?;
            }
        }
        Commands::Actions { oldest_first } => {
            let log_schema = get_log_schema();
            let actions = snapshot._log_segment().replay(
                &engine,
                log_schema.clone(),
                log_schema.clone(),
                None,
            )?;

            let mut visitor = LogVisitor::new();
            for action in actions {
                visitor.visit_rows_of(action?.0.as_ref())?;
            }

            if oldest_first {
                visitor.actions.reverse();
            }
            for (action, row) in visitor.actions.iter() {
                match action {
                    Action::Metadata(md) => println!("\nAction {row}:\n{:#?}", md),
                    Action::Protocol(p) => println!("\nAction {row}:\n{:#?}", p),
                    Action::Remove(r) => println!("\nAction {row}:\n{:#?}", r),
                    Action::Add(a) => println!("\nAction {row}:\n{:#?}", a),
                    Action::SetTransaction(t) => println!("\nAction {row}:\n{:#?}", t),
                    Action::Cdc(c) => println!("\nAction {row}:\n{:#?}", c),
                }
            }
        }
    };
    Ok(())
}<|MERGE_RESOLUTION|>--- conflicted
+++ resolved
@@ -5,26 +5,14 @@
     get_log_schema, ADD_NAME, CDC_NAME, METADATA_NAME, PROTOCOL_NAME, REMOVE_NAME,
     SET_TRANSACTION_NAME,
 };
-use delta_kernel::actions::{
-    get_log_schema, COMMIT_INFO_NAME, METADATA_NAME, PROTOCOL_NAME, REMOVE_NAME,
-    SET_TRANSACTION_NAME,
-};
 use delta_kernel::engine::default::executor::tokio::TokioBackgroundExecutor;
 use delta_kernel::engine::default::DefaultEngine;
-<<<<<<< HEAD
-use delta_kernel::engine_data::{GetData, RowVisitorBase, TypedGetData};
-=======
 use delta_kernel::engine_data::{GetData, RowVisitor, TypedGetData as _};
->>>>>>> 329b16b0
 use delta_kernel::expressions::ColumnName;
 use delta_kernel::scan::state::{DvInfo, Stats};
 use delta_kernel::scan::ScanBuilder;
 use delta_kernel::schema::{ColumnNamesAndTypes, DataType};
-<<<<<<< HEAD
-use delta_kernel::{DeltaResult, Error, RowVisitor as _, Table};
-=======
 use delta_kernel::{DeltaResult, Error, Table};
->>>>>>> 329b16b0
 
 use std::collections::HashMap;
 use std::process::ExitCode;
@@ -82,64 +70,17 @@
     Cdc(delta_kernel::actions::Cdc),
 }
 
-<<<<<<< HEAD
-impl Action {
-    fn row(&self) -> usize {
-        match self {
-            Action::Metadata(_, row) => *row,
-            Action::Protocol(_, row) => *row,
-            Action::Remove(_, row) => *row,
-            Action::Add(_, row) => *row,
-            Action::SetTransaction(_, row) => *row,
-        }
-    }
-}
-
-struct LogVisitor {
-    actions: Vec<Action>,
-    add_offset: usize,
-    remove_offset: usize,
-    protocol_offset: usize,
-    metadata_offset: usize,
-    set_transaction_offset: usize,
-    commit_info_offset: usize,
-=======
 static NAMES_AND_TYPES: LazyLock<ColumnNamesAndTypes> =
     LazyLock::new(|| get_log_schema().leaves(None));
 
 struct LogVisitor {
     actions: Vec<(Action, usize)>,
     offsets: HashMap<String, (usize, usize)>,
->>>>>>> 329b16b0
     previous_rows_seen: usize,
 }
 
 impl LogVisitor {
     fn new() -> LogVisitor {
-<<<<<<< HEAD
-        // NOTE: Each `position` call consumes the first item of the searched-for batch. So we have
-        // to add one to each `prev_offset`. But the first call starts from actual first, so we
-        // manually skip the first entry to make the first call behavior match the other calls.
-        let mut names = NAMES_AND_TYPES.as_ref().0.iter();
-        names.next();
-
-        let mut next_offset =
-            |prev_offset, name| prev_offset + 1 + names.position(|n| n[0] == name).unwrap();
-        let add_offset = 0;
-        let remove_offset = next_offset(add_offset, REMOVE_NAME);
-        let metadata_offset = next_offset(remove_offset, METADATA_NAME);
-        let protocol_offset = next_offset(metadata_offset, PROTOCOL_NAME);
-        let set_transaction_offset = next_offset(protocol_offset, SET_TRANSACTION_NAME);
-        let commit_info_offset = next_offset(set_transaction_offset, COMMIT_INFO_NAME);
-        LogVisitor {
-            actions: vec![],
-            add_offset,
-            remove_offset,
-            protocol_offset,
-            metadata_offset,
-            set_transaction_offset,
-            commit_info_offset,
-=======
         // Grab the start offset for each top-level column name, then compute the end offset by
         // skipping the rest of the leaves for that column.
         let mut offsets = HashMap::new();
@@ -154,84 +95,22 @@
         LogVisitor {
             actions: vec![],
             offsets,
->>>>>>> 329b16b0
             previous_rows_seen: 0,
         }
     }
 }
-static NAMES_AND_TYPES: LazyLock<ColumnNamesAndTypes> =
-    LazyLock::new(|| get_log_schema().leaves(None));
-
-<<<<<<< HEAD
-impl RowVisitorBase for LogVisitor {
-=======
+
 impl RowVisitor for LogVisitor {
->>>>>>> 329b16b0
     fn selected_column_names_and_types(&self) -> (&'static [ColumnName], &'static [DataType]) {
         NAMES_AND_TYPES.as_ref()
     }
     fn visit<'a>(&mut self, row_count: usize, getters: &[&'a dyn GetData<'a>]) -> DeltaResult<()> {
-<<<<<<< HEAD
-        if getters.len() != 50 {
-=======
         if getters.len() != 55 {
->>>>>>> 329b16b0
             return Err(Error::InternalError(format!(
                 "Wrong number of LogVisitor getters: {}",
                 getters.len()
             )));
         }
-<<<<<<< HEAD
-        for i in 0..row_count {
-            if let Some(path) = getters[self.add_offset].get_opt(i, "add.path")? {
-                self.actions.push(Action::Add(
-                    AddVisitor::visit_add(i, path, &getters[self.add_offset..self.remove_offset])?,
-                    self.previous_rows_seen + i,
-                ));
-            } else if let Some(path) = getters[self.remove_offset].get_opt(i, "remove.path")? {
-                self.actions.push(Action::Remove(
-                    RemoveVisitor::visit_remove(
-                        i,
-                        path,
-                        &getters[self.remove_offset..self.metadata_offset],
-                    )?,
-                    self.previous_rows_seen + i,
-                ));
-            } else if let Some(id) = getters[self.metadata_offset].get_opt(i, "metadata.id")? {
-                self.actions.push(Action::Metadata(
-                    MetadataVisitor::visit_metadata(
-                        i,
-                        id,
-                        &getters[self.metadata_offset..self.protocol_offset],
-                    )?,
-                    self.previous_rows_seen + i,
-                ));
-            } else if let Some(min_reader_version) =
-                getters[self.protocol_offset].get_opt(i, "protocol.min_reader_version")?
-            {
-                self.actions.push(Action::Protocol(
-                    ProtocolVisitor::visit_protocol(
-                        i,
-                        min_reader_version,
-                        &getters[self.protocol_offset..self.set_transaction_offset],
-                    )?,
-                    self.previous_rows_seen + i,
-                ));
-            } else if let Some(app_id) =
-                getters[self.set_transaction_offset].get_opt(i, "txn.appId")?
-            {
-                self.actions.push(Action::SetTransaction(
-                    SetTransactionVisitor::visit_txn(
-                        i,
-                        app_id,
-                        &getters[self.set_transaction_offset..self.commit_info_offset],
-                    )?,
-                    self.previous_rows_seen + i,
-                ));
-            } else {
-                // TODO: Add CommitInfo support (tricky because all fields are optional)
-            }
-=======
         let (add_start, add_end) = self.offsets[ADD_NAME];
         let (remove_start, remove_end) = self.offsets[REMOVE_NAME];
         let (metadata_start, metadata_end) = self.offsets[METADATA_NAME];
@@ -271,7 +150,6 @@
                 continue;
             };
             self.actions.push((action, self.previous_rows_seen + i));
->>>>>>> 329b16b0
         }
         self.previous_rows_seen += row_count;
         Ok(())
