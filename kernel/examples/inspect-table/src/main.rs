use delta_kernel::actions::visitors::{
    AddVisitor, CdcVisitor, MetadataVisitor, ProtocolVisitor, RemoveVisitor, SetTransactionVisitor,
};
use delta_kernel::actions::{
    get_log_schema, ADD_NAME, CDC_NAME, METADATA_NAME, PROTOCOL_NAME, REMOVE_NAME,
    SET_TRANSACTION_NAME,
};
use delta_kernel::engine::default::executor::tokio::TokioBackgroundExecutor;
use delta_kernel::engine::default::DefaultEngine;
use delta_kernel::engine_data::{GetData, RowVisitor, TypedGetData as _};
use delta_kernel::expressions::ColumnName;
use delta_kernel::scan::state::{DvInfo, Stats};
use delta_kernel::scan::ScanBuilder;
use delta_kernel::schema::{ColumnNamesAndTypes, DataType};
use delta_kernel::{DeltaResult, Error, ExpressionRef, Table};

use std::collections::HashMap;
use std::process::ExitCode;
use std::sync::{Arc, LazyLock};

use clap::{Parser, Subcommand};

#[derive(Parser)]
#[command(author, version, about, long_about = None)]
#[command(propagate_version = true)]
struct Cli {
    /// Path to the table to inspect
    #[arg(short, long)]
    path: String,

    #[command(subcommand)]
    command: Commands,
}

#[derive(Subcommand)]
enum Commands {
    /// Print the most recent version of the table
    TableVersion,
    /// Show the table's metadata
    Metadata,
    /// Show the table's schema
    Schema,
    /// Show the meta-data that would be used to scan the table
    ScanMetadata,
    /// Show each action from the log-segments
    Actions {
        /// Show the log in reverse order (default is log replay order -- newest first)
        #[arg(short, long)]
        oldest_first: bool,
    },
}

fn main() -> ExitCode {
    env_logger::init();
    match try_main() {
        Ok(()) => ExitCode::SUCCESS,
        Err(e) => {
            println!("{e:#?}");
            ExitCode::FAILURE
        }
    }
}

enum Action {
    Metadata(delta_kernel::actions::Metadata),
    Protocol(delta_kernel::actions::Protocol),
    Remove(delta_kernel::actions::Remove),
    Add(delta_kernel::actions::Add),
    SetTransaction(delta_kernel::actions::SetTransaction),
    Cdc(delta_kernel::actions::Cdc),
}

static NAMES_AND_TYPES: LazyLock<ColumnNamesAndTypes> =
    LazyLock::new(|| get_log_schema().leaves(None));

struct LogVisitor {
    actions: Vec<(Action, usize)>,
    offsets: HashMap<String, (usize, usize)>,
    previous_rows_seen: usize,
}

impl LogVisitor {
    fn new() -> LogVisitor {
        // Grab the start offset for each top-level column name, then compute the end offset by
        // skipping the rest of the leaves for that column.
        let mut offsets = HashMap::new();
        let mut it = NAMES_AND_TYPES.as_ref().0.iter().enumerate().peekable();
        while let Some((start, col)) = it.next() {
            let mut end = start + 1;
            while it.next_if(|(_, other)| col[0] == other[0]).is_some() {
                end += 1;
            }
            offsets.insert(col[0].clone(), (start, end));
        }
        LogVisitor {
            actions: vec![],
            offsets,
            previous_rows_seen: 0,
        }
    }
}

impl RowVisitor for LogVisitor {
    fn selected_column_names_and_types(&self) -> (&'static [ColumnName], &'static [DataType]) {
        NAMES_AND_TYPES.as_ref()
    }
    fn visit<'a>(&mut self, row_count: usize, getters: &[&'a dyn GetData<'a>]) -> DeltaResult<()> {
        if getters.len() != 55 {
            return Err(Error::InternalError(format!(
                "Wrong number of LogVisitor getters: {}",
                getters.len()
            )));
        }
        let (add_start, add_end) = self.offsets[ADD_NAME];
        let (remove_start, remove_end) = self.offsets[REMOVE_NAME];
        let (metadata_start, metadata_end) = self.offsets[METADATA_NAME];
        let (protocol_start, protocol_end) = self.offsets[PROTOCOL_NAME];
        let (txn_start, txn_end) = self.offsets[SET_TRANSACTION_NAME];
        let (cdc_start, cdc_end) = self.offsets[CDC_NAME];
        for i in 0..row_count {
            let action = if let Some(path) = getters[add_start].get_opt(i, "add.path")? {
                let add = AddVisitor::visit_add(i, path, &getters[add_start..add_end])?;
                Action::Add(add)
            } else if let Some(path) = getters[remove_start].get_opt(i, "remove.path")? {
                let remove =
                    RemoveVisitor::visit_remove(i, path, &getters[remove_start..remove_end])?;
                Action::Remove(remove)
            } else if let Some(id) = getters[metadata_start].get_opt(i, "metadata.id")? {
                let metadata =
                    MetadataVisitor::visit_metadata(i, id, &getters[metadata_start..metadata_end])?;
                Action::Metadata(metadata)
            } else if let Some(min_reader_version) =
                getters[protocol_start].get_opt(i, "protocol.min_reader_version")?
            {
                let protocol = ProtocolVisitor::visit_protocol(
                    i,
                    min_reader_version,
                    &getters[protocol_start..protocol_end],
                )?;
                Action::Protocol(protocol)
            } else if let Some(app_id) = getters[txn_start].get_opt(i, "txn.appId")? {
                let txn =
                    SetTransactionVisitor::visit_txn(i, app_id, &getters[txn_start..txn_end])?;
                Action::SetTransaction(txn)
            } else if let Some(path) = getters[cdc_start].get_opt(i, "cdc.path")? {
                let cdc = CdcVisitor::visit_cdc(i, path, &getters[cdc_start..cdc_end])?;
                Action::Cdc(cdc)
            } else {
                // TODO: Add CommitInfo support (tricky because all fields are optional)
                continue;
            };
            self.actions.push((action, self.previous_rows_seen + i));
        }
        self.previous_rows_seen += row_count;
        Ok(())
    }
}

// This is the callback that will be called for each valid scan row
fn print_scan_file(
    _: &mut (),
    path: &str,
    size: i64,
    stats: Option<Stats>,
    dv_info: DvInfo,
    transform: Option<ExpressionRef>,
    partition_values: HashMap<String, String>,
) {
    let num_record_str = if let Some(s) = stats {
        format!("{}", s.num_records)
    } else {
        "[unknown]".to_string()
    };
    println!(
        "Data to process:\n  \
              Path:\t\t{path}\n  \
              Size (bytes):\t{size}\n  \
              Num Records:\t{num_record_str}\n  \
              Has DV?:\t{}\n  \
              Transform:\t{transform:?}\n  \
              Part Vals:\t{partition_values:?}",
        dv_info.has_vector()
    );
}

fn try_main() -> DeltaResult<()> {
    let cli = Cli::parse();

    // build a table and get the latest snapshot from it
    let table = Table::try_from_uri(&cli.path)?;

    let engine = DefaultEngine::try_new(
        table.location(),
        HashMap::<String, String>::new(),
        Arc::new(TokioBackgroundExecutor::new()),
    )?;

    let snapshot = table.snapshot(&engine, None)?;

    match cli.command {
        Commands::TableVersion => {
            println!("Latest table version: {}", snapshot.version());
        }
        Commands::Metadata => {
            println!("{:#?}", snapshot.metadata());
        }
        Commands::Schema => {
            println!("{:#?}", snapshot.schema());
        }
        Commands::ScanMetadata => {
            let scan = ScanBuilder::new(snapshot).build()?;
<<<<<<< HEAD
            let scan_data = scan.scan_data(&engine)?;
            for res in scan_data {
                let scan_data = res?;
                scan_data.visit_scan_files((), print_scan_file)?;
=======
            let scan_metadata = scan.scan_metadata(&engine)?;
            for res in scan_metadata {
                let (data, vector, transforms) = res?;
                delta_kernel::scan::state::visit_scan_files(
                    data.as_ref(),
                    &vector,
                    &transforms,
                    (),
                    print_scan_file,
                )?;
>>>>>>> 10bdee79
            }
        }
        Commands::Actions { oldest_first } => {
            let log_schema = get_log_schema();
            let actions = snapshot.log_segment().read_actions(
                &engine,
                log_schema.clone(),
                log_schema.clone(),
                None,
            )?;

            let mut visitor = LogVisitor::new();
            for action in actions {
                visitor.visit_rows_of(action?.0.as_ref())?;
            }

            if oldest_first {
                visitor.actions.reverse();
            }
            for (action, row) in visitor.actions.iter() {
                match action {
                    Action::Metadata(md) => println!("\nAction {row}:\n{:#?}", md),
                    Action::Protocol(p) => println!("\nAction {row}:\n{:#?}", p),
                    Action::Remove(r) => println!("\nAction {row}:\n{:#?}", r),
                    Action::Add(a) => println!("\nAction {row}:\n{:#?}", a),
                    Action::SetTransaction(t) => println!("\nAction {row}:\n{:#?}", t),
                    Action::Cdc(c) => println!("\nAction {row}:\n{:#?}", c),
                }
            }
        }
    };
    Ok(())
}<|MERGE_RESOLUTION|>--- conflicted
+++ resolved
@@ -209,23 +209,10 @@
         }
         Commands::ScanMetadata => {
             let scan = ScanBuilder::new(snapshot).build()?;
-<<<<<<< HEAD
-            let scan_data = scan.scan_data(&engine)?;
-            for res in scan_data {
-                let scan_data = res?;
-                scan_data.visit_scan_files((), print_scan_file)?;
-=======
-            let scan_metadata = scan.scan_metadata(&engine)?;
-            for res in scan_metadata {
-                let (data, vector, transforms) = res?;
-                delta_kernel::scan::state::visit_scan_files(
-                    data.as_ref(),
-                    &vector,
-                    &transforms,
-                    (),
-                    print_scan_file,
-                )?;
->>>>>>> 10bdee79
+            let scan_metadata_iter = scan.scan_metadata(&engine)?;
+            for res in scan_metadata_iter {
+                let scan_metadata = res?;
+                scan_metadata.visit_scan_files((), print_scan_file)?;
             }
         }
         Commands::Actions { oldest_first } => {
