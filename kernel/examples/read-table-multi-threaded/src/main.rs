use std::collections::HashMap;
use std::process::ExitCode;
use std::sync::mpsc::Sender;
use std::sync::{mpsc, Arc};
use std::thread;

use arrow::compute::filter_record_batch;
use arrow::record_batch::RecordBatch;
use arrow::util::pretty::print_batches;
use common::{LocationArgs, ScanArgs};
use delta_kernel::actions::deletion_vector::split_vector;
use delta_kernel::engine::arrow_data::ArrowEngineData;
use delta_kernel::scan::state::{transform_to_logical, DvInfo, Stats};
<<<<<<< HEAD
use delta_kernel::schema::{Schema, SchemaRef};
use delta_kernel::{DeltaResult, Engine, EngineData, ExpressionRef, FileMeta, Snapshot};
=======
use delta_kernel::schema::SchemaRef;
use delta_kernel::{DeltaResult, Engine, EngineData, ExpressionRef, FileMeta};
>>>>>>> 8dede923

use clap::Parser;
use url::Url;

/// An example program that reads a table using multiple threads. This shows the use of the
/// scan_metadata method on a Scan, that can be used to partition work to either
/// multiple threads, or workers (in the case of a distributed engine).
#[derive(Parser)]
#[command(author, version, about, long_about = None)]
#[command(propagate_version = true)]
struct Cli {
    #[command(flatten)]
    location_args: LocationArgs,

    #[command(flatten)]
    scan_args: ScanArgs,

    /// how many threads to read with (1 - 2048)
    #[arg(short, long, default_value_t = 2, value_parser = 1..=2048)]
    thread_count: i64,
}

fn main() -> ExitCode {
    env_logger::init();
    match try_main() {
        Ok(()) => ExitCode::SUCCESS,
        Err(e) => {
            println!("{e:#?}");
            ExitCode::FAILURE
        }
    }
}

// the way we as a connector represent data to scan. this is computed from the raw data returned
// from the scan, and could be any format the engine chooses to use to facilitate distributing work.
struct ScanFile {
    path: String,
    size: i64,
    transform: Option<ExpressionRef>,
    dv_info: DvInfo,
}

// we know we're using arrow under the hood, so cast an EngineData into something we can work with
fn to_arrow(data: Box<dyn EngineData>) -> DeltaResult<RecordBatch> {
    Ok(data
        .into_any()
        .downcast::<ArrowEngineData>()
        .map_err(|_| delta_kernel::Error::EngineDataType("ArrowEngineData".to_string()))?
        .into())
}

// This is the callback that will be called for each valid scan row
fn send_scan_file(
    scan_tx: &mut spmc::Sender<ScanFile>,
    path: &str,
    size: i64,
    _stats: Option<Stats>,
    dv_info: DvInfo,
    transform: Option<ExpressionRef>,
    _: HashMap<String, String>,
) {
    let scan_file = ScanFile {
        path: path.to_string(),
        size,
        transform,
        dv_info,
    };
    scan_tx.send(scan_file).unwrap();
}

struct ScanState {
    table_root: Url,
    physical_schema: SchemaRef,
    logical_schema: SchemaRef,
}

fn try_main() -> DeltaResult<()> {
    let cli = Cli::parse();
<<<<<<< HEAD
    let url = delta_kernel::try_parse_uri(&cli.path)?;

    let mut options = if let Some(region) = cli.region {
        HashMap::from([("region", region)])
    } else {
        HashMap::new()
    };
    if cli.public {
        options.insert("skip_signature", "true".to_string());
    }
    let engine = DefaultEngine::try_new(&url, options, Arc::new(TokioBackgroundExecutor::new()))?;

    let snapshot = Snapshot::try_new(url, &engine, None)?;

    // process the columns requested and build a schema from them
    let read_schema_opt = cli
        .columns
        .map(|cols| -> DeltaResult<_> {
            let table_schema = snapshot.schema();
            let selected_fields = cols.iter().map(|col| {
                table_schema
                    .field(col)
                    .cloned()
                    .ok_or(delta_kernel::Error::Generic(format!(
                        "Table has no such column: {col}"
                    )))
            });
            Schema::try_new(selected_fields).map(Arc::new)
        })
        .transpose()?;

    // build a scan with the specified schema
    let scan = snapshot
        .into_scan_builder()
        .with_schema_opt(read_schema_opt)
        .build()?;
=======
    let table = common::get_table(&cli.location_args)?;
    println!("Reading {}", table.location());
    let engine = common::get_engine(&table, &cli.location_args)?;
    let Some(scan) = common::get_scan(&table, &engine, &cli.scan_args)? else {
        return Ok(());
    };
>>>>>>> 8dede923

    // this gives us an iterator of (our engine data, selection vector). our engine data is just
    // arrow data. The schema can be obtained by calling
    // [`delta_kernel::scan::scan_row_schema`]. Generally engines will not need to interact with
    // this data directly, and can just call [`visit_scan_files`] to get pre-parsed data back from
    // the kernel.
    let scan_metadata = scan.scan_metadata(&engine)?;

    // create the channels we'll use. record_batch_[t/r]x are used for the threads to send back the
    // processed RecordBatches to themain thread
    let (record_batch_tx, record_batch_rx) = mpsc::channel();
    // scan_file_[t/r]x are used to send each scan file from the iterator out to the waiting threads
    let (mut scan_file_tx, scan_file_rx) = spmc::channel();

    // fire up each thread. they will be automatically joined at the end due to the scope
    thread::scope(|s| {
        (0..cli.thread_count).for_each(|_| {
            // items that we need to send to the other thread
            let scan_state = Arc::new(ScanState {
                table_root: scan.table_root().clone(),
                physical_schema: scan.physical_schema().clone(),
                logical_schema: scan.logical_schema().clone(),
            });
            let rb_tx = record_batch_tx.clone();
            let scan_file_rx = scan_file_rx.clone();
            s.spawn(|| {
                do_work(&engine, scan_state, rb_tx, scan_file_rx);
            });
        });

        // have handed out all copies needed, drop so record_batch_rx will exit when the last thread is
        // done sending
        drop(record_batch_tx);

        for res in scan_metadata {
            let scan_metadata = res?;
            scan_file_tx = scan_metadata.visit_scan_files(scan_file_tx, send_scan_file)?;
        }

        drop(scan_file_tx);

        let batches = if let Some(limit) = cli.scan_args.limit {
            // gather batches while we need
            let mut batches = vec![];
            let mut rows_so_far = 0;
            for mut batch in record_batch_rx.iter() {
                let batch_rows = batch.num_rows();
                if rows_so_far < limit {
                    if rows_so_far + batch_rows > limit {
                        // truncate this batch
                        batch = common::truncate_batch(batch, limit - rows_so_far);
                    }
                    batches.push(batch);
                }
                rows_so_far += batch_rows;
            }
            println!("Printing first {limit} rows of {rows_so_far} total rows");
            batches
        } else {
            // simply gather up all batches
            record_batch_rx.iter().collect()
        };
        print_batches(&batches)?;
        Ok(())
    })
}

// this is the work each thread does
fn do_work(
    engine: &dyn Engine,
    scan_state: Arc<ScanState>,
    record_batch_tx: Sender<RecordBatch>,
    scan_file_rx: spmc::Receiver<ScanFile>,
) {
    // in a loop, try and get a ScanFile. Note that `recv` will return an `Err` when the other side
    // hangs up, which indicates there's no more data to process.
    while let Ok(scan_file) = scan_file_rx.recv() {
        // we got a scan file, let's process it
        let root_url = &scan_state.table_root;

        // get the selection vector (i.e. deletion vector)
        let mut selection_vector = scan_file
            .dv_info
            .get_selection_vector(engine, root_url)
            .unwrap();

        // build the required metadata for our parquet handler to read this file
        let location = root_url.join(&scan_file.path).unwrap();
        let meta = FileMeta {
            last_modified: 0,
            size: scan_file.size.try_into().unwrap(),
            location,
        };

        // this example uses the parquet_handler from the engine, but an engine could
        // choose to use whatever method it might want to read a parquet file. The reader
        // could, for example, fill in the partition columns, or apply deletion vectors. Here
        // we assume a more naive parquet reader and fix the data up after the fact.
        // further parallelism would also be possible here as we could read the parquet file
        // in chunks where each thread reads one chunk. The engine would need to ensure
        // enough meta-data was passed to each thread to correctly apply the selection
        // vector
        let read_results = engine
            .parquet_handler()
            .read_parquet_files(&[meta], scan_state.physical_schema.clone(), None)
            .unwrap();

        for read_result in read_results {
            let read_result = read_result.unwrap();
            let len = read_result.len();
            // transform the physical data into the correct logical form
            let logical = transform_to_logical(
                engine,
                read_result,
                &scan_state.physical_schema,
                &scan_state.logical_schema,
                &scan_file.transform,
            )
            .unwrap();

            let record_batch = to_arrow(logical).unwrap();

            // need to split the dv_mask. what's left in dv_mask covers this result, and rest
            // will cover the following results
            let rest = split_vector(selection_vector.as_mut(), len, Some(true));
            let batch = if let Some(mask) = selection_vector.clone() {
                // apply the selection vector
                filter_record_batch(&record_batch, &mask.into()).unwrap()
            } else {
                record_batch
            };
            selection_vector = rest;

            // send back the processed result
            record_batch_tx.send(batch).unwrap();
        }
    }
}<|MERGE_RESOLUTION|>--- conflicted
+++ resolved
@@ -11,13 +11,8 @@
 use delta_kernel::actions::deletion_vector::split_vector;
 use delta_kernel::engine::arrow_data::ArrowEngineData;
 use delta_kernel::scan::state::{transform_to_logical, DvInfo, Stats};
-<<<<<<< HEAD
-use delta_kernel::schema::{Schema, SchemaRef};
+use delta_kernel::schema::SchemaRef;
 use delta_kernel::{DeltaResult, Engine, EngineData, ExpressionRef, FileMeta, Snapshot};
-=======
-use delta_kernel::schema::SchemaRef;
-use delta_kernel::{DeltaResult, Engine, EngineData, ExpressionRef, FileMeta};
->>>>>>> 8dede923
 
 use clap::Parser;
 use url::Url;
@@ -96,51 +91,14 @@
 
 fn try_main() -> DeltaResult<()> {
     let cli = Cli::parse();
-<<<<<<< HEAD
-    let url = delta_kernel::try_parse_uri(&cli.path)?;
-
-    let mut options = if let Some(region) = cli.region {
-        HashMap::from([("region", region)])
-    } else {
-        HashMap::new()
-    };
-    if cli.public {
-        options.insert("skip_signature", "true".to_string());
-    }
-    let engine = DefaultEngine::try_new(&url, options, Arc::new(TokioBackgroundExecutor::new()))?;
-
+
+    let url = delta_kernel::try_parse_uri(&cli.location_args.path)?;
+    println!("Reading {}", url);
+    let engine = common::get_engine(&url, &cli.location_args)?;
     let snapshot = Snapshot::try_new(url, &engine, None)?;
-
-    // process the columns requested and build a schema from them
-    let read_schema_opt = cli
-        .columns
-        .map(|cols| -> DeltaResult<_> {
-            let table_schema = snapshot.schema();
-            let selected_fields = cols.iter().map(|col| {
-                table_schema
-                    .field(col)
-                    .cloned()
-                    .ok_or(delta_kernel::Error::Generic(format!(
-                        "Table has no such column: {col}"
-                    )))
-            });
-            Schema::try_new(selected_fields).map(Arc::new)
-        })
-        .transpose()?;
-
-    // build a scan with the specified schema
-    let scan = snapshot
-        .into_scan_builder()
-        .with_schema_opt(read_schema_opt)
-        .build()?;
-=======
-    let table = common::get_table(&cli.location_args)?;
-    println!("Reading {}", table.location());
-    let engine = common::get_engine(&table, &cli.location_args)?;
-    let Some(scan) = common::get_scan(&table, &engine, &cli.scan_args)? else {
+    let Some(scan) = common::get_scan(snapshot, &cli.scan_args)? else {
         return Ok(());
     };
->>>>>>> 8dede923
 
     // this gives us an iterator of (our engine data, selection vector). our engine data is just
     // arrow data. The schema can be obtained by calling
