--- conflicted
+++ resolved
@@ -209,21 +209,9 @@
     // done sending
     drop(record_batch_tx);
 
-<<<<<<< HEAD
-    for res in scan_data {
-        let scan_data = res?;
-        scan_file_tx = scan_data.visit_scan_files(scan_file_tx, send_scan_file)?;
-=======
     for res in scan_metadata {
-        let (data, vector, transforms) = res?;
-        scan_file_tx = delta_kernel::scan::state::visit_scan_files(
-            data.as_ref(),
-            &vector,
-            &transforms,
-            scan_file_tx,
-            send_scan_file,
-        )?;
->>>>>>> 10bdee79
+        let scan_metadata = res?;
+        scan_file_tx = scan_metadata.visit_scan_files(scan_file_tx, send_scan_file)?;
     }
 
     // have sent all scan files, drop this so threads will exit when there's no more work
