--- conflicted
+++ resolved
@@ -1,3 +1,26 @@
+//! This module implements the API for writing single-file checkpoints.
+//!
+//! The entry-points for this API are:
+//! 1. [`Snapshot::checkpoint`]
+//! 2. [`Table::checkpoint`]
+//!
+//! ## Checkpoint Types and Selection Logic
+//! This API supports two checkpoint types, selected based on table features:
+//!
+//! | Table Feature    | Resulting Checkpoint Type    | Description                                                                 |
+//! |------------------|-------------------------------|-----------------------------------------------------------------------------|
+//! | No v2Checkpoints | Single-file Classic-named V1 | Follows V1 specification without [`CheckpointMetadata`] action             |
+//! | v2Checkpoints    | Single-file Classic-named V2 | Follows V2 specification with [`CheckpointMetadata`] action while maintaining backward compatibility via classic naming |
+//!
+//! For more information on the V1/V2 specifications, see the following protocol section:
+//! <https://github.com/delta-io/delta/blob/master/PROTOCOL.md#checkpoint-specs>
+//!
+//! ## Architecture
+//!
+//! - [`CheckpointWriter`] - Core component that manages the checkpoint creation workflow
+//! - [`CheckpointDataIterator`] - Iterator over the checkpoint data to be written
+//!
+//! ## Usage
 //! This module implements the API for writing single-file checkpoints.
 //!
 //! The entry-points for this API are:
@@ -88,30 +111,18 @@
 use std::sync::{Arc, LazyLock};
 use std::time::{Duration, SystemTime, UNIX_EPOCH};
 
-<<<<<<< HEAD
 use crate::actions::{
     schemas::GetStructField, Add, Metadata, Protocol, Remove, SetTransaction, Sidecar, ADD_NAME,
     CHECKPOINT_METADATA_NAME, METADATA_NAME, PROTOCOL_NAME, REMOVE_NAME, SET_TRANSACTION_NAME,
     SIDECAR_NAME,
-=======
-use crate::actions::CHECKPOINT_METADATA_NAME;
-use crate::actions::{
-    schemas::GetStructField, Add, Metadata, Protocol, Remove, SetTransaction, Sidecar, ADD_NAME,
-    METADATA_NAME, PROTOCOL_NAME, REMOVE_NAME, SET_TRANSACTION_NAME, SIDECAR_NAME,
->>>>>>> 59d3b034
 };
 use crate::engine_data::FilteredEngineData;
 use crate::expressions::Scalar;
 use crate::log_replay::LogReplayProcessor;
 use crate::path::ParsedLogPath;
 use crate::schema::{DataType, SchemaRef, StructField, StructType};
-<<<<<<< HEAD
 use crate::snapshot::{Snapshot, LAST_CHECKPOINT_FILE_NAME};
 use crate::{DeltaResult, Engine, EngineData, Error, EvaluationHandlerExtension, FileMeta};
-=======
-use crate::snapshot::Snapshot;
-use crate::{DeltaResult, Engine, Error, EvaluationHandlerExtension, FileMeta};
->>>>>>> 59d3b034
 use log_replay::{CheckpointBatch, CheckpointLogReplayProcessor};
 
 use url::Url;
@@ -127,7 +138,6 @@
 /// This is set to 7 days, which is the default in delta-spark.
 const DEFAULT_RETENTION_SECS: u64 = 7 * HOURS_PER_DAY * MINUTES_PER_HOUR * SECONDS_PER_MINUTE;
 
-<<<<<<< HEAD
 /// Schema of the `_last_checkpoint` file
 /// We cannot use `LastCheckpointInfo::to_schema()` as it would include the 'checkpoint_schema'
 /// field, which is only known at runtime.
@@ -142,8 +152,6 @@
     .into()
 });
 
-=======
->>>>>>> 59d3b034
 /// Schema for extracting relevant actions from log files for checkpoint creation
 static CHECKPOINT_ACTIONS_SCHEMA: LazyLock<SchemaRef> = LazyLock::new(|| {
     Arc::new(StructType::new([
@@ -217,7 +225,6 @@
 pub struct CheckpointWriter {
     /// Reference to the snapshot (i.e. version) of the table being checkpointed
     pub(crate) snapshot: Arc<Snapshot>,
-<<<<<<< HEAD
 
     /// The version of the snapshot being checkpointed.
     /// Note: Although the version is stored as a u64 in the snapshot, it is stored as an i64
@@ -238,11 +245,6 @@
 
         Ok(Self { snapshot, version })
     }
-=======
-}
-
-impl CheckpointWriter {
->>>>>>> 59d3b034
     /// Returns the URL where the checkpoint file should be written.
     ///
     /// This method generates the checkpoint path based on the table's root and the version
@@ -307,26 +309,16 @@
         })
     }
 
-<<<<<<< HEAD
     /// Finalizes checkpoint creation by saving metadata about the checkpoint.
     ///
     /// # Important
     /// This method **must** be called only after:
     /// 1. The checkpoint data iterator has been fully exhausted
-=======
-    /// TODO(#850): Implement the finalize method
-    ///
-    /// Finalizes checkpoint creation after verifying all data is persisted.
-    ///
-    /// This method **must** be called only after:
-    /// 1. The checkpoint data iterator has been fully consumed
->>>>>>> 59d3b034
     /// 2. All data has been successfully written to object storage
     ///
     /// # Parameters
     /// - `engine`: Implementation of [`Engine`] apis.
     /// - `metadata`: The metadata of the written checkpoint file
-<<<<<<< HEAD
     /// - `checkpoint_data`: The exhausted checkpoint data iterator
     ///
     /// # Returns: [`variant@Ok`] if the checkpoint was successfully finalized
@@ -382,25 +374,6 @@
         );
 
         Ok(())
-=======
-    /// - `checkpoint_data`: The exhausted checkpoint data iterator (must be fully consumed)
-    ///
-    /// # Returns: [`variant@Ok`] if the checkpoint was successfully finalized
-    #[allow(unused)]
-    fn finalize(
-        self,
-        _engine: &dyn Engine,
-        _metadata: &FileMeta,
-        _checkpoint_data: CheckpointDataIterator,
-    ) -> DeltaResult<()> {
-        // Verify the iterator is exhausted (optional)
-        // Implementation will use checkpoint_data.actions_count and checkpoint_data.add_actions_count
-
-        // TODO(#850): Implement the actual finalization logic
-        Err(Error::checkpoint_write(
-            "Checkpoint finalization is not yet implemented",
-        ))
->>>>>>> 59d3b034
     }
 
     /// Creates the checkpoint metadata action for V2 checkpoints.
@@ -508,7 +481,6 @@
 
     // Simple subtraction - will produce negative values if retention > now
     Ok(now_ms - retention_ms)
-<<<<<<< HEAD
 }
 
 /// Creates the data for the `_last_checkpoint` file containing checkpoint
@@ -548,6 +520,4 @@
             add_actions_counter.into(),
         ],
     )
-=======
->>>>>>> 59d3b034
 }