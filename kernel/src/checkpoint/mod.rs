//! # Delta Kernel Checkpoint API
//!
//! This module implements the API for writing checkpoints in delta tables.
//! Checkpoints provide a compact summary of the table state, enabling faster recovery by
//! avoiding full log replay. This API supports two checkpoint types:
//!
<<<<<<< HEAD
//! 1. **Single-file Classic-named V1 Checkpoint** – for legacy tables that do not support the
//!    `v2Checkpoints` reader/writer feature. These checkpoints follow the V1 specification and do not
//!    include a [`CheckpointMetadata`] action.
//! 2. **Single-file Classic-named V2 Checkpoint** – for tables supporting the `v2Checkpoints` feature.
//!    These checkpoints follow the V2 specification and include a [`CheckpointMetadata`] action, while
//!    maintaining backwards compatibility by using classic-naming that legacy readers can recognize.
//!
//! For more information on the V1/V2 specifications, see the following protocol section:
//! <https://github.com/delta-io/delta/blob/master/PROTOCOL.md#checkpoint-specs>
//!
//! ## Checkpoint Selection Logic
//! The checkpoint type is determined by whether the table supports the `v2Checkpoints` reader/writer feature:
//!
//! | Table Feature    | Resulting Checkpoint Type     |
//! |------------------|-------------------------------|
//! | No v2Checkpoints | Single-file Classic-named V1  |
//! | v2Checkpoints    | Single-file Classic-named V2  |
//!
//! ## Architecture
//!
//! - [`CheckpointWriter`] - Core component that manages checkpoint creation workflow
//! - [`CheckpointData`] - Contains the data to write and destination path information
//! - [`crate::log_replay`] submodule - Handles action filtering and deduplication
//!
//! ## [`CheckpointWriter`]
//! Handles the actual checkpoint data generation and writing process. It is created via the
//! [`crate::table::Table::checkpoint`] method and provides the following APIs:
//! - [`CheckpointWriter::checkpoint_data`] - Returns the checkpoint data and path information
//! - [`CheckpointWriter::finalize`] - Writes the `_last_checkpoint` file
//!
//! ## Example: Writing a classic-named V1/V2 checkpoint (depending on `v2Checkpoints` feature support)
//!
//! TODO(seb): unignore example
//! ```ignore
//! let path = "./tests/data/app-txn-no-checkpoint";
//! let engine = Arc::new(SyncEngine::new());
//! let table = Table::try_from_uri(path)?;
//!
//! // Create a checkpoint writer for the table at a specific version
//! let mut writer = table.checkpoint(&engine, Some(2))?;
//!
//! // Retrieve checkpoint data
//! let checkpoint_data = writer.checkpoint_data()?;
//!
//! // Write checkpoint data to storage (implementation-specific)
//! let metadata = your_storage_implementation.write_checkpoint(
//!     &checkpoint_data.path,
//!     checkpoint_data.data
//! )?;
//!
//! /* IMPORTANT: All data must be written before finalizing the checkpoint */
//!
//! // Finalize the checkpoint by writing the _last_checkpoint file
//! writer.finalize(&engine, &metadata)?;
//! ```
//! ## Future extensions
//! - Single-file UUID-named V2 checkpoints (using `n.checkpoint.u.{json/parquet}` naming) are to be
//!   implemented in the future. The current implementation only supports classic-named V2 checkpoints.
//! - Multi-file V2 checkpoints are not supported yet. The API is designed to be extensible for future
//!   multi-file support, but the current implementation only supports single-file checkpoints.
//!
//! Note: Multi-file V1 checkpoints are DEPRECATED and UNSAFE.
use crate::actions::CHECKPOINT_METADATA_NAME;
use crate::actions::{
    schemas::GetStructField, Add, Metadata, Protocol, Remove, SetTransaction, Sidecar, ADD_NAME,
    METADATA_NAME, PROTOCOL_NAME, REMOVE_NAME, SET_TRANSACTION_NAME, SIDECAR_NAME,
};
use crate::engine_data::FilteredEngineData;
use crate::expressions::{column_expr, Scalar};
use crate::path::ParsedLogPath;
use crate::schema::{DataType, SchemaRef, StructField, StructType};
#[cfg(doc)]
use crate::snapshot::LastCheckpointHint;
use crate::snapshot::Snapshot;
#[cfg(doc)]
use crate::{actions::CheckpointMetadata, table::Table};
use crate::{DeltaResult, Engine, EngineData, Error, EvaluationHandlerExtension, Expression};
use log_replay::checkpoint_actions_iter;
use std::sync::atomic::{AtomicI64, Ordering};
use std::{
    sync::{Arc, LazyLock},
    time::{Duration, SystemTime, UNIX_EPOCH},
};
use url::Url;
mod log_replay;
#[cfg(test)]
mod tests;

/// Name of the _last_checkpoint file that provides metadata about the last checkpoint
/// created for the table. This file is used as a hint for the engine to quickly locate
/// the last checkpoint and avoid full log replay when reading the table.
static LAST_CHECKPOINT_FILE_NAME: &str = "_last_checkpoint.json";

/// Schema for extracting relevant actions from log files for checkpoint creation
static CHECKPOINT_ACTIONS_SCHEMA: LazyLock<SchemaRef> = LazyLock::new(|| {
    StructType::new([
        Option::<Add>::get_struct_field(ADD_NAME),
        Option::<Remove>::get_struct_field(REMOVE_NAME),
        Option::<Metadata>::get_struct_field(METADATA_NAME),
        Option::<Protocol>::get_struct_field(PROTOCOL_NAME),
        Option::<SetTransaction>::get_struct_field(SET_TRANSACTION_NAME),
        Option::<Sidecar>::get_struct_field(SIDECAR_NAME),
    ])
    .into()
});

/// Returns the schema for reading Delta log actions for checkpoint creation
fn get_checkpoint_actions_schema() -> &'static SchemaRef {
    &CHECKPOINT_ACTIONS_SCHEMA
}

/// Represents a single-file checkpoint, including the data to write and the target path.
pub struct CheckpointData {
    /// The URL where the checkpoint file should be written.
    pub path: Url,

    /// An iterator over the checkpoint data to be written to the file.
    pub data: Box<dyn Iterator<Item = DeltaResult<FilteredEngineData>>>,
}

/// Manages the checkpoint writing process for tables
///
/// The [`CheckpointWriter`] orchestrates creating checkpoint data, and finalizing the
/// checkpoint by writing the `_last_checkpoint` file.
pub struct CheckpointWriter {
    /// Reference to the snapshot of the table being checkpointed
    pub(crate) snapshot: Arc<Snapshot>,
    /// Note: `Arc<AtomicI64>` provides shared mutability for our counters, allowing the
    /// returned actions iterator from `.checkpoint_data()` to update the counters,
    /// and the [`CheckpointWriter`] to read them during `.finalize()`
    /// Counter for total actions included in the checkpoint
    pub(crate) total_actions_counter: Arc<AtomicI64>,
    /// Counter for Add actions included in the checkpoint
    pub(crate) add_actions_counter: Arc<AtomicI64>,
}

impl CheckpointWriter {
    /// Creates a new CheckpointWriter with the provided checkpoint data and counters
    pub(crate) fn new(snapshot: Arc<Snapshot>) -> Self {
        Self {
            snapshot,
            total_actions_counter: Arc::new(AtomicI64::new(0)),
            add_actions_counter: Arc::new(AtomicI64::new(0)),
        }
    }

    /// Retrieves the checkpoint data and path information
    ///
    /// This method is the core of the checkpoint generation process. It:
    /// 1. Determines whether to write a V1 or V2 checkpoint based on the table's
    ///    `v2Checkpoints` feature support
    /// 2. Reads actions from the log segment using the checkpoint read schema
    /// 3. Filters and deduplicates actions for the checkpoint
    /// 4. Chains the checkpoint metadata action if writing a V2 spec checkpoint
    ///    (i.e., if `v2Checkpoints` feature is supported by table)
    /// 5. Generates the appropriate checkpoint path
    ///
    /// # Important: The returned data should be written to persistent storage by the
    /// caller before calling `finalize()` otherwise data loss may occur.
    ///
    /// # Returns: [`CheckpointData`] containing the checkpoint path and data to write
    pub fn checkpoint_data(&mut self, engine: &dyn Engine) -> DeltaResult<CheckpointData> {
        let is_v2_checkpoints_supported = self
            .snapshot
            .table_configuration()
            .is_v2_checkpoint_supported();

        let read_schema = get_checkpoint_actions_schema();
        let actions = self.snapshot.log_segment().read_actions(
            engine,
            read_schema.clone(),
            read_schema.clone(),
            None,
        );

        // Create iterator over actions for checkpoint data
        let checkpoint_data = checkpoint_actions_iter(
            actions?,
            self.total_actions_counter.clone(),
            self.add_actions_counter.clone(),
            self.deleted_file_retention_timestamp()?,
        );

        // Chain the checkpoint metadata action if using V2 checkpoints
        let chained = checkpoint_data.chain(self.create_checkpoint_metadata_batch(
            self.snapshot.version() as i64,
            engine,
            is_v2_checkpoints_supported,
        )?);

        let checkpoint_path = ParsedLogPath::new_classic_parquet_checkpoint(
            self.snapshot.table_root(),
            self.snapshot.version(),
        )?;

        Ok(CheckpointData {
            path: checkpoint_path.location,
            data: Box::new(chained),
        })
    }

    /// Finalizes the checkpoint writing process by creating the `_last_checkpoint` file
    ///
    /// The [`LastCheckpointHint`] (`_last_checkpoint`) file is a metadata file that contains
    /// information about the last checkpoint created for the table. It is used as a hint
    /// for the engine to quickly locate the last checkpoint and avoid full log replay when
    /// reading the table.
    ///
    /// # Important
    /// This method must only be called AFTER successfully writing all checkpoint data to storage.
    /// Failure to do so may result in data loss.
    ///
    /// # Parameters
    /// - `engine`: The engine used for writing the `_last_checkpoint` file
    /// - `metadata`: A single-row, single-column [`EngineData`] batch containing:
    ///   - `sizeInBytes` (i64): The size of the written checkpoint file
    ///
    /// # Returns: [`variant@Ok`] if the `_last_checkpoint` file was written successfully
    pub fn finalize(self, engine: &dyn Engine, metadata: &dyn EngineData) -> DeltaResult<()> {
        let version = self.snapshot.version().try_into().map_err(|e| {
            Error::generic(format!(
                "Failed to convert version from u64 {} to i64: {}",
                self.snapshot.version(),
                e
            ))
        })?;

        let checkpoint_metadata = create_last_checkpoint_data(
            engine,
            metadata,
            version,
            self.total_actions_counter.load(Ordering::Relaxed),
            self.add_actions_counter.load(Ordering::Relaxed),
        )?;

        let last_checkpoint_path = self
            .snapshot
            .log_segment()
            .log_root
            .join(LAST_CHECKPOINT_FILE_NAME)?;

        engine.json_handler().write_json_file(
            &last_checkpoint_path,
            Box::new(std::iter::once(Ok(checkpoint_metadata))),
            true, // overwrite the last checkpoint file
        )?;

        Ok(())
    }

    /// Creates the checkpoint metadata action for V2 checkpoints.
    ///
    /// For V2 checkpoints, this function generates the [`CheckpointMetadata`] action
    /// that must be included in the V2 spec checkpoint file. This action contains metadata
    /// about the checkpoint, particularly its version. For V1 checkpoints, this function
    /// returns `None`, as the V1 checkpoint schema does not include this action type.
    ///
    /// # Implementation Details
    ///
    /// The function creates a single-row [`EngineData`] batch containing only the
    /// version field of the [`CheckpointMetadata`] action. Future implementations will
    /// include the additional metadata field `tags` when map support is added.
    ///
    /// # Returns:
    /// A [`FilteredEngineData`] batch including the single-row [`EngineData`] batch along with
    /// an accompanying selection vector with a single `true` value, indicating the action in
    /// batch should be included in the checkpoint.
    fn create_checkpoint_metadata_batch(
        &self,
        version: i64,
        engine: &dyn Engine,
        is_v2_checkpoint: bool,
    ) -> DeltaResult<Option<DeltaResult<FilteredEngineData>>> {
        if !is_v2_checkpoint {
            return Ok(None);
        }
        let values: &[Scalar] = &[version.into()];

        // Note: We cannot use `CheckpointMetadata::to_schema()` as it would include
        // the 'tags' field which we're not supporting yet due to the lack of map support.
        // Schema of the checkpoint metadata action
        let schema = Arc::new(StructType::new([StructField::not_null(
            CHECKPOINT_METADATA_NAME,
            DataType::struct_type([StructField::not_null("version", DataType::LONG)]),
        )]));

        let checkpoint_metadata_batch = engine.evaluation_handler().create_one(schema, values)?;

        let result = FilteredEngineData {
            data: checkpoint_metadata_batch,
            selection_vector: vec![true], // Always include this action
        };

        // Ordering does not matter as there are no other threads modifying this counter
        // at this time (since we have not yet returned the iterator which performs the action counting)
        self.total_actions_counter
            .fetch_add(1, std::sync::atomic::Ordering::Relaxed);

        Ok(Some(Ok(result)))
    }

    /// Calculates the cutoff timestamp for deleted file cleanup.
    ///
    /// This function determines the minimum timestamp before which deleted files
    /// will be permanently removed during VACUUM operations, based on the table's
    /// `deleted_file_retention_duration` property.
    ///
    /// Returns the cutoff timestamp in milliseconds since epoch, matching
    /// the remove action's `deletion_timestamp` field format for comparison.
    ///
    /// The default retention period is 7 days, matching delta-spark's behavior.
    fn deleted_file_retention_timestamp(&self) -> DeltaResult<i64> {
        let retention_duration = self
            .snapshot
            .table_properties()
            .deleted_file_retention_duration;

        deleted_file_retention_timestamp_with_time(
            retention_duration,
            SystemTime::now()
                .duration_since(UNIX_EPOCH)
                .map_err(|e| Error::generic(format!("Failed to calculate system time: {}", e)))?,
        )
    }
}

/// Calculates the timestamp threshold for deleted file retention based on the provided duration.
/// This is factored out to allow testing with an injectable time and duration parameter.
///
/// # Parameters
/// - `retention_duration`: The duration to retain deleted files. The table property
///   `deleted_file_retention_duration` is passed here. If `None`, defaults to 7 days.
/// - `now_duration`: The current time as a [`Duration`]. This allows for testing with
///   a specific time instead of using `SystemTime::now()`.
///
/// # Returns: The timestamp in milliseconds since epoch
fn deleted_file_retention_timestamp_with_time(
    retention_duration: Option<Duration>,
    now_duration: Duration,
) -> DeltaResult<i64> {
    // Use provided retention duration or default (7 days)
    let retention_duration =
        retention_duration.unwrap_or_else(|| Duration::from_secs(60 * 60 * 24 * 7));

    // Convert to milliseconds for remove action deletion_timestamp comparison
    let now_ms: i64 = now_duration
        .as_millis()
        .try_into()
        .map_err(|_| Error::generic("Current timestamp exceeds i64 millisecond range"))?;

    let retention_ms: i64 = retention_duration
        .as_millis()
        .try_into()
        .map_err(|_| Error::generic("Retention duration exceeds i64 millisecond range"))?;

    // Simple subtraction - will produce negative values if retention > now
    Ok(now_ms - retention_ms)
}

/// Creates the data for the `_last_checkpoint` file containing checkpoint metadata
///
/// # Parameters
/// - `engine`: Engine for data processing
/// - `metadata`: Single-row data containing `sizeInBytes` (i64)
/// - `version`: Table version number
/// - `total_actions_counter`: Total actions count
/// - `total_add_actions_counter`: Add actions count
///
/// # Returns
/// A new [`EngineData`] batch with the `_last_checkpoint` fields:
/// - `version` (i64, required): Table version number
/// - `size` (i64, required): Total actions count
/// - `parts` (i64, optional): Always 1 for single-file checkpoints
/// - `sizeInBytes` (i64, optional): Size of checkpoint file in bytes
/// - `numOfAddFiles` (i64, optional): Number of Add actions
///
/// Note: The fields `checkpointSchema` and `checksum` are not yet included in this
/// implementation. They are marked as TODOs for future development.
fn create_last_checkpoint_data(
    engine: &dyn Engine,
    metadata: &dyn EngineData,
    version: i64,
    total_actions_counter: i64,
    add_actions_counter: i64,
) -> DeltaResult<Box<dyn EngineData>> {
    // Validate metadata has exactly one row
    if metadata.len() != 1 {
        return Err(Error::Generic(format!(
            "Engine checkpoint metadata should have exactly one row, found {}",
            metadata.len()
        )));
    }

    // The current checkpoint API only supports single-file checkpoints.
    let parts: i64 = 1; // Coerce the type to `i64`` to match the expected schema.
    let last_checkpoint_exprs = [
        Expression::literal(version),
        Expression::literal(total_actions_counter),
        Expression::literal(parts),
        column_expr!("sizeInBytes"),
        Expression::literal(add_actions_counter),
        // TODO(seb): Write the `checkpoint_schema` field
        // TODO(seb): Write the `checksum` field
    ];
    let last_checkpoint_expr = Expression::struct_from(last_checkpoint_exprs);

    // Note: We cannot use `LastCheckpointInfo::to_schema()` as it would include
    // the 'checkpoint_schema' field, which is only known at runtime.
    // Schema of the `_last_checkpoint` file
    let last_checkpoint_schema = Arc::new(StructType::new([
        StructField::not_null("version", DataType::LONG),
        StructField::not_null("size", DataType::LONG),
        StructField::nullable("parts", DataType::LONG),
        StructField::nullable("sizeInBytes", DataType::LONG),
        StructField::nullable("numOfAddFiles", DataType::LONG),
    ]));

    // The schema of the metadata passed to `.finalize()` should be a single-row, single-column batch
    let engine_metadata_schema = Arc::new(StructType::new([StructField::not_null(
        "version",
        DataType::LONG,
    )]));

    let last_checkpoint_metadata_evaluator = engine.evaluation_handler().new_expression_evaluator(
        engine_metadata_schema,
        last_checkpoint_expr,
        last_checkpoint_schema.into(),
    );

    last_checkpoint_metadata_evaluator.evaluate(metadata)
}

#[cfg(test)]
mod unit_tests {
    use super::*;
    use crate::arrow::datatypes::{DataType as ArrowDataType, Schema as ArrowSchema};
    use crate::engine::{arrow_data::ArrowEngineData, sync::SyncEngine};
    use crate::Table;
    use arrow_53::array::Int64Array;
    use arrow_53::{array::RecordBatch, datatypes::Field};
    use delta_kernel::arrow::array::create_array;
    use std::path::PathBuf;
    use std::sync::atomic::Ordering;
    use std::time::Duration;

    use crate::arrow::array::{ArrayRef, StructArray};
    use crate::arrow::datatypes::{DataType, Schema};

    #[test]
    fn test_deleted_file_retention_timestamp() -> DeltaResult<()> {
        let now = Duration::from_secs(1000).as_millis() as i64;

        // Test cases
        let test_cases = [
            // Default case (7 days)
            (None, now - (7 * 24 * 60 * 60 * 1000)),
            // Zero retention
            (Some(Duration::from_secs(0)), now),
            // Custom retention (2000 seconds)
            // This results in a negative timestamp which is valid - as it just means that
            // the retention window extends to before UNIX epoch.
            (Some(Duration::from_secs(2000)), now - (2000 * 1000)),
        ];

        for (retention, expected) in test_cases {
            let result =
                deleted_file_retention_timestamp_with_time(retention, Duration::from_secs(1000))?;
            assert_eq!(result, expected);
        }

        Ok(())
    }

    fn create_test_snapshot(engine: &dyn Engine) -> DeltaResult<Arc<Snapshot>> {
        let path = std::fs::canonicalize(PathBuf::from("./tests/data/app-txn-no-checkpoint/"));
        let url = url::Url::from_directory_path(path.unwrap()).unwrap();
        let table = Table::new(url);
        Ok(Arc::new(table.snapshot(engine, None)?))
    }

    #[test]
    fn test_create_checkpoint_metadata_batch_when_v2_checkpoints_is_supported() -> DeltaResult<()> {
        let engine = SyncEngine::new();
        let version = 10;
        let writer = CheckpointWriter::new(create_test_snapshot(&engine)?);

        // Test with is_v2_checkpoint = true
        let result = writer.create_checkpoint_metadata_batch(version, &engine, true)?;
        assert!(result.is_some());
        let checkpoint_data = result.unwrap()?;

        // Check selection vector has one true value
        assert_eq!(checkpoint_data.selection_vector, vec![true]);

        // Verify the underlying EngineData contains the expected CheckpointMetadata action
        let arrow_engine_data = ArrowEngineData::try_from_engine_data(checkpoint_data.data)?;
        let record_batch = arrow_engine_data.record_batch();

        // Build the expected RecordBatch
        // Note: The schema is a struct with a single field "checkpointMetadata" of type struct
        // containing a single field "version" of type long
        let expected_schema = Arc::new(Schema::new(vec![Field::new(
            "checkpointMetadata",
            DataType::Struct(vec![Field::new("version", DataType::Int64, false)].into()),
            false,
        )]));
        let expected = RecordBatch::try_new(
            expected_schema,
            vec![Arc::new(StructArray::from(vec![(
                Arc::new(Field::new("version", DataType::Int64, false)),
                create_array!(Int64, [version]) as ArrayRef,
            )]))],
        )
        .unwrap();

        assert_eq!(*record_batch, expected);
        assert_eq!(writer.total_actions_counter.load(Ordering::Relaxed), 1);

        Ok(())
    }

    #[test]
    fn test_create_checkpoint_metadata_batch_when_v2_checkpoints_not_supported() -> DeltaResult<()>
    {
        let engine = SyncEngine::new();
        let writer = CheckpointWriter::new(create_test_snapshot(&engine)?);

        // Test with is_v2_checkpoint = false
        let result = writer.create_checkpoint_metadata_batch(10, &engine, false)?;

        // No checkpoint metadata action should be created for V1 checkpoints
        assert!(result.is_none());
        assert_eq!(writer.total_actions_counter.load(Ordering::Relaxed), 0);

        Ok(())
    }

    #[test]
    fn test_create_last_checkpoint_metadata() -> DeltaResult<()> {
        // Setup test data
        let size_in_bytes: i64 = 1024 * 1024; // 1MB
        let version = 10;
        let total_actions_counter = 100;
        let add_actions_counter = 75;
        let engine = SyncEngine::new();

        // Create engine metadata with `size_in_bytes`
        let schema = ArrowSchema::new(vec![Field::new("sizeInBytes", ArrowDataType::Int64, false)]);
        let size_array = Int64Array::from(vec![size_in_bytes]);
        let record_batch = RecordBatch::try_new(Arc::new(schema), vec![Arc::new(size_array)])?;
        let metadata = ArrowEngineData::new(record_batch);

        // Create last checkpoint metadata
        let last_checkpoint_batch = create_last_checkpoint_data(
            &engine,
            &metadata,
            version,
            total_actions_counter,
            add_actions_counter,
        )?;

        // Verify the underlying EngineData contains the expected LastCheckpointInfo schema and data
        let arrow_engine_data = ArrowEngineData::try_from_engine_data(last_checkpoint_batch)?;
        let record_batch = arrow_engine_data.record_batch();

        // Build the expected RecordBatch
        let expected_schema = Arc::new(Schema::new(vec![
            Field::new("version", DataType::Int64, false),
            Field::new("size", DataType::Int64, false),
            Field::new("parts", DataType::Int64, true),
            Field::new("sizeInBytes", DataType::Int64, true),
            Field::new("numOfAddFiles", DataType::Int64, true),
        ]));
        let expected = RecordBatch::try_new(
            expected_schema,
            vec![
                create_array!(Int64, [version]),
                create_array!(Int64, [total_actions_counter]),
                create_array!(Int64, [1]),
                create_array!(Int64, [size_in_bytes]),
                create_array!(Int64, [add_actions_counter]),
            ],
        )
        .unwrap();

        assert_eq!(*record_batch, expected);
        Ok(())
    }

    #[test]
    fn test_create_last_checkpoint_metadata_with_invalid_batch() -> DeltaResult<()> {
        let engine = SyncEngine::new();

        // Create engine metadata with the wrong schema
        let schema = ArrowSchema::new(vec![Field::new("wrongField", ArrowDataType::Int64, false)]);
        let size_array = Int64Array::from(vec![0]);
        let record_batch = RecordBatch::try_new(Arc::new(schema), vec![Arc::new(size_array)])
            .expect("Failed to create record batch");
        let metadata = Box::new(ArrowEngineData::new(record_batch));

        // This should fail because the schema does not match the expected schema
        let res = create_last_checkpoint_data(&engine, &*metadata, 0, 0, 0);

        // Verify that an error is returned
        assert!(res.is_err());
        Ok(())
    }
}
=======
//! TODO!(seb): Include docs when implemented
pub(crate) mod log_replay;
>>>>>>> 48d529d9
<|MERGE_RESOLUTION|>--- conflicted
+++ resolved
@@ -4,7 +4,6 @@
 //! Checkpoints provide a compact summary of the table state, enabling faster recovery by
 //! avoiding full log replay. This API supports two checkpoint types:
 //!
-<<<<<<< HEAD
 //! 1. **Single-file Classic-named V1 Checkpoint** – for legacy tables that do not support the
 //!    `v2Checkpoints` reader/writer feature. These checkpoints follow the V1 specification and do not
 //!    include a [`CheckpointMetadata`] action.
@@ -61,12 +60,15 @@
 //! writer.finalize(&engine, &metadata)?;
 //! ```
 //! ## Future extensions
-//! - Single-file UUID-named V2 checkpoints (using `n.checkpoint.u.{json/parquet}` naming) are to be
+//! - TODO(#836): Single-file UUID-named V2 checkpoints (using `n.checkpoint.u.{json/parquet}` naming) are to be
 //!   implemented in the future. The current implementation only supports classic-named V2 checkpoints.
-//! - Multi-file V2 checkpoints are not supported yet. The API is designed to be extensible for future
+//! - TODO(#837): Multi-file V2 checkpoints are not supported yet. The API is designed to be extensible for future
 //!   multi-file support, but the current implementation only supports single-file checkpoints.
 //!
 //! Note: Multi-file V1 checkpoints are DEPRECATED and UNSAFE.
+//!
+//! [`CheckpointMetadata`]: crate::actions::CheckpointMetadata
+//! [`LastCheckpointHint`]: crate::snapshot::LastCheckpointHint
 use crate::actions::CHECKPOINT_METADATA_NAME;
 use crate::actions::{
     schemas::GetStructField, Add, Metadata, Protocol, Remove, SetTransaction, Sidecar, ADD_NAME,
@@ -74,15 +76,12 @@
 };
 use crate::engine_data::FilteredEngineData;
 use crate::expressions::{column_expr, Scalar};
+use crate::log_replay::LogReplayProcessor;
 use crate::path::ParsedLogPath;
 use crate::schema::{DataType, SchemaRef, StructField, StructType};
-#[cfg(doc)]
-use crate::snapshot::LastCheckpointHint;
 use crate::snapshot::Snapshot;
-#[cfg(doc)]
-use crate::{actions::CheckpointMetadata, table::Table};
 use crate::{DeltaResult, Engine, EngineData, Error, EvaluationHandlerExtension, Expression};
-use log_replay::checkpoint_actions_iter;
+use log_replay::CheckpointLogReplayProcessor;
 use std::sync::atomic::{AtomicI64, Ordering};
 use std::{
     sync::{Arc, LazyLock},
@@ -93,10 +92,28 @@
 #[cfg(test)]
 mod tests;
 
-/// Name of the _last_checkpoint file that provides metadata about the last checkpoint
+/// Name of the `_last_checkpoint`` file that provides metadata about the last checkpoint
 /// created for the table. This file is used as a hint for the engine to quickly locate
 /// the last checkpoint and avoid full log replay when reading the table.
 static LAST_CHECKPOINT_FILE_NAME: &str = "_last_checkpoint.json";
+
+/// Schema of the `_last_checkpoint` file
+/// We cannot use `LastCheckpointInfo::to_schema()` as it would include the 'checkpoint_schema'
+/// field, which is only known at runtime.
+static LAST_CHECKPOINT_SCHEMA: LazyLock<SchemaRef> = LazyLock::new(|| {
+    StructType::new([
+        StructField::not_null("version", DataType::LONG),
+        StructField::not_null("size", DataType::LONG),
+        StructField::nullable("parts", DataType::LONG),
+        StructField::nullable("sizeInBytes", DataType::LONG),
+        StructField::nullable("numOfAddFiles", DataType::LONG),
+    ])
+    .into()
+});
+
+/// Schema of metadata passed to the [`CheckpointWriter::finalize()`] method by the engine
+static ENGINE_CHECKPOINT_METADATA_SCHEMA: LazyLock<SchemaRef> =
+    LazyLock::new(|| StructType::new([StructField::not_null("version", DataType::LONG)]).into());
 
 /// Schema for extracting relevant actions from log files for checkpoint creation
 static CHECKPOINT_ACTIONS_SCHEMA: LazyLock<SchemaRef> = LazyLock::new(|| {
@@ -111,9 +128,35 @@
     .into()
 });
 
+// Schema of the [`CheckpointMetadata`] action that is included in V2 checkpoints
+// We cannot use `CheckpointMetadata::to_schema()` as it would include the 'tags' field which
+// we're not supporting yet due to the lack of map support.
+static CHECKPOINT_METADATA_ACTION_SCHEMA: LazyLock<SchemaRef> = LazyLock::new(|| {
+    StructType::new([StructField::not_null(
+        CHECKPOINT_METADATA_NAME,
+        DataType::struct_type([StructField::not_null("version", DataType::LONG)]),
+    )])
+    .into()
+});
+
+/// Returns the schema for writing the `_last_checkpoint` file
+fn get_last_checkpoint_schema() -> &'static SchemaRef {
+    &LAST_CHECKPOINT_SCHEMA
+}
+
 /// Returns the schema for reading Delta log actions for checkpoint creation
 fn get_checkpoint_actions_schema() -> &'static SchemaRef {
     &CHECKPOINT_ACTIONS_SCHEMA
+}
+
+/// Returns the schema of the metadata passed to the [`CheckpointWriter::finalize()`] method by the engine
+fn get_engine_checkpoint_metadata_schema() -> &'static SchemaRef {
+    &ENGINE_CHECKPOINT_METADATA_SCHEMA
+}
+
+/// Returns the schema of the [`CheckpointMetadata`] action that is included in V2 checkpoints
+fn get_checkpoint_metadata_action_schema() -> &'static SchemaRef {
+    &CHECKPOINT_METADATA_ACTION_SCHEMA
 }
 
 /// Represents a single-file checkpoint, including the data to write and the target path.
@@ -178,19 +221,27 @@
             read_schema.clone(),
             read_schema.clone(),
             None,
-        );
+        )?;
 
         // Create iterator over actions for checkpoint data
-        let checkpoint_data = checkpoint_actions_iter(
-            actions?,
+        let checkpoint_data = CheckpointLogReplayProcessor::new(
             self.total_actions_counter.clone(),
             self.add_actions_counter.clone(),
             self.deleted_file_retention_timestamp()?,
-        );
+        )
+        .process_actions_iter(actions);
+
+        let version = self.snapshot.version().try_into().map_err(|e| {
+            Error::generic(format!(
+                "Failed to convert checkpoint version from u64 {} to i64: {}",
+                self.snapshot.version(),
+                e
+            ))
+        })?;
 
         // Chain the checkpoint metadata action if using V2 checkpoints
         let chained = checkpoint_data.chain(self.create_checkpoint_metadata_batch(
-            self.snapshot.version() as i64,
+            version,
             engine,
             is_v2_checkpoints_supported,
         )?);
@@ -236,8 +287,8 @@
             engine,
             metadata,
             version,
-            self.total_actions_counter.load(Ordering::Relaxed),
-            self.add_actions_counter.load(Ordering::Relaxed),
+            self.total_actions_counter.load(Ordering::SeqCst),
+            self.add_actions_counter.load(Ordering::SeqCst),
         )?;
 
         let last_checkpoint_path = self
@@ -283,25 +334,19 @@
         }
         let values: &[Scalar] = &[version.into()];
 
-        // Note: We cannot use `CheckpointMetadata::to_schema()` as it would include
-        // the 'tags' field which we're not supporting yet due to the lack of map support.
-        // Schema of the checkpoint metadata action
-        let schema = Arc::new(StructType::new([StructField::not_null(
-            CHECKPOINT_METADATA_NAME,
-            DataType::struct_type([StructField::not_null("version", DataType::LONG)]),
-        )]));
-
-        let checkpoint_metadata_batch = engine.evaluation_handler().create_one(schema, values)?;
+        let checkpoint_metadata_batch = engine
+            .evaluation_handler()
+            .create_one(get_checkpoint_metadata_action_schema().clone(), values)?;
 
         let result = FilteredEngineData {
             data: checkpoint_metadata_batch,
-            selection_vector: vec![true], // Always include this action
+            selection_vector: vec![true], // Include the action in the checkpoint
         };
 
         // Ordering does not matter as there are no other threads modifying this counter
         // at this time (since we have not yet returned the iterator which performs the action counting)
         self.total_actions_counter
-            .fetch_add(1, std::sync::atomic::Ordering::Relaxed);
+            .fetch_add(1, std::sync::atomic::Ordering::SeqCst);
 
         Ok(Some(Ok(result)))
     }
@@ -381,8 +426,8 @@
 /// - `sizeInBytes` (i64, optional): Size of checkpoint file in bytes
 /// - `numOfAddFiles` (i64, optional): Number of Add actions
 ///
-/// Note: The fields `checkpointSchema` and `checksum` are not yet included in this
-/// implementation. They are marked as TODOs for future development.
+/// TODO(#838) Add `checksum` field to the `_last_checkpoint` file
+/// TODO(#839) Add `checkpoint_schema` field to the `_last_checkpoint` file
 fn create_last_checkpoint_data(
     engine: &dyn Engine,
     metadata: &dyn EngineData,
@@ -398,40 +443,21 @@
         )));
     }
 
-    // The current checkpoint API only supports single-file checkpoints.
-    let parts: i64 = 1; // Coerce the type to `i64`` to match the expected schema.
     let last_checkpoint_exprs = [
         Expression::literal(version),
         Expression::literal(total_actions_counter),
-        Expression::literal(parts),
+        Expression::literal(1i64), // Single-file checkpoint
         column_expr!("sizeInBytes"),
         Expression::literal(add_actions_counter),
-        // TODO(seb): Write the `checkpoint_schema` field
-        // TODO(seb): Write the `checksum` field
+        // TODO(#838): Include the checksum here
+        // TODO(#839): Include the schema here
     ];
     let last_checkpoint_expr = Expression::struct_from(last_checkpoint_exprs);
 
-    // Note: We cannot use `LastCheckpointInfo::to_schema()` as it would include
-    // the 'checkpoint_schema' field, which is only known at runtime.
-    // Schema of the `_last_checkpoint` file
-    let last_checkpoint_schema = Arc::new(StructType::new([
-        StructField::not_null("version", DataType::LONG),
-        StructField::not_null("size", DataType::LONG),
-        StructField::nullable("parts", DataType::LONG),
-        StructField::nullable("sizeInBytes", DataType::LONG),
-        StructField::nullable("numOfAddFiles", DataType::LONG),
-    ]));
-
-    // The schema of the metadata passed to `.finalize()` should be a single-row, single-column batch
-    let engine_metadata_schema = Arc::new(StructType::new([StructField::not_null(
-        "version",
-        DataType::LONG,
-    )]));
-
     let last_checkpoint_metadata_evaluator = engine.evaluation_handler().new_expression_evaluator(
-        engine_metadata_schema,
+        get_engine_checkpoint_metadata_schema().clone(),
         last_checkpoint_expr,
-        last_checkpoint_schema.into(),
+        get_last_checkpoint_schema().clone().into(),
     );
 
     last_checkpoint_metadata_evaluator.evaluate(metadata)
@@ -521,7 +547,7 @@
         .unwrap();
 
         assert_eq!(*record_batch, expected);
-        assert_eq!(writer.total_actions_counter.load(Ordering::Relaxed), 1);
+        assert_eq!(writer.total_actions_counter.load(Ordering::SeqCst), 1);
 
         Ok(())
     }
@@ -537,7 +563,7 @@
 
         // No checkpoint metadata action should be created for V1 checkpoints
         assert!(result.is_none());
-        assert_eq!(writer.total_actions_counter.load(Ordering::Relaxed), 0);
+        assert_eq!(writer.total_actions_counter.load(Ordering::SeqCst), 0);
 
         Ok(())
     }
@@ -612,8 +638,4 @@
         assert!(res.is_err());
         Ok(())
     }
-}
-=======
-//! TODO!(seb): Include docs when implemented
-pub(crate) mod log_replay;
->>>>>>> 48d529d9
+}