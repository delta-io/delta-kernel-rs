//! # Delta Kernel Checkpoint API
//!
//! This module implements the API for writing checkpoints in delta tables.
//! Checkpoints allow readers to short-cut the cost of reading the entire log history by providing
//! the complete replay of all actions, up to and including the checkpointed version, with invalid
//! actions removed. Invalid actions are those that have been canceled out by subsequent ones (for
//! example removing a file that has been added), using the rules for reconciliation.
//!
//! ## Checkpoint Types
//! This API supports two checkpoint types:
//!
//! 1. **Single-file Classic-named V1 Checkpoint** – for legacy tables that do not support the
//!    `v2Checkpoints` reader/writer feature. These checkpoints follow the V1 specification and do not
//!    include a [`CheckpointMetadata`] action.
//! 2. **Single-file Classic-named V2 Checkpoint** – for tables supporting the `v2Checkpoints` feature.
//!    These checkpoints follow the V2 specification and include a [`CheckpointMetadata`] action, while
//!    maintaining backwards compatibility by using classic-naming that legacy readers can recognize.
//!
//! For more information on the V1/V2 specifications, see the following protocol section:
//! <https://github.com/delta-io/delta/blob/master/PROTOCOL.md#checkpoint-specs>
//!
//! ## Checkpoint Selection Logic
//! The checkpoint type is determined by whether the table supports the `v2Checkpoints` reader/writer feature:
//!
//! | Table Feature    | Resulting Checkpoint Type     |
//! |------------------|-------------------------------|
//! | No v2Checkpoints | Single-file Classic-named V1  |
//! | v2Checkpoints    | Single-file Classic-named V2  |
//!
//! ## Architecture
//!
//! - [`CheckpointWriter`] - Core component that manages the checkpoint creation workflow
//! - [`CheckpointData`] - Contains the data to write and destination path information
//!
<<<<<<< HEAD
//! ## [`CheckpointWriter`]
//! Handles the actual checkpoint data generation and writing process. It is created via the
//! [`crate::table::Table::checkpoint`] method and provides the following APIs:
//! - [`CheckpointWriter::checkpoint_data`] - Returns the checkpoint data and path information
//! - [`CheckpointWriter::finalize`] - Writes the `_last_checkpoint` file
=======
//! ## Usage Workflow
//!
//! 1. Create a [`CheckpointWriter`] using [`crate::table::Table::checkpoint`]
//! 2. Get checkpoint data and path with [`CheckpointWriter::checkpoint_data`]
//! 3. Write all data to the returned location
//! 4. TODO(#850) Finalize the checkpoint with `CheckpointWriter::finalize`

>>>>>>> e84a55b7
//!
//! ## Example: Writing a classic-named V1 checkpoint (no `v2Checkpoints` feature on test table)
//!
//! ```
//! use std::sync::Arc;
//! use delta_kernel::{
//!     checkpoint::CheckpointData,
//!     engine::arrow_data::ArrowEngineData,
//!     engine::default::{executor::tokio::TokioBackgroundExecutor, DefaultEngine},
//!     table::Table,
//!     DeltaResult, Error,
//! };
//! use delta_kernel::arrow::array::{Int64Array, RecordBatch};
//! use delta_kernel::arrow::datatypes::{DataType, Field, Schema};
//! use object_store::local::LocalFileSystem;
//!
//! fn mock_write_to_object_store(mut data: CheckpointData) -> DeltaResult<ArrowEngineData> {
//!     /* This should be replaced with actual object store write logic */
//!     /* For demonstration, we manually create an EngineData batch with a dummy size */
//!     let size = data.data.try_fold(0i64, |acc, r| r.map(|_| acc + 1))?;
//!     let batch = RecordBatch::try_new(
//!         Arc::new(Schema::new(vec![Field::new("sizeInBytes", DataType::Int64, false)])),
//!         vec![Arc::new(Int64Array::from(vec![size]))],
//!     )?;
//!     Ok(ArrowEngineData::new(batch))
//! }
//!
//! let engine = DefaultEngine::new(
//!     Arc::new(LocalFileSystem::new()),
//!     Arc::new(TokioBackgroundExecutor::new())
//! );
//! let table = Table::try_from_uri("./tests/data/app-txn-no-checkpoint")?;
//!
//! // Create a checkpoint writer for the table at a specific version
//! let mut writer = table.checkpoint(&engine, Some(1))?;
//!
//! // Write the checkpoint data to the object store and get the metadata
//! let metadata = mock_write_to_object_store(writer.checkpoint_data(&engine)?)?;
//!
//! /* IMPORTANT: All data must be written before finalizing the checkpoint */
//!
//! // Finalize the checkpoint. This call will write the _last_checkpoint file
//! writer.finalize(&engine, &metadata)?;
//!
//! # Ok::<_, Error>(())
//! ```
//!
//! ## Future extensions
//! - TODO(#836): Single-file UUID-named V2 checkpoints (using `n.checkpoint.u.{json/parquet}` naming) are to be
//!   implemented in the future. The current implementation only supports classic-named V2 checkpoints.
//! - TODO(#837): Multi-file V2 checkpoints are not supported yet. The API is designed to be extensible for future
//!   multi-file support, but the current implementation only supports single-file checkpoints.
//!
//! Note: Multi-file V1 checkpoints are DEPRECATED and UNSAFE.
//!
//! [`CheckpointMetadata`]: crate::actions::CheckpointMetadata
//! [`LastCheckpointHint`]: crate::snapshot::LastCheckpointHint
use std::sync::atomic::{AtomicI64, Ordering};
use std::sync::{Arc, LazyLock};
use std::time::{Duration, SystemTime, UNIX_EPOCH};

use crate::actions::CHECKPOINT_METADATA_NAME;
use crate::actions::{
    schemas::GetStructField, Add, Metadata, Protocol, Remove, SetTransaction, Sidecar, ADD_NAME,
    METADATA_NAME, PROTOCOL_NAME, REMOVE_NAME, SET_TRANSACTION_NAME, SIDECAR_NAME,
};
use crate::engine_data::FilteredEngineData;
use crate::expressions::{column_expr, Scalar};
use crate::log_replay::LogReplayProcessor;
use crate::path::ParsedLogPath;
use crate::schema::{DataType, SchemaRef, StructField, StructType};
use crate::snapshot::{Snapshot, LAST_CHECKPOINT_FILE_NAME};
use crate::{DeltaResult, Engine, EngineData, Error, EvaluationHandlerExtension, Expression};
use log_replay::CheckpointLogReplayProcessor;

use url::Url;

mod log_replay;
#[cfg(test)]
mod tests;

<<<<<<< HEAD
/// Schema of the `_last_checkpoint` file
/// We cannot use `LastCheckpointInfo::to_schema()` as it would include the 'checkpoint_schema'
/// field, which is only known at runtime.
static LAST_CHECKPOINT_SCHEMA: LazyLock<SchemaRef> = LazyLock::new(|| {
    StructType::new([
        StructField::not_null("version", DataType::LONG),
        StructField::not_null("size", DataType::LONG),
        StructField::nullable("parts", DataType::LONG),
        StructField::nullable("sizeInBytes", DataType::LONG),
        StructField::nullable("numOfAddFiles", DataType::LONG),
    ])
    .into()
});

/// Schema of metadata passed to the [`CheckpointWriter::finalize()`] method by the engine
static ENGINE_CHECKPOINT_METADATA_SCHEMA: LazyLock<SchemaRef> =
    LazyLock::new(|| StructType::new([StructField::not_null("version", DataType::LONG)]).into());
=======
const SECONDS_PER_MINUTE: u64 = 60;
const MINUTES_PER_HOUR: u64 = 60;
const HOURS_PER_DAY: u64 = 24;
const DAYS: u64 = 7;
/// The default retention period for deleted files in seconds.
/// This is set to 7 days, which is the default in delta-spark.
const DEFAULT_RETENTION_SECS: u64 = SECONDS_PER_MINUTE * MINUTES_PER_HOUR * HOURS_PER_DAY * DAYS;
>>>>>>> e84a55b7

/// Schema for extracting relevant actions from log files for checkpoint creation
static CHECKPOINT_ACTIONS_SCHEMA: LazyLock<SchemaRef> = LazyLock::new(|| {
    StructType::new([
        Option::<Add>::get_struct_field(ADD_NAME),
        Option::<Remove>::get_struct_field(REMOVE_NAME),
        Option::<Metadata>::get_struct_field(METADATA_NAME),
        Option::<Protocol>::get_struct_field(PROTOCOL_NAME),
        Option::<SetTransaction>::get_struct_field(SET_TRANSACTION_NAME),
        Option::<Sidecar>::get_struct_field(SIDECAR_NAME),
    ])
    .into()
});

// Schema of the [`CheckpointMetadata`] action that is included in V2 checkpoints
// We cannot use `CheckpointMetadata::to_schema()` as it would include the 'tags' field which
// we're not supporting yet due to the lack of map support.
static CHECKPOINT_METADATA_ACTION_SCHEMA: LazyLock<SchemaRef> = LazyLock::new(|| {
    StructType::new([StructField::not_null(
        CHECKPOINT_METADATA_NAME,
        DataType::struct_type([StructField::not_null("version", DataType::LONG)]),
    )])
    .into()
});

/// Represents the data needed to create a checkpoint file.
///
/// Obtained from [`CheckpointWriter::checkpoint_data`], this struct provides both the
/// location where the checkpoint file should be written and an iterator over the data
/// that should be included in the checkpoint.
///
/// # Fields
/// - `path`: The URL where the checkpoint file should be written.
/// - `data`: A boxed iterator that yields checkpoint actions as chunks of [`EngineData`].
///
/// # Usage
/// 1. Write every action yielded by `data` to persistent storage at the URL specified by `path`.
/// 2. Ensure that all data is fully persisted before calling `CheckpointWriter::finalize`.
///    This is crucial to avoid data loss or corruption.
pub struct CheckpointData {
    /// The URL where the checkpoint file should be written.
    pub path: Url,

    /// An iterator over the checkpoint data to be written to the file.
    pub data: Box<dyn Iterator<Item = DeltaResult<FilteredEngineData>>>,
}

/// Orchestrates the process of creating and finalizing a checkpoint.
///
/// The [`CheckpointWriter`] is the entry point for generating checkpoint data for a Delta table.
/// It automatically selects the appropriate checkpoint format (V1/V2) based on whether the table
/// supports the `v2Checkpoints` reader/writer feature.
///
/// # Usage Workflow
/// 1. Create a [`CheckpointWriter`] via [`crate::table::Table::checkpoint`].
/// 2. Call [`CheckpointWriter::checkpoint_data`] to obtain a [`CheckpointData`] instance.
/// 3. Write out all actions from the [`CheckpointData::data`] iterator to the destination
///    specified by [`CheckpointData::path`].
/// 4. After successfully writing all data, finalize the checkpoint by calling
///    `CheckpointWriter::finalize`] to write the `_last_checkpoint` file.
///
/// # Important Notes
/// - The checkpoint data must be fully written to persistent storage before calling `finalize()`
///   in step 3. Failing to do so may result in data loss or corruption.
/// - This API automatically selects the appropriate checkpoint format (V1/V2) based on the table's
///   `v2Checkpoints` feature support.
pub struct CheckpointWriter {
    /// Reference to the snapshot of the table being checkpointed
    pub(crate) snapshot: Arc<Snapshot>,
    /// Note: `Arc<AtomicI64>` provides shared mutability for our counters, allowing the
    /// returned actions iterator from `.checkpoint_data()` to update the counters,
    /// and the [`CheckpointWriter`] to read them during `.finalize()`
    /// Counter for total actions included in the checkpoint
    pub(crate) total_actions_counter: Arc<AtomicI64>,
    /// Counter for Add actions included in the checkpoint
    pub(crate) add_actions_counter: Arc<AtomicI64>,
}

impl CheckpointWriter {
    /// Creates a new CheckpointWriter from a snapshot
    pub(crate) fn new(snapshot: Arc<Snapshot>) -> Self {
        Self {
            snapshot,
            total_actions_counter: Arc::new(AtomicI64::new(0)),
            add_actions_counter: Arc::new(AtomicI64::new(0)),
        }
    }

    /// Retrieves the checkpoint data and path information
    ///
    /// This method is the core of the checkpoint generation process. It:
    /// 1. Determines whether to write a V1 or V2 checkpoint based on the table's
    ///    `v2Checkpoints` feature support
    /// 2. Reads actions from the log segment using the checkpoint read schema
    /// 3. Filters and deduplicates actions for the checkpoint
    /// 4. Chains the checkpoint metadata action if writing a V2 spec checkpoint
    ///    (i.e., if `v2Checkpoints` feature is supported by table)
    /// 5. Generates the appropriate checkpoint path
    ///
    /// # Returns: [`CheckpointData`] containing the checkpoint path and data to write
    ///
    /// # Important: The returned data should be written to persistent storage by the
    /// caller before calling `finalize()` otherwise data loss may occur.
    pub fn checkpoint_data(&mut self, engine: &dyn Engine) -> DeltaResult<CheckpointData> {
        let is_v2_checkpoints_supported = self
            .snapshot
            .table_configuration()
            .is_v2_checkpoint_supported();

        let actions = self.snapshot.log_segment().read_actions(
            engine,
            CHECKPOINT_ACTIONS_SCHEMA.clone(),
            CHECKPOINT_ACTIONS_SCHEMA.clone(),
            None,
        )?;

        // Create iterator over actions for checkpoint data
        let checkpoint_data = CheckpointLogReplayProcessor::new(
            self.total_actions_counter.clone(),
            self.add_actions_counter.clone(),
            self.deleted_file_retention_timestamp()?,
        )
        .process_actions_iter(actions);

        let version = self.snapshot.version().try_into().map_err(|e| {
            Error::CheckpointWrite(format!(
                "Failed to convert checkpoint version from u64 {} to i64: {}",
                self.snapshot.version(),
                e
            ))
        })?;

        // Chain the checkpoint metadata action if using V2 checkpoints
        let chained = checkpoint_data.chain(self.create_checkpoint_metadata_batch(
            version,
            engine,
            is_v2_checkpoints_supported,
        )?);

        let checkpoint_path = ParsedLogPath::new_classic_parquet_checkpoint(
            self.snapshot.table_root(),
            self.snapshot.version(),
        )?;

        Ok(CheckpointData {
            path: checkpoint_path.location,
            data: Box::new(chained),
        })
    }

<<<<<<< HEAD
    /// Finalizes the checkpoint writing process by creating the `_last_checkpoint` file
=======
    /// TODO(#850): Implement the finalize method
    ///
    /// Finalizes the checkpoint writing. This function writes the `_last_checkpoint` file
>>>>>>> e84a55b7
    ///
    /// The `_last_checkpoint` file is a metadata file that contains information about the
    /// last checkpoint created for the table. It is used as a hint for the engine to quickly
    /// locate the last checkpoint and avoid full log replay when reading the table.
    ///
    /// # Important
    /// This method must only be called **after** successfully writing all checkpoint data to storage.
    /// Failure to do so may result in data loss.
    ///
    /// # Parameters
    /// - `engine`: The engine used for writing the `_last_checkpoint` file
    /// - `metadata`: A single-row, single-column [`EngineData`] batch containing:
    ///   - `sizeInBytes` (i64): The size of the written checkpoint file
    ///
    /// # Returns: [`variant@Ok`] if the `_last_checkpoint` file was written successfully
    pub fn finalize(self, engine: &dyn Engine, metadata: &dyn EngineData) -> DeltaResult<()> {
        let version = self.snapshot.version().try_into().map_err(|e| {
            Error::checkpoint_writer(format!(
                "Failed to convert checkpoint version from u64 {} to i64: {}",
                self.snapshot.version(),
                e
            ))
        })?;

        // Ordering does not matter as there are no other threads modifying this counter
        // at this time (since the checkpoint data iterator should have been consumed)
        let checkpoint_metadata = create_last_checkpoint_data(
            engine,
            metadata,
            version,
            self.total_actions_counter.load(Ordering::Relaxed),
            self.add_actions_counter.load(Ordering::Relaxed),
        )?;

        let last_checkpoint_path = self
            .snapshot
            .log_segment()
            .log_root
            .join(LAST_CHECKPOINT_FILE_NAME)?;

        engine.json_handler().write_json_file(
            &last_checkpoint_path,
            Box::new(std::iter::once(Ok(checkpoint_metadata))),
            true, // overwrite the last checkpoint file
        )?;

        Ok(())
    }

    /// Creates the checkpoint metadata action for V2 checkpoints.
    ///
    /// For V2 checkpoints, this function generates the [`CheckpointMetadata`] action
    /// that must be included in the V2 spec checkpoint file. This action contains metadata
    /// about the checkpoint, particularly its version. For V1 checkpoints, this function
    /// returns `None`, as the V1 checkpoint schema does not include this action type.
    ///
    /// # Implementation Details
    ///
    /// The function creates a single-row [`EngineData`] batch containing only the
    /// version field of the [`CheckpointMetadata`] action. Future implementations will
    /// include the additional metadata field `tags` when map support is added.
    ///
    /// # Returns:
    /// A [`FilteredEngineData`] batch including the single-row [`EngineData`] batch along with
    /// an accompanying selection vector with a single `true` value, indicating the action in
    /// batch should be included in the checkpoint.
    fn create_checkpoint_metadata_batch(
        &self,
        version: i64,
        engine: &dyn Engine,
        is_v2_checkpoint: bool,
    ) -> DeltaResult<Option<DeltaResult<FilteredEngineData>>> {
        if !is_v2_checkpoint {
            return Ok(None);
        }
        let values: &[Scalar] = &[version.into()];

        let checkpoint_metadata_batch = engine
            .evaluation_handler()
            .create_one(CHECKPOINT_METADATA_ACTION_SCHEMA.clone(), values)?;

        let result = FilteredEngineData {
            data: checkpoint_metadata_batch,
            selection_vector: vec![true], // Include the action in the checkpoint
        };

        // Safe to use Relaxed here:
        // "Incrementing a counter can be safely done by multiple threads using a relaxed fetch_add
        // if you're not using the counter to synchronize any other accesses." – Rust Atomics and Locks
        self.total_actions_counter.fetch_add(1, Ordering::Relaxed);

        Ok(Some(Ok(result)))
    }

    /// Calculates the cutoff timestamp for deleted file cleanup.
    ///
    /// This function determines the minimum timestamp before which deleted files
    /// will be permanently removed during VACUUM operations, based on the table's
    /// `deleted_file_retention_duration` property.
    ///
    /// Returns the cutoff timestamp in milliseconds since epoch, matching
    /// the remove action's `deletion_timestamp` field format for comparison.
    ///
    /// The default retention period is 7 days, matching delta-spark's behavior.
    fn deleted_file_retention_timestamp(&self) -> DeltaResult<i64> {
        let retention_duration = self
            .snapshot
            .table_properties()
            .deleted_file_retention_duration;

        deleted_file_retention_timestamp_with_time(
            retention_duration,
            SystemTime::now()
                .duration_since(UNIX_EPOCH)
                .map_err(|e| Error::generic(format!("Failed to calculate system time: {}", e)))?,
        )
    }
}

/// Calculates the timestamp threshold for deleted file retention based on the provided duration.
/// This is factored out to allow testing with an injectable time and duration parameter.
///
/// # Parameters
/// - `retention_duration`: The duration to retain deleted files. The table property
///   `deleted_file_retention_duration` is passed here. If `None`, defaults to 7 days.
/// - `now_duration`: The current time as a [`Duration`]. This allows for testing with
///   a specific time instead of using `SystemTime::now()`.
///
/// # Returns: The timestamp in milliseconds since epoch
fn deleted_file_retention_timestamp_with_time(
    retention_duration: Option<Duration>,
    now_duration: Duration,
) -> DeltaResult<i64> {
    // Use provided retention duration or default (7 days)
    let retention_duration =
        retention_duration.unwrap_or_else(|| Duration::from_secs(DEFAULT_RETENTION_SECS));

    // Convert to milliseconds for remove action deletion_timestamp comparison
    let now_ms: i64 = now_duration
        .as_millis()
        .try_into()
        .map_err(|_| Error::checkpoint_write("Current timestamp exceeds i64 millisecond range"))?;

    let retention_ms: i64 = retention_duration
        .as_millis()
        .try_into()
        .map_err(|_| Error::checkpoint_write("Retention duration exceeds i64 millisecond range"))?;

    // Simple subtraction - will produce negative values if retention > now
    Ok(now_ms - retention_ms)
}

/// Creates the data for the `_last_checkpoint` file containing checkpoint metadata
///
/// # Parameters
/// - `engine`: Engine for data processing
/// - `metadata`: Single-row data containing `sizeInBytes` (i64)
/// - `version`: Table version number
/// - `total_actions_counter`: Total actions count
/// - `total_add_actions_counter`: Add actions count
///
/// # Returns
/// A new [`EngineData`] batch with the `_last_checkpoint` fields:
/// - `version` (i64, required): Table version number
/// - `size` (i64, required): Total actions count
/// - `parts` (i64, optional): Always 1 for single-file checkpoints
/// - `sizeInBytes` (i64, optional): Size of checkpoint file in bytes
/// - `numOfAddFiles` (i64, optional): Number of Add actions
///
/// TODO(#838) Add `checksum` field to the `_last_checkpoint` file
/// TODO(#839) Add `checkpoint_schema` field to the `_last_checkpoint` file
fn create_last_checkpoint_data(
    engine: &dyn Engine,
    metadata: &dyn EngineData,
    version: i64,
    total_actions_counter: i64,
    add_actions_counter: i64,
) -> DeltaResult<Box<dyn EngineData>> {
    // Validate metadata has exactly one row
    if metadata.len() != 1 {
        return Err(Error::checkpoint_writer(format!(
            "Engine-collected checkpoint metadata should have exactly one row, found {}",
            metadata.len()
        )));
    }

    let last_checkpoint_exprs = [
        Expression::literal(version),
        Expression::literal(total_actions_counter),
        Expression::literal(1i64), // Single-file checkpoint
        column_expr!("sizeInBytes"),
        Expression::literal(add_actions_counter),
        // TODO(#838): Include the checksum here
        // TODO(#839): Include the schema here
    ];
    let last_checkpoint_expr = Expression::struct_from(last_checkpoint_exprs);

    let last_checkpoint_metadata_evaluator = engine.evaluation_handler().new_expression_evaluator(
        ENGINE_CHECKPOINT_METADATA_SCHEMA.clone(),
        last_checkpoint_expr,
        LAST_CHECKPOINT_SCHEMA.clone().into(),
    );

    last_checkpoint_metadata_evaluator.evaluate(metadata)
}

#[cfg(test)]
mod unit_tests {
    use super::*;
    use crate::arrow::datatypes::{DataType as ArrowDataType, Schema as ArrowSchema};
    use crate::engine::{arrow_data::ArrowEngineData, sync::SyncEngine};
    use crate::Table;
    use arrow_53::array::Int64Array;
    use arrow_53::{array::RecordBatch, datatypes::Field};
    use delta_kernel::arrow::array::create_array;
    use std::path::PathBuf;
    use std::sync::atomic::Ordering;
    use std::time::Duration;

    use crate::arrow::array::{ArrayRef, StructArray};
    use crate::arrow::datatypes::{DataType, Schema};

    #[test]
    fn test_deleted_file_retention_timestamp() -> DeltaResult<()> {
        let now = Duration::from_secs(1000).as_millis() as i64;

        // Test cases
        let test_cases = [
            // Default case (7 days)
            (None, now - (7 * 24 * 60 * 60 * 1000)),
            // Zero retention
            (Some(Duration::from_secs(0)), now),
            // Custom retention (2000 seconds)
            // This results in a negative timestamp which is valid - as it just means that
            // the retention window extends to before UNIX epoch.
            (Some(Duration::from_secs(2000)), now - (2000 * 1000)),
        ];

        for (retention, expected) in test_cases {
            let result =
                deleted_file_retention_timestamp_with_time(retention, Duration::from_secs(1000))?;
            assert_eq!(result, expected);
        }

        Ok(())
    }

    fn create_test_snapshot(engine: &dyn Engine) -> DeltaResult<Arc<Snapshot>> {
        let path = std::fs::canonicalize(PathBuf::from("./tests/data/app-txn-no-checkpoint/"));
        let url = url::Url::from_directory_path(path.unwrap()).unwrap();
        let table = Table::new(url);
        Ok(Arc::new(table.snapshot(engine, None)?))
    }

    #[test]
    fn test_create_checkpoint_metadata_batch_when_v2_checkpoints_is_supported() -> DeltaResult<()> {
        let engine = SyncEngine::new();
        let version = 10;
        let writer = CheckpointWriter::new(create_test_snapshot(&engine)?);

        // Test with is_v2_checkpoint = true
        let result = writer.create_checkpoint_metadata_batch(version, &engine, true)?;
        assert!(result.is_some());
        let checkpoint_data = result.unwrap()?;

        // Check selection vector has one true value
        assert_eq!(checkpoint_data.selection_vector, vec![true]);

        // Verify the underlying EngineData contains the expected CheckpointMetadata action
        let arrow_engine_data = ArrowEngineData::try_from_engine_data(checkpoint_data.data)?;
        let record_batch = arrow_engine_data.record_batch();

        // Build the expected RecordBatch
        // Note: The schema is a struct with a single field "checkpointMetadata" of type struct
        // containing a single field "version" of type long
        let expected_schema = Arc::new(Schema::new(vec![Field::new(
            "checkpointMetadata",
            DataType::Struct(vec![Field::new("version", DataType::Int64, false)].into()),
            false,
        )]));
        let expected = RecordBatch::try_new(
            expected_schema,
            vec![Arc::new(StructArray::from(vec![(
                Arc::new(Field::new("version", DataType::Int64, false)),
                create_array!(Int64, [version]) as ArrayRef,
            )]))],
        )
        .unwrap();

        assert_eq!(*record_batch, expected);
        assert_eq!(writer.total_actions_counter.load(Ordering::Relaxed), 1);

        Ok(())
    }

    #[test]
    fn test_create_checkpoint_metadata_batch_when_v2_checkpoints_not_supported() -> DeltaResult<()>
    {
        let engine = SyncEngine::new();
        let writer = CheckpointWriter::new(create_test_snapshot(&engine)?);

        // Test with is_v2_checkpoint = false
        let result = writer.create_checkpoint_metadata_batch(10, &engine, false)?;

        // No checkpoint metadata action should be created for V1 checkpoints
        assert!(result.is_none());
        assert_eq!(writer.total_actions_counter.load(Ordering::Relaxed), 0);

        Ok(())
    }

    #[test]
    fn test_create_last_checkpoint_metadata() -> DeltaResult<()> {
        // Setup test data
        let size_in_bytes: i64 = 1024 * 1024; // 1MB
        let version = 10;
        let total_actions_counter = 100;
        let add_actions_counter = 75;
        let engine = SyncEngine::new();

        // Create engine metadata with `size_in_bytes`
        let schema = ArrowSchema::new(vec![Field::new("sizeInBytes", ArrowDataType::Int64, false)]);
        let size_array = Int64Array::from(vec![size_in_bytes]);
        let record_batch = RecordBatch::try_new(Arc::new(schema), vec![Arc::new(size_array)])?;
        let metadata = ArrowEngineData::new(record_batch);

        // Create last checkpoint metadata
        let last_checkpoint_batch = create_last_checkpoint_data(
            &engine,
            &metadata,
            version,
            total_actions_counter,
            add_actions_counter,
        )?;

        // Verify the underlying EngineData contains the expected LastCheckpointInfo schema and data
        let arrow_engine_data = ArrowEngineData::try_from_engine_data(last_checkpoint_batch)?;
        let record_batch = arrow_engine_data.record_batch();

        // Build the expected RecordBatch
        let expected_schema = Arc::new(Schema::new(vec![
            Field::new("version", DataType::Int64, false),
            Field::new("size", DataType::Int64, false),
            Field::new("parts", DataType::Int64, true),
            Field::new("sizeInBytes", DataType::Int64, true),
            Field::new("numOfAddFiles", DataType::Int64, true),
        ]));
        let expected = RecordBatch::try_new(
            expected_schema,
            vec![
                create_array!(Int64, [version]),
                create_array!(Int64, [total_actions_counter]),
                create_array!(Int64, [1]),
                create_array!(Int64, [size_in_bytes]),
                create_array!(Int64, [add_actions_counter]),
            ],
        )
        .unwrap();

        assert_eq!(*record_batch, expected);
        Ok(())
    }

    #[test]
    fn test_create_last_checkpoint_metadata_with_invalid_batch() -> DeltaResult<()> {
        let engine = SyncEngine::new();

        // Create engine metadata with the wrong schema
        let schema = ArrowSchema::new(vec![Field::new("wrongField", ArrowDataType::Int64, false)]);
        let size_array = Int64Array::from(vec![0]);
        let record_batch = RecordBatch::try_new(Arc::new(schema), vec![Arc::new(size_array)])
            .expect("Failed to create record batch");
        let metadata = Box::new(ArrowEngineData::new(record_batch));

        // This should fail because the schema does not match the expected schema
        let res = create_last_checkpoint_data(&engine, &*metadata, 0, 0, 0);

        // Verify that an error is returned
        assert!(res.is_err());
        Ok(())
    }
}<|MERGE_RESOLUTION|>--- conflicted
+++ resolved
@@ -32,21 +32,13 @@
 //! - [`CheckpointWriter`] - Core component that manages the checkpoint creation workflow
 //! - [`CheckpointData`] - Contains the data to write and destination path information
 //!
-<<<<<<< HEAD
-//! ## [`CheckpointWriter`]
-//! Handles the actual checkpoint data generation and writing process. It is created via the
-//! [`crate::table::Table::checkpoint`] method and provides the following APIs:
-//! - [`CheckpointWriter::checkpoint_data`] - Returns the checkpoint data and path information
-//! - [`CheckpointWriter::finalize`] - Writes the `_last_checkpoint` file
-=======
 //! ## Usage Workflow
 //!
 //! 1. Create a [`CheckpointWriter`] using [`crate::table::Table::checkpoint`]
 //! 2. Get checkpoint data and path with [`CheckpointWriter::checkpoint_data`]
 //! 3. Write all data to the returned location
-//! 4. TODO(#850) Finalize the checkpoint with `CheckpointWriter::finalize`
-
->>>>>>> e84a55b7
+//! 4. Finalize the checkpoint with [`CheckpointWriter::finalize`]
+
 //!
 //! ## Example: Writing a classic-named V1 checkpoint (no `v2Checkpoints` feature on test table)
 //!
@@ -128,7 +120,14 @@
 #[cfg(test)]
 mod tests;
 
-<<<<<<< HEAD
+const SECONDS_PER_MINUTE: u64 = 60;
+const MINUTES_PER_HOUR: u64 = 60;
+const HOURS_PER_DAY: u64 = 24;
+const DAYS: u64 = 7;
+/// The default retention period for deleted files in seconds.
+/// This is set to 7 days, which is the default in delta-spark.
+const DEFAULT_RETENTION_SECS: u64 = SECONDS_PER_MINUTE * MINUTES_PER_HOUR * HOURS_PER_DAY * DAYS;
+
 /// Schema of the `_last_checkpoint` file
 /// We cannot use `LastCheckpointInfo::to_schema()` as it would include the 'checkpoint_schema'
 /// field, which is only known at runtime.
@@ -146,15 +145,6 @@
 /// Schema of metadata passed to the [`CheckpointWriter::finalize()`] method by the engine
 static ENGINE_CHECKPOINT_METADATA_SCHEMA: LazyLock<SchemaRef> =
     LazyLock::new(|| StructType::new([StructField::not_null("version", DataType::LONG)]).into());
-=======
-const SECONDS_PER_MINUTE: u64 = 60;
-const MINUTES_PER_HOUR: u64 = 60;
-const HOURS_PER_DAY: u64 = 24;
-const DAYS: u64 = 7;
-/// The default retention period for deleted files in seconds.
-/// This is set to 7 days, which is the default in delta-spark.
-const DEFAULT_RETENTION_SECS: u64 = SECONDS_PER_MINUTE * MINUTES_PER_HOUR * HOURS_PER_DAY * DAYS;
->>>>>>> e84a55b7
 
 /// Schema for extracting relevant actions from log files for checkpoint creation
 static CHECKPOINT_ACTIONS_SCHEMA: LazyLock<SchemaRef> = LazyLock::new(|| {
@@ -192,7 +182,7 @@
 ///
 /// # Usage
 /// 1. Write every action yielded by `data` to persistent storage at the URL specified by `path`.
-/// 2. Ensure that all data is fully persisted before calling `CheckpointWriter::finalize`.
+/// 2. Ensure that all data is fully persisted before calling [`CheckpointWriter::finalize`].
 ///    This is crucial to avoid data loss or corruption.
 pub struct CheckpointData {
     /// The URL where the checkpoint file should be written.
@@ -305,13 +295,7 @@
         })
     }
 
-<<<<<<< HEAD
-    /// Finalizes the checkpoint writing process by creating the `_last_checkpoint` file
-=======
-    /// TODO(#850): Implement the finalize method
-    ///
     /// Finalizes the checkpoint writing. This function writes the `_last_checkpoint` file
->>>>>>> e84a55b7
     ///
     /// The `_last_checkpoint` file is a metadata file that contains information about the
     /// last checkpoint created for the table. It is used as a hint for the engine to quickly
@@ -329,7 +313,7 @@
     /// # Returns: [`variant@Ok`] if the `_last_checkpoint` file was written successfully
     pub fn finalize(self, engine: &dyn Engine, metadata: &dyn EngineData) -> DeltaResult<()> {
         let version = self.snapshot.version().try_into().map_err(|e| {
-            Error::checkpoint_writer(format!(
+            Error::CheckpointWrite(format!(
                 "Failed to convert checkpoint version from u64 {} to i64: {}",
                 self.snapshot.version(),
                 e
@@ -492,7 +476,7 @@
 ) -> DeltaResult<Box<dyn EngineData>> {
     // Validate metadata has exactly one row
     if metadata.len() != 1 {
-        return Err(Error::checkpoint_writer(format!(
+        return Err(Error::CheckpointWrite(format!(
             "Engine-collected checkpoint metadata should have exactly one row, found {}",
             metadata.len()
         )));
