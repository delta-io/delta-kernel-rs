--- conflicted
+++ resolved
@@ -180,17 +180,8 @@
         .map(|action| serde_json::to_string(&action).expect("action to string"))
         .collect();
     let content = json_lines.join("\n");
-
     let commit_path = delta_path_for_version(version, "json");
-
-<<<<<<< HEAD
-    store.put(&Path::from(commit_path), content.into()).await?;
-=======
-    tokio::runtime::Runtime::new()
-        .expect("create tokio runtime")
-        .block_on(async { store.put(&commit_path, content.into()).await })?;
->>>>>>> ddeef7fd
-
+    store.put(&commit_path, content.into()).await?;
     Ok(())
 }
 
