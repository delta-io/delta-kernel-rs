--- conflicted
+++ resolved
@@ -1,4 +1,3 @@
-<<<<<<< HEAD
 use crate::{
     actions::{Add, Metadata, Protocol, Remove},
     engine::{
@@ -15,27 +14,6 @@
 use object_store::{memory::InMemory, path::Path, ObjectStore};
 use serde_json::{from_slice, json, Value};
 use std::sync::Arc;
-=======
-use std::{sync::Arc, time::Duration};
-
-use super::DEFAULT_RETENTION_SECS;
-use crate::actions::{Add, Metadata, Protocol, Remove};
-use crate::arrow::array::{ArrayRef, StructArray};
-use crate::arrow::datatypes::{DataType, Schema};
-use crate::checkpoint::deleted_file_retention_timestamp_with_time;
-use crate::engine::arrow_data::ArrowEngineData;
-use crate::engine::default::{executor::tokio::TokioBackgroundExecutor, DefaultEngine};
-use crate::object_store::{memory::InMemory, path::Path, ObjectStore};
-use crate::utils::test_utils::Action;
-use crate::DeltaResult;
-use crate::Table;
-
-use arrow_55::{
-    array::{create_array, RecordBatch},
-    datatypes::Field,
-};
-
->>>>>>> be6ba681
 use test_utils::delta_path_for_version;
 use url::Url;
 
@@ -297,7 +275,6 @@
     // contain any true values, as the file added is removed in a following commit.
     assert!(data_iter.next().is_none());
 
-<<<<<<< HEAD
     // Finalize and verify checkpoint metadata
     let size_in_bytes = 10;
     writer.finalize(&engine, &create_checkpoint_metadata_batch(size_in_bytes)?)?;
@@ -308,10 +285,6 @@
         1,             // numOfAddFiles: from the 2nd commit (fake_path_2)
         size_in_bytes, // sizeInBytes: passed to finalize (10)
     )?;
-=======
-    assert_eq!(data_iter.actions_count, 4);
-    assert_eq!(data_iter.add_actions_count, 1);
->>>>>>> be6ba681
 
     Ok(())
 }
@@ -361,7 +334,6 @@
     // No more data should exist because we only requested version 0
     assert!(data_iter.next().is_none());
 
-<<<<<<< HEAD
     // Finalize and verify
     let size_in_bytes = 10;
     writer.finalize(&engine, &create_checkpoint_metadata_batch(size_in_bytes)?)?;
@@ -372,10 +344,6 @@
         0,             // numOfAddFiles: no add files in version 0
         size_in_bytes, // sizeInBytes: passed to finalize (10)
     )?;
-=======
-    assert_eq!(data_iter.actions_count, 2);
-    assert_eq!(data_iter.add_actions_count, 0);
->>>>>>> be6ba681
 
     Ok(())
 }
@@ -435,7 +403,6 @@
     // No more data should exist
     assert!(data_iter.next().is_none());
 
-<<<<<<< HEAD
     // Finalize and verify
     let size_in_bytes = 10;
     writer.finalize(&engine, &create_checkpoint_metadata_batch(size_in_bytes)?)?;
@@ -446,10 +413,6 @@
         1,             // numOfAddFiles: 1 add file from version 0
         size_in_bytes, // sizeInBytes: passed to finalize (10)
     )?;
-=======
-    assert_eq!(data_iter.actions_count, 5);
-    assert_eq!(data_iter.add_actions_count, 1);
->>>>>>> be6ba681
 
     Ok(())
 }