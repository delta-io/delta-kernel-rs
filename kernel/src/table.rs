//! In-memory representation of a Delta table, which acts as an immutable root entity for reading
//! the different versions

use std::borrow::Cow;
use std::ops::Deref;
use std::path::PathBuf;
use std::sync::Arc;

use url::Url;

use crate::checkpoint::CheckpointWriter;
use crate::snapshot::Snapshot;
use crate::table_changes::TableChanges;
use crate::transaction::Transaction;
use crate::{DeltaResult, Engine, Error, Version};

/// In-memory representation of a Delta table, which acts as an immutable root entity for reading
/// the different versions (see [`Snapshot`]) of the table located in storage.
#[derive(Clone)]
pub struct Table {
    location: Url,
}

impl std::fmt::Debug for Table {
    fn fmt(&self, f: &mut std::fmt::Formatter<'_>) -> Result<(), std::fmt::Error> {
        f.debug_struct("Table")
            .field("location", &self.location)
            .finish()
    }
}

impl Table {
    /// Create a new Delta table with the given parameters
    pub fn new(location: Url) -> Self {
        Self { location }
    }

    /// Try to create a new table from a string uri. This will do it's best to handle things like
    /// `/local/paths`, and even `../relative/paths`.
    pub fn try_from_uri(uri: impl AsRef<str>) -> DeltaResult<Self> {
        let uri = uri.as_ref();
        let uri_type = resolve_uri_type(uri)?;
        let url = match uri_type {
            UriType::LocalPath(path) => {
                if !path.exists() {
                    // When we support writes, create a directory if we can
                    return Err(Error::InvalidTableLocation(format!(
                        "Path does not exist: {path:?}"
                    )));
                }
                if !path.is_dir() {
                    return Err(Error::InvalidTableLocation(format!(
                        "{path:?} is not a directory"
                    )));
                }
                let path = std::fs::canonicalize(path).map_err(|err| {
                    let msg = format!("Invalid table location: {} Error: {:?}", uri, err);
                    Error::InvalidTableLocation(msg)
                })?;
                Url::from_directory_path(path.clone()).map_err(|_| {
                    let msg = format!(
                        "Could not construct a URL from canonicalized path: {:?}.\n\
                         Something must be very wrong with the table path.",
                        path
                    );
                    Error::InvalidTableLocation(msg)
                })?
            }
            UriType::Url(url) => url,
        };
        Ok(Self::new(url))
    }

    /// Fully qualified location of the Delta table.
    pub fn location(&self) -> &Url {
        &self.location
    }

    /// Create a [`Snapshot`] of the table corresponding to `version`.
    ///
    /// If no version is supplied, a snapshot for the latest version will be created.
    pub fn snapshot(&self, engine: &dyn Engine, version: Option<Version>) -> DeltaResult<Snapshot> {
        Snapshot::try_new(self.location.clone(), engine, version)
    }

    /// Create a [`TableChanges`] to get a change data feed for the table between `start_version`,
    /// and `end_version`. If no `end_version` is supplied, the latest version will be used as the
    /// `end_version`.
    pub fn table_changes(
        &self,
        engine: &dyn Engine,
        start_version: Version,
        end_version: impl Into<Option<Version>>,
    ) -> DeltaResult<TableChanges> {
        TableChanges::try_new(
            self.location.clone(),
            engine,
            start_version,
            end_version.into(),
        )
    }

    /// Creates a [`CheckpointWriter`] for generating checkpoints at the specified table version.
    ///
    /// See the [`crate::checkpoint`] module documentation for more details on checkpoint types
<<<<<<< HEAD
    /// and the overall checkpoint process.
=======
    /// and the overall checkpoint process.    
>>>>>>> 59d3b034
    ///
    /// # Parameters
    /// - `engine`: Implementation of [`Engine`] apis.
    /// - `version`: The version of the table to checkpoint. If [`None`], the latest version of the
    ///   table will be checkpointed.
    pub fn checkpoint(
        &self,
        engine: &dyn Engine,
        version: impl Into<Option<Version>>,
    ) -> DeltaResult<CheckpointWriter> {
        let snapshot = Arc::new(self.snapshot(engine, version.into())?);
<<<<<<< HEAD
        CheckpointWriter::try_new(snapshot)
=======
        Ok(CheckpointWriter { snapshot })
>>>>>>> 59d3b034
    }

    /// Create a new write transaction for this table.
    pub fn new_transaction(&self, engine: &dyn Engine) -> DeltaResult<Transaction> {
        Transaction::try_new(self.snapshot(engine, None)?)
    }
}

#[derive(Debug)]
enum UriType {
    LocalPath(PathBuf),
    Url(Url),
}

/// Utility function to figure out whether string representation of the path is either local path or
/// some kind or URL.
///
/// Will return an error if the path is not valid.
fn resolve_uri_type(table_uri: impl AsRef<str>) -> DeltaResult<UriType> {
    let table_uri = table_uri.as_ref();
    let table_uri = if table_uri.ends_with('/') {
        Cow::Borrowed(table_uri)
    } else {
        Cow::Owned(format!("{table_uri}/"))
    };
    if let Ok(url) = Url::parse(&table_uri) {
        let scheme = url.scheme().to_string();
        if url.scheme() == "file" {
            Ok(UriType::LocalPath(
                url.to_file_path()
                    .map_err(|_| Error::invalid_table_location(table_uri))?,
            ))
        } else if scheme.len() == 1 {
            // NOTE this check is required to support absolute windows paths which may properly
            // parse as url we assume here that a single character scheme is a windows drive letter
            Ok(UriType::LocalPath(PathBuf::from(table_uri.as_ref())))
        } else {
            Ok(UriType::Url(url))
        }
    } else {
        Ok(UriType::LocalPath(table_uri.deref().into()))
    }
}

#[cfg(test)]
mod tests {
    use std::path::PathBuf;

    use super::*;
    use crate::engine::sync::SyncEngine;

    #[test]
    fn test_table() {
        let path =
            std::fs::canonicalize(PathBuf::from("./tests/data/table-with-dv-small/")).unwrap();
        let url = url::Url::from_directory_path(path).unwrap();
        let engine = SyncEngine::new();
        let table = Table::new(url);
        let snapshot = table.snapshot(&engine, None).unwrap();
        assert_eq!(snapshot.version(), 1)
    }

    #[test]
    fn test_path_parsing() {
        for x in [
            // windows parsing of file:/// is... odd
            #[cfg(not(windows))]
            "file:///foo/bar",
            #[cfg(not(windows))]
            "file:///foo/bar/",
            "/foo/bar",
            "/foo/bar/",
            "../foo/bar",
            "../foo/bar/",
            "c:/foo/bar",
            "c:/",
            "file:///C:/",
        ] {
            match resolve_uri_type(x) {
                Ok(UriType::LocalPath(_)) => {}
                x => panic!("Should have parsed as a local path {x:?}"),
            }
        }

        for x in [
            "s3://foo/bar",
            "s3a://foo/bar",
            "memory://foo/bar",
            "gs://foo/bar",
            "https://foo/bar/",
            "unknown://foo/bar",
            "s2://foo/bar",
        ] {
            match resolve_uri_type(x) {
                Ok(UriType::Url(_)) => {}
                x => panic!("Should have parsed as a url {x:?}"),
            }
        }

        #[cfg(not(windows))]
        resolve_uri_type("file://foo/bar").expect_err("file://foo/bar should not have parsed");
    }

    #[test]
    fn try_from_uri_without_trailing_slash() {
        let location = "s3://foo/__unitystorage/catalogs/cid/tables/tid";
        let table = Table::try_from_uri(location).unwrap();

        assert_eq!(
            table.location.join("_delta_log/").unwrap().as_str(),
            "s3://foo/__unitystorage/catalogs/cid/tables/tid/_delta_log/"
        );
    }
}<|MERGE_RESOLUTION|>--- conflicted
+++ resolved
@@ -5,9 +5,11 @@
 use std::ops::Deref;
 use std::path::PathBuf;
 use std::sync::Arc;
+use std::sync::Arc;
 
 use url::Url;
 
+use crate::checkpoint::CheckpointWriter;
 use crate::checkpoint::CheckpointWriter;
 use crate::snapshot::Snapshot;
 use crate::table_changes::TableChanges;
@@ -103,11 +105,7 @@
     /// Creates a [`CheckpointWriter`] for generating checkpoints at the specified table version.
     ///
     /// See the [`crate::checkpoint`] module documentation for more details on checkpoint types
-<<<<<<< HEAD
     /// and the overall checkpoint process.
-=======
-    /// and the overall checkpoint process.    
->>>>>>> 59d3b034
     ///
     /// # Parameters
     /// - `engine`: Implementation of [`Engine`] apis.
@@ -119,11 +117,7 @@
         version: impl Into<Option<Version>>,
     ) -> DeltaResult<CheckpointWriter> {
         let snapshot = Arc::new(self.snapshot(engine, version.into())?);
-<<<<<<< HEAD
         CheckpointWriter::try_new(snapshot)
-=======
-        Ok(CheckpointWriter { snapshot })
->>>>>>> 59d3b034
     }
 
     /// Create a new write transaction for this table.
