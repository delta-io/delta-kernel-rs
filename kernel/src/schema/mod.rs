//! Definitions and functions to create and manipulate kernel schema

use std::borrow::Cow;
use std::collections::HashMap;
use std::fmt::{Debug, Display, Formatter};
use std::iter::{DoubleEndedIterator, FusedIterator};
use std::str::FromStr;
use std::sync::{Arc, LazyLock};

use indexmap::IndexMap;
use itertools::Itertools;
use serde::{Deserialize, Serialize};
use tracing::warn;

// re-export because many call sites that use schemas do not necessarily use expressions
pub(crate) use crate::expressions::{column_name, ColumnName};
use crate::table_features::ColumnMappingMode;
use crate::utils::{require, CowExt as _};
use crate::{DeltaResult, Error};
use delta_kernel_derive::internal_api;

pub(crate) mod compare;

#[cfg(feature = "internal-api")]
pub mod derive_macro_utils;
#[cfg(not(feature = "internal-api"))]
pub(crate) mod derive_macro_utils;
pub(crate) mod variant_utils;

pub type Schema = StructType;
pub type SchemaRef = Arc<StructType>;

/// Converts a type to a [`Schema`] that represents that type. Derivable for struct types using the
/// [`delta_kernel_derive::ToSchema`] derive macro.
#[internal_api]
pub(crate) trait ToSchema {
    fn to_schema() -> StructType;
}

#[derive(Debug, Serialize, Deserialize, PartialEq, Clone, Eq)]
#[serde(untagged)]
pub enum MetadataValue {
    Number(i64),
    String(String),
    Boolean(bool),
    // The [PROTOCOL](https://github.com/delta-io/delta/blob/master/PROTOCOL.md#struct-field) states
    // only that the metadata is "A JSON map containing information about this column.", so we can
    // actually have any valid json here. `Other` is therefore a catchall for things we don't need
    // to handle.
    Other(serde_json::Value),
}

impl Display for MetadataValue {
    fn fmt(&self, f: &mut Formatter<'_>) -> std::fmt::Result {
        match self {
            MetadataValue::Number(n) => write!(f, "{n}"),
            MetadataValue::String(s) => write!(f, "{s}"),
            MetadataValue::Boolean(b) => write!(f, "{b}"),
            MetadataValue::Other(v) => write!(f, "{v}"), // just write the json back
        }
    }
}

impl From<String> for MetadataValue {
    fn from(value: String) -> Self {
        Self::String(value)
    }
}

impl From<&String> for MetadataValue {
    fn from(value: &String) -> Self {
        Self::String(value.clone())
    }
}

impl From<&str> for MetadataValue {
    fn from(value: &str) -> Self {
        Self::String(value.to_string())
    }
}

impl From<i64> for MetadataValue {
    fn from(value: i64) -> Self {
        Self::Number(value)
    }
}

impl From<bool> for MetadataValue {
    fn from(value: bool) -> Self {
        Self::Boolean(value)
    }
}

#[derive(Debug)]
pub enum ColumnMetadataKey {
    ColumnMappingId,
    ColumnMappingPhysicalName,
    ParquetFieldId,
    GenerationExpression,
    IdentityStart,
    IdentityStep,
    IdentityHighWaterMark,
    IdentityAllowExplicitInsert,
    InternalColumn,
    Invariants,
    MetadataSpec,
}

impl AsRef<str> for ColumnMetadataKey {
    fn as_ref(&self) -> &str {
        match self {
            Self::ColumnMappingId => "delta.columnMapping.id",
            Self::ColumnMappingPhysicalName => "delta.columnMapping.physicalName",
            Self::ParquetFieldId => "parquet.field.id",
            Self::GenerationExpression => "delta.generationExpression",
            Self::IdentityAllowExplicitInsert => "delta.identity.allowExplicitInsert",
            Self::IdentityHighWaterMark => "delta.identity.highWaterMark",
            Self::IdentityStart => "delta.identity.start",
            Self::IdentityStep => "delta.identity.step",
            Self::InternalColumn => "delta.isInternalColumn",
            Self::Invariants => "delta.invariants",
            Self::MetadataSpec => "delta.metadataSpec",
        }
    }
}

/// Enumeration of metadata columns recognized by Delta Kernel.
///
/// Metadata columns provide additional information about rows in a Delta table.
#[derive(Debug, PartialEq, Eq, Hash, Clone, Copy)]
pub enum MetadataColumnSpec {
    RowIndex,
    RowId,
    RowCommitVersion,
}

impl MetadataColumnSpec {
    /// A human-readable name for the specified metadata column.
    pub fn text_value(&self) -> &'static str {
        match self {
            Self::RowIndex => "row_index",
            Self::RowId => "row_id",
            Self::RowCommitVersion => "row_commit_version",
        }
    }

    /// The data type of the specified metadata column.
    pub fn data_type(&self) -> DataType {
        match self {
            Self::RowIndex => DataType::LONG,
            Self::RowId => DataType::LONG,
            Self::RowCommitVersion => DataType::LONG,
        }
    }

    /// Whether the specified metadata column is nullable.
    pub fn nullable(&self) -> bool {
        match self {
            Self::RowIndex => false,
            Self::RowId => false,
            Self::RowCommitVersion => false,
        }
    }
}

impl FromStr for MetadataColumnSpec {
    type Err = Error;

    fn from_str(s: &str) -> Result<Self, Self::Err> {
        match s {
            "row_index" => Ok(Self::RowIndex),
            "row_id" => Ok(Self::RowId),
            "row_commit_version" => Ok(Self::RowCommitVersion),
            _ => Err(Error::Schema(format!("Unknown metadata column spec: {s}"))),
        }
    }
}

impl Display for MetadataColumnSpec {
    fn fmt(&self, f: &mut Formatter<'_>) -> std::fmt::Result {
        write!(
            f,
            "MetadataColumn({}, {}, {})",
            self.text_value(),
            self.data_type(),
            self.nullable()
        )
    }
}

#[derive(Debug, Serialize, Deserialize, PartialEq, Clone, Eq)]
pub struct StructField {
    /// Name of this (possibly nested) column
    pub name: String,
    /// The data type of this field
    #[serde(rename = "type")]
    pub data_type: DataType,
    /// Denotes whether this Field can be null
    pub nullable: bool,
    /// A JSON map containing information about this column
    pub metadata: HashMap<String, MetadataValue>,
}

impl StructField {
    /// The name of the default row index metadata column.
    ///
    /// Note that the dot does not indicate a nested field, it is just a separator for the metadata column name.
    const DEFAULT_ROW_INDEX_COLUMN_NAME: &'static str = "_metadata.row_index";

    /////////////////
    // Static methods
    /////////////////

    /// Creates a new field
    pub fn new(name: impl Into<String>, data_type: impl Into<DataType>, nullable: bool) -> Self {
        Self {
            name: name.into(),
            data_type: data_type.into(),
            nullable,
            metadata: HashMap::default(),
        }
    }

    /// Creates a new nullable field
    pub fn nullable(name: impl Into<String>, data_type: impl Into<DataType>) -> Self {
        Self::new(name, data_type, true)
    }

    /// Creates a new non-nullable field
    pub fn not_null(name: impl Into<String>, data_type: impl Into<DataType>) -> Self {
        Self::new(name, data_type, false)
    }

    /// Creates a metadata column of the given spec with the given name.
    pub fn create_metadata_column(name: impl Into<String>, spec: MetadataColumnSpec) -> Self {
        let mut metadata = HashMap::new();
        metadata.insert(
            ColumnMetadataKey::MetadataSpec.as_ref().to_string(),
            MetadataValue::String(spec.text_value().to_string()),
        );

        Self {
            name: name.into(),
            data_type: spec.data_type(),
            nullable: spec.nullable(),
            metadata,
        }
    }

    /// Returns the default row index metadata column used by Kernel.
    pub fn default_row_index_column() -> &'static StructField {
        static DEFAULT_ROW_INDEX_COLUMN: LazyLock<StructField> = LazyLock::new(|| {
            StructField::create_metadata_column(
                StructField::DEFAULT_ROW_INDEX_COLUMN_NAME,
                MetadataColumnSpec::RowIndex,
            )
        });
        &DEFAULT_ROW_INDEX_COLUMN
    }

    ///////////////////
    // Instance methods
    ///////////////////

    /// Replaces `self.metadata` with the list of <key, value> pairs in `metadata`.
    pub fn with_metadata(
        mut self,
        metadata: impl IntoIterator<Item = (impl Into<String>, impl Into<MetadataValue>)>,
    ) -> Self {
        self.metadata = metadata
            .into_iter()
            .map(|(k, v)| (k.into(), v.into()))
            .collect();
        self
    }

    /// Extends `self.metadata` to include the <key, value> pairs in `metadata`.
    pub fn add_metadata(
        mut self,
        metadata: impl IntoIterator<Item = (impl Into<String>, impl Into<MetadataValue>)>,
    ) -> Self {
        self.metadata
            .extend(metadata.into_iter().map(|(k, v)| (k.into(), v.into())));
        self
    }

    /// Returns true if this field is a metadata column.
    pub fn is_metadata_column(&self) -> bool {
        self.metadata
            .contains_key(ColumnMetadataKey::MetadataSpec.as_ref())
    }

    /// Returns the metadata column spec if this is a metadata column, otherwise returns None.
    pub fn get_metadata_column_spec(&self) -> Option<MetadataColumnSpec> {
        match self
            .metadata
            .get(ColumnMetadataKey::MetadataSpec.as_ref())?
        {
            MetadataValue::String(s) => MetadataColumnSpec::from_str(s).ok(),
            _ => None,
        }
    }

    /// Returns true if this field is an internal column added by Kernel.
    ///
    /// Internal columns must be removed before returning scan results to the user.
    pub fn is_internal_column(&self) -> bool {
        matches!(
            self.metadata
                .get(ColumnMetadataKey::InternalColumn.as_ref()),
            Some(MetadataValue::Boolean(true))
        )
    }

    /// Marks this field as an internal column.
    pub fn as_internal_column(self) -> Self {
        self.add_metadata(vec![(
            ColumnMetadataKey::InternalColumn.as_ref().to_string(),
            MetadataValue::Boolean(true),
        )])
    }

    pub fn get_config_value(&self, key: &ColumnMetadataKey) -> Option<&MetadataValue> {
        self.metadata.get(key.as_ref())
    }

    /// Get the physical name for this field as it should be read from parquet.
    ///
    /// When `column_mapping_mode` is `None`, always returns the logical name (even if physical
    /// name metadata is present). When mode is `Id` or `Name`, returns the physical name from
    /// metadata if present, otherwise returns the logical name.
    ///
    /// NOTE: Caller affirms that the schema was already validated by
    /// [`crate::table_features::validate_schema_column_mapping`], to ensure that annotations are
    /// always and only present when column mapping mode is enabled.
    #[internal_api]
    pub(crate) fn physical_name(&self, column_mapping_mode: ColumnMappingMode) -> &str {
        match column_mapping_mode {
            ColumnMappingMode::None => &self.name,
            ColumnMappingMode::Id | ColumnMappingMode::Name => {
                match self
                    .metadata
                    .get(ColumnMetadataKey::ColumnMappingPhysicalName.as_ref())
                {
                    Some(MetadataValue::String(physical_name)) => physical_name,
                    _ => &self.name,
                }
            }
        }
    }

    /// Change the name of a field. The field will preserve its data type and nullability. Note that
    /// this allocates a new field.
    pub fn with_name(&self, new_name: impl Into<String>) -> Self {
        StructField {
            name: new_name.into(),
            data_type: self.data_type().clone(),
            nullable: self.nullable,
            metadata: self.metadata.clone(),
        }
    }

    #[inline]
    pub fn name(&self) -> &String {
        &self.name
    }

    #[inline]
    pub fn is_nullable(&self) -> bool {
        self.nullable
    }

    #[inline]
    pub const fn data_type(&self) -> &DataType {
        &self.data_type
    }

    #[inline]
    pub const fn metadata(&self) -> &HashMap<String, MetadataValue> {
        &self.metadata
    }

    /// Convert our metadata into a HashMap<String, String>. Note this copies all the data so can be
    /// expensive for large metadata
    pub fn metadata_with_string_values(&self) -> HashMap<String, String> {
        self.metadata
            .iter()
            .map(|(key, val)| (key.clone(), val.to_string()))
            .collect()
    }

    /// Applies physical name and field ID mappings to this field.
    ///
    /// This function sets the field ID for the physical [`StructField`] only if the
    /// `column_mapping_mode` is `Id`. The field ID is specified using the
    /// [`ColumnMetadataKey::ParquetFieldId`] metadata field. Readers should use
    /// [`ColumnMetadataKey::ParquetFieldId`] to match fields to the Parquet schema.
    /// If a physical StructField contains a field ID, the reader must resolve columns
    /// with that ID. Otherwise, the physical StructField's name is used. For details,
    /// see [`read_parquet_files`].
    ///
    /// This function also sets the physical name of a field. If `column_mapping_mode` is
    /// `Id` or `Name`, this is specified in [`ColumnMetadataKey::ColumnMappingPhysicalName`].
    /// Otherwise, the field's logical name is used.
    ///
    /// If the `column_mapping_mode` is `None`, then all column mapping metadata is removed.
    /// If the `column_mapping_mode` is `Name`, then all Id mode column mapping metadata is
    /// removed.
    ///
    /// NOTE: The caller must ensure that the schema has been validated by
    /// [`crate::table_features::validate_schema_column_mapping`] to ensure that annotations are
    /// present only when column mapping mode is enabled.
    ///
    /// [`read_parquet_files`]: crate::ParquetHandler::read_parquet_files
    #[internal_api]
    pub(crate) fn make_physical(&self, column_mapping_mode: ColumnMappingMode) -> Self {
        struct MakePhysical {
            column_mapping_mode: ColumnMappingMode,
        }
        impl<'a> SchemaTransform<'a> for MakePhysical {
            fn transform_struct_field(
                &mut self,
                field: &'a StructField,
            ) -> Option<Cow<'a, StructField>> {
                let field = self.recurse_into_struct_field(field)?;

                let metadata = field.logical_to_physical_metadata(self.column_mapping_mode);
                let name = match self.column_mapping_mode {
                    ColumnMappingMode::None => field.name().to_owned(),
                    ColumnMappingMode::Id | ColumnMappingMode::Name => {
                        // Assert that the physical name is present
                        match field.is_metadata_column() {
                            true => {
                                debug_assert!(
                                    false,
                                    "Metadata column should not have a physical name"
                                );
                            }
                            false => {
                                debug_assert!(field
                                    .metadata
                                    .get(ColumnMetadataKey::ColumnMappingPhysicalName.as_ref())
                                    .is_some_and(|x| matches!(x, MetadataValue::String(_))));
                            }
                        }
                        field.physical_name(self.column_mapping_mode).to_owned()
                    }
                };

                Some(Cow::Owned(field.with_name(name).with_metadata(metadata)))
            }

            fn transform_variant(&mut self, stype: &'a StructType) -> Option<Cow<'a, StructType>> {
                // There is no column mapping metadata inside the struct fields of a variant, so
                // we do not recurse into the variant fields
                Some(Cow::Borrowed(stype))
            }
        }
        // NOTE: unwrap is safe because the transformer is incapable of returning None
        #[allow(clippy::unwrap_used)]
        MakePhysical {
            column_mapping_mode,
        }
        .transform_struct_field(self)
        .unwrap()
        .into_owned()
    }

    fn has_invariants(&self) -> bool {
        self.metadata
            .contains_key(ColumnMetadataKey::Invariants.as_ref())
    }

    /// Converts logical schema StructField metadata to physical schema metadata
    /// based on the specified `column_mapping_mode`.
    ///
    /// NOTE: Caller affirms that the schema was already validated by
    /// [`crate::table_features::validate_schema_column_mapping`], to ensure that annotations are
    /// always and only present when column mapping mode is enabled.
    fn logical_to_physical_metadata(
        &self,
        column_mapping_mode: ColumnMappingMode,
    ) -> HashMap<String, MetadataValue> {
        let mut base_metadata = self.metadata.clone();
        let physical_name_key = ColumnMetadataKey::ColumnMappingPhysicalName.as_ref();
        let field_id_key = ColumnMetadataKey::ColumnMappingId.as_ref();
        let parquet_field_id_key = ColumnMetadataKey::ParquetFieldId.as_ref();
        let field_id = base_metadata.get(ColumnMetadataKey::ColumnMappingId.as_ref());
        match column_mapping_mode {
            ColumnMappingMode::Id => {
                let Some(MetadataValue::Number(fid)) = field_id else {
                    // `validate_schema_column_mapping` should have verified that this has a field Id
                    warn!("StructField with name {} is missing field id in the Id column mapping mode", self.name());
                    debug_assert!(false);
                    return base_metadata;
                };
                // Insert the parquet field id matching the column mapping id
                base_metadata.insert(
                    parquet_field_id_key.to_string(),
                    MetadataValue::Number(*fid),
                );
                // Ensure that physical name is present
                debug_assert!(base_metadata.contains_key(physical_name_key));
            }
            ColumnMappingMode::Name => {
                // Logical metadata should have the column mapping metadata keys
                debug_assert!(base_metadata.contains_key(physical_name_key));
                debug_assert!(base_metadata.contains_key(field_id_key));

                // Remove all id mode related metadata keys
                base_metadata.remove(field_id_key);
                base_metadata.remove(parquet_field_id_key);
                // TODO(#1070): Remove nested column ids when they are supported in kernel
            }
            ColumnMappingMode::None => {
                base_metadata.remove(physical_name_key);
                base_metadata.remove(field_id_key);
                base_metadata.remove(parquet_field_id_key);
                // TODO(#1070): Remove nested column ids when they are supported in kernel
            }
        }
        base_metadata
    }
}

impl Display for StructField {
    fn fmt(&self, f: &mut Formatter<'_>) -> std::fmt::Result {
        let metadata_str = if self.metadata.is_empty() {
            "{}".to_string()
        } else {
            let mut s = String::from("{");

            let mut first = true;
            for (k, v) in self.metadata.iter() {
                if !first {
                    s.push_str(", ");
                }
                first = false;
                s.push_str(&format!("{}: {:?}", k, v));
            }

            s.push('}');
            s
        };
        write!(
            f,
            "{}: {} (is nullable: {}, metadata: {})",
            self.name, self.data_type, self.nullable, metadata_str,
        )
    }
}

/// A struct is used to represent both the top-level schema of the table
/// as well as struct columns that contain nested columns.
#[derive(Debug, PartialEq, Clone, Eq)]
pub struct StructType {
    type_name: String,
    /// The fields stored in this struct
    // We use indexmap to preserve the order of fields as they are defined in the schema
    // while also allowing for fast lookup by name. The alternative is to do a linear search
    // for each field by name would be potentially quite expensive for large schemas.
    fields: IndexMap<String, StructField>,
    /// The metadata columns in this struct
    // We use a dedicated map for metadata columns to allow for fast lookup without having to iterate
    // over all fields.
    metadata_columns: HashMap<MetadataColumnSpec, usize>,
}

impl StructType {
    /// Creates a new [`StructType`] from the given fields.
    ///
    /// Returns an error if:
    /// - the schema contains duplicate field names
    /// - the schema contains duplicate metadata columns
    /// - the schema contains nested metadata columns
    pub fn try_new(fields: impl IntoIterator<Item = StructField>) -> DeltaResult<Self> {
        let mut field_map = IndexMap::new();
        let mut metadata_columns = HashMap::new();

        // Validate each field during insertion
        for (i, field) in fields.into_iter().enumerate() {
            // Verify that there are no nested metadata columns
            if !matches!(field.data_type, DataType::Primitive(_)) {
                Self::ensure_no_metadata_columns_in_field(&field)?;
            }

            // Check for duplicate metadata columns
            if let Some(metadata_column_spec) = field.get_metadata_column_spec() {
                if metadata_columns.insert(metadata_column_spec, i).is_some() {
                    return Err(Error::schema(format!(
                        "Duplicate metadata column: {metadata_column_spec:?}",
                    )));
                }
            }

            // Check for duplicate field names
            if let Some(dup) = field_map.insert(field.name.clone(), field) {
                return Err(Error::schema(format!("Duplicate field name: {}", dup.name)));
            }
        }

        Ok(Self {
            type_name: "struct".into(),
            fields: field_map,
            metadata_columns,
        })
    }

    /// Creates a new [`StructType`] from a fallible iterator of fields.
    ///
    /// This constructor collects all fields from the iterator, returning the first error
    /// encountered, or a new [`StructType`] if all fields are successfully collected and validated.
    pub fn try_from_results<E: Into<Error>>(
        fields: impl IntoIterator<Item = Result<StructField, E>>,
    ) -> DeltaResult<Self> {
        fields
            .into_iter()
            .map(|result| result.map_err(Into::into))
            .process_results(|iter| Self::try_new(iter))?
    }

    /// Creates a new [`StructType`] from the given fields without validating them.
    ///
    /// This should only be used when you are sure that the fields are valid.
    /// Refer to [`StructType::try_new`] for more details on the validation checks.
    #[internal_api]
    pub(crate) fn new_unchecked(fields: impl IntoIterator<Item = StructField>) -> Self {
        let mut field_map = IndexMap::new();
        let mut metadata_columns = HashMap::new();

        for (i, field) in fields.into_iter().enumerate() {
            if let Some(metadata_column_spec) = field.get_metadata_column_spec() {
                metadata_columns.insert(metadata_column_spec, i);
            }
            field_map.insert(field.name.clone(), field);
        }

        Self {
            type_name: "struct".into(),
            fields: field_map,
            metadata_columns,
        }
    }

    /// Gets a [`StructType`] containing [`StructField`]s of the given names. The order of fields in
    /// the returned schema will match the order passed to this function, which can be different
    /// from this order in this schema. Returns an Err if a specified field doesn't exist.
    pub fn project_as_struct(&self, names: &[impl AsRef<str>]) -> DeltaResult<StructType> {
        let fields = names.iter().map(|name| {
            self.fields
                .get(name.as_ref())
                .cloned()
                .ok_or_else(|| Error::missing_column(name.as_ref()))
        });
        Self::try_from_results(fields)
    }

    /// Gets a [`SchemaRef`] containing [`StructField`]s of the given names. The order of fields in
    /// the returned schema will match the order passed to this function, which can be different
    /// from this order in this schema. Returns an Err if a specified field doesn't exist.
    pub fn project(&self, names: &[impl AsRef<str>]) -> DeltaResult<SchemaRef> {
        let struct_type = self.project_as_struct(names)?;
        Ok(Arc::new(struct_type))
    }

    /// Adds fields to this [`StructType`], returning a new [`StructType`].
    pub fn add(&self, fields: impl IntoIterator<Item = StructField>) -> DeltaResult<Self> {
        Self::try_new(self.fields.values().cloned().chain(fields))
    }

    /// Adds a predefined metadata column to this [`StructType`], returning a new [`StructType`].
    pub fn add_metadata_column(
        &self,
        name: impl Into<String>,
        spec: MetadataColumnSpec,
    ) -> DeltaResult<Self> {
        self.add([StructField::create_metadata_column(name, spec)])
    }

    /// Returns the index of the field with the given name, or None if not found.
    pub fn index_of(&self, name: impl AsRef<str>) -> Option<usize> {
        self.fields.get_index_of(name.as_ref())
    }

    /// Returns the index of the metadata column with the given spec, or None if not found.
    pub fn index_of_metadata_column(&self, spec: &MetadataColumnSpec) -> Option<&usize> {
        self.metadata_columns.get(spec)
    }

    /// Checks if the [`StructType`] contains a field with the specified name.
    pub fn contains(&self, name: impl AsRef<str>) -> bool {
        self.fields.contains_key(name.as_ref())
    }

    /// Checks if the [`StructType`] contains a metadata column with the given spec.
    pub fn contains_metadata_column(&self, spec: &MetadataColumnSpec) -> bool {
        self.metadata_columns.contains_key(spec)
    }

    /// Gets the field with the given name.
    pub fn field(&self, name: impl AsRef<str>) -> Option<&StructField> {
        self.fields.get(name.as_ref())
    }

    /// Gets the field with the given name and its index.
    pub fn field_with_index(&self, name: impl AsRef<str>) -> Option<(usize, &StructField)> {
        self.fields
            .get_full(name.as_ref())
            .map(|(index, _, field)| (index, field))
    }

    /// Gets the field at the given index.
    pub fn field_at_index(&self, index: usize) -> Option<&StructField> {
        self.fields.get_index(index).map(|(_, field)| field)
    }

    /// Gets a reference to all the fields in this struct type.
    pub fn fields(
        &self,
    ) -> impl ExactSizeIterator<Item = &StructField> + DoubleEndedIterator + FusedIterator {
        self.fields.values()
    }

    /// Gets an iterator over all the fields in this struct type.
    pub fn into_fields(
        self,
    ) -> impl ExactSizeIterator<Item = StructField> + DoubleEndedIterator + FusedIterator {
        self.fields.into_values()
    }

    /// Gets all the field names in this struct type in the order they are defined.
    pub fn field_names(&self) -> impl ExactSizeIterator<Item = &String> {
        self.fields.keys()
    }

    /// Gets the number of fields in this struct type.
    pub fn num_fields(&self) -> usize {
        // O(1) for indexmap
        self.fields.len()
    }

    /// Gets a reference to the metadata column with the given spec.
    pub fn metadata_column(&self, spec: &MetadataColumnSpec) -> Option<&StructField> {
        self.metadata_columns
            .get(spec)
            .and_then(|index| self.fields.get_index(*index).map(|(_, field)| field))
    }

    /// Gets an iterator over all the metadata columns in this struct type.
    pub fn metadata_columns(&self) -> impl Iterator<Item = &StructField> {
        self.metadata_columns
            .values()
            .filter_map(|index| self.fields.get_index(*index).map(|(_, field)| field))
    }

    /// Extracts the name and type of all leaf columns, in schema order. Caller should pass Some
    /// `own_name` if this schema is embedded in a larger struct (e.g. `add.*`) and None if the
    /// schema is a top-level result (e.g. `*`).
    ///
    /// NOTE: This method only traverses through `StructType` fields; `MapType` and `ArrayType`
    /// fields are considered leaves even if they contain `StructType` entries/elements.
    #[allow(unused)]
    #[internal_api]
    pub(crate) fn leaves<'s>(&self, own_name: impl Into<Option<&'s str>>) -> ColumnNamesAndTypes {
        let mut get_leaves = GetSchemaLeaves::new(own_name.into());
        let _ = get_leaves.transform_struct(self);
        (get_leaves.names, get_leaves.types).into()
    }

    /// Applies physical name mappings to this field. If the `column_mapping_mode` is
    /// [`ColumnMappingMode::Id`], then each StructField will have its parquet field id in the
    /// [`ColumnMetadataKey::ParquetFieldId`] metadata field.
    ///
    /// NOTE: Caller affirms that the schema was already validated by
    /// [`crate::table_features::validate_schema_column_mapping`], to ensure that annotations are
    /// always and only present when column mapping mode is enabled.
    #[allow(unused)]
    #[internal_api]
    pub(crate) fn make_physical(&self, column_mapping_mode: ColumnMappingMode) -> Self {
        let fields = self
            .fields()
            .map(|field| field.make_physical(column_mapping_mode));
        Self::new_unchecked(fields)
    }

    /// Validates that there are no metadata columns in the given fields.
    pub(crate) fn ensure_no_metadata_columns(
        fields: &mut dyn Iterator<Item = &StructField>,
    ) -> DeltaResult<()> {
        for field in fields {
            Self::ensure_no_metadata_columns_in_field(field)?;
        }
        Ok(())
    }

    /// Validates that there are no metadata columns in the given field.
    pub(crate) fn ensure_no_metadata_columns_in_field(field: &StructField) -> DeltaResult<()> {
        if field.is_metadata_column() {
            return Err(Error::schema(
                "Metadata columns are only allowed at the top level of a schema".to_string(),
            ));
        }

        match &field.data_type {
            DataType::Struct(struct_type) => {
                // Only check leaf fields; nested structs were validated at their creation
                Self::ensure_no_metadata_columns(&mut struct_type.fields().filter(|f| {
                    !matches!(f.data_type, DataType::Struct(_) | DataType::Variant(_))
                }))?;
            }
            DataType::Array(array_type) => {
                if let DataType::Struct(struct_type) = array_type.element_type() {
                    Self::ensure_no_metadata_columns(&mut struct_type.fields())?;
                }
            }
            DataType::Map(map_type) => {
                if let DataType::Struct(struct_type) = map_type.key_type() {
                    Self::ensure_no_metadata_columns(&mut struct_type.fields())?;
                }
                if let DataType::Struct(struct_type) = map_type.value_type() {
                    Self::ensure_no_metadata_columns(&mut struct_type.fields())?;
                }
            }
            // Primitive types cannot contain nested metadata columns and variant types are validated at creation
            DataType::Primitive(_) | DataType::Variant(_) => {}
        };

        Ok(())
    }
}

impl Display for StructType {
    fn fmt(&self, f: &mut Formatter<'_>) -> std::fmt::Result {
        writeln!(f, "{}:", self.type_name)?;
        for (i, (_name, field)) in self.fields.iter().enumerate() {
            let is_last = i == self.fields.len() - 1;
            let branch = if is_last { "└─" } else { "├─" };

            writeln!(f, "{} {}", branch, field)?;

            // print recursive nested types if exist
            field.data_type.fmt_recursive(f, "", is_last)?;
        }

        Ok(())
    }
}

impl IntoIterator for StructType {
    type Item = StructField;
    type IntoIter = StructFieldIntoIter;

    fn into_iter(self) -> Self::IntoIter {
        StructFieldIntoIter {
            inner: self.fields.into_values(),
        }
    }
}

impl<'a> IntoIterator for &'a StructType {
    type Item = &'a StructField;
    type IntoIter = StructFieldRefIter<'a>;

    fn into_iter(self) -> Self::IntoIter {
        StructFieldRefIter {
            inner: self.fields.values(),
        }
    }
}

/// An iterator that yields owned [`StructField`]s from a [`StructType`].
///
/// This iterator is returned by the [`IntoIterator`] implementation for [`StructType`] and
/// consumes the original struct. It yields each field in the order they were defined in the
/// schema, preserving the insertion order maintained by the underlying [`IndexMap`].
///
/// # Examples
///
/// ```
/// # use delta_kernel::Error;
/// use delta_kernel::schema::{StructType, StructField, DataType};
///
/// let fields = vec![
///     StructField::new("name", DataType::STRING, false),
///     StructField::new("age", DataType::INTEGER, true),
/// ];
/// let struct_type = StructType::try_new(fields)?;
///
/// // Consume the struct_type and iterate over owned fields
/// for field in struct_type {
///     println!("Field: {} ({})", field.name(), field.data_type());
/// }
/// # Ok::<(), Error>(())
/// ```
///
/// [`IndexMap`]: indexmap::IndexMap
#[derive(Debug)]
pub struct StructFieldIntoIter {
    inner: indexmap::map::IntoValues<String, StructField>,
}

impl Iterator for StructFieldIntoIter {
    type Item = StructField;

    fn next(&mut self) -> Option<Self::Item> {
        self.inner.next()
    }

    fn size_hint(&self) -> (usize, Option<usize>) {
        self.inner.size_hint()
    }

    fn count(self) -> usize {
        self.inner.count()
    }

    fn last(self) -> Option<Self::Item> {
        self.inner.last()
    }

    fn nth(&mut self, n: usize) -> Option<Self::Item> {
        self.inner.nth(n)
    }
}

impl ExactSizeIterator for StructFieldIntoIter {
    fn len(&self) -> usize {
        self.inner.len()
    }
}

impl FusedIterator for StructFieldIntoIter {}

impl DoubleEndedIterator for StructFieldIntoIter {
    fn next_back(&mut self) -> Option<Self::Item> {
        self.inner.next_back()
    }
}

/// An iterator that yields references to [`StructField`]s from a [`StructType`].
///
/// This iterator is returned by the [`IntoIterator`] implementation for `&StructType` and by
/// the [`StructType::fields()`] method. Unlike [`StructFieldIntoIter`], this iterator does not
/// consume the original struct and yields references to the fields. It preserves the insertion
/// order maintained by the underlying [`IndexMap`].
///
/// This iterator implements [`Clone`], allowing you to create multiple independent iterators
/// over the same set of fields.
///
/// # Examples
///
/// ```
/// # use delta_kernel::Error;
/// use delta_kernel::schema::{StructType, StructField, DataType};
///
/// let fields = vec![
///     StructField::new("name", DataType::STRING, false),
///     StructField::new("age", DataType::INTEGER, true),
/// ];
/// let struct_type = StructType::try_new(fields)?;
///
/// // Iterate over field references without consuming the struct_type
/// for field in &struct_type {
///     println!("Field: {} ({})", field.name(), field.data_type());
/// }
///
/// // struct_type is still available for use
/// assert_eq!(struct_type.field("name").unwrap().name(), "name");
///
/// // Or use the fields() method explicitly
/// for field in struct_type.fields() {
///     println!("Field type: {}", field.data_type());
/// }
/// # Ok::<(), Error>(())
/// ```
///
/// [`StructType::fields()`]: StructType::fields
/// [`IndexMap`]: indexmap::IndexMap
#[derive(Debug, Clone)]
pub struct StructFieldRefIter<'a> {
    inner: indexmap::map::Values<'a, String, StructField>,
}

impl<'a> Iterator for StructFieldRefIter<'a> {
    type Item = &'a StructField;

    fn next(&mut self) -> Option<Self::Item> {
        self.inner.next()
    }

    fn size_hint(&self) -> (usize, Option<usize>) {
        self.inner.size_hint()
    }
}

impl ExactSizeIterator for StructFieldRefIter<'_> {
    fn len(&self) -> usize {
        self.inner.len()
    }
}

impl FusedIterator for StructFieldRefIter<'_> {}

impl DoubleEndedIterator for StructFieldRefIter<'_> {
    fn next_back(&mut self) -> Option<Self::Item> {
        self.inner.next_back()
    }
}

#[derive(Debug, Default)]
pub(crate) struct InvariantChecker {
    has_invariants: bool,
}

impl<'a> SchemaTransform<'a> for InvariantChecker {
    fn transform_struct_field(&mut self, field: &'a StructField) -> Option<Cow<'a, StructField>> {
        if field.has_invariants() {
            self.has_invariants = true;
        } else if !self.has_invariants {
            let _ = self.recurse_into_struct_field(field);
        }
        Some(Cow::Borrowed(field))
    }
}

impl InvariantChecker {
    /// Checks if any column in the schema (including nested columns) has invariants defined.
    ///
    /// This traverses the entire schema to check for the presence of the "delta.invariants"
    /// metadata key.
    pub(crate) fn has_invariants(schema: &Schema) -> bool {
        let mut checker = InvariantChecker::default();
        let _ = checker.transform_struct(schema);
        checker.has_invariants
    }
}

/// Helper for RowVisitor implementations
#[internal_api]
#[derive(Clone, Default)]
pub(crate) struct ColumnNamesAndTypes(Vec<ColumnName>, Vec<DataType>);
impl ColumnNamesAndTypes {
    #[internal_api]
    pub(crate) fn as_ref(&self) -> (&[ColumnName], &[DataType]) {
        (&self.0, &self.1)
    }

    pub(crate) fn extend(&mut self, other: ColumnNamesAndTypes) {
        self.0.extend(other.0);
        self.1.extend(other.1);
    }
}

impl From<(Vec<ColumnName>, Vec<DataType>)> for ColumnNamesAndTypes {
    fn from((names, fields): (Vec<ColumnName>, Vec<DataType>)) -> Self {
        ColumnNamesAndTypes(names, fields)
    }
}

#[derive(Debug, Deserialize, Serialize)]
#[serde(rename_all = "camelCase")]
struct StructTypeSerDeHelper {
    #[serde(rename = "type")]
    type_name: String,
    fields: Vec<StructField>,
}

impl Serialize for StructType {
    fn serialize<S>(&self, serializer: S) -> Result<S::Ok, S::Error>
    where
        S: serde::Serializer,
    {
        StructTypeSerDeHelper {
            type_name: self.type_name.clone(),
            fields: self.fields.values().cloned().collect(),
        }
        .serialize(serializer)
    }
}

impl<'de> Deserialize<'de> for StructType {
    fn deserialize<D>(deserializer: D) -> Result<Self, D::Error>
    where
        D: serde::Deserializer<'de>,
        Self: Sized,
    {
        let helper = StructTypeSerDeHelper::deserialize(deserializer)?;
        StructType::try_new(helper.fields).map_err(serde::de::Error::custom)
    }
}

#[derive(Debug, Serialize, Deserialize, PartialEq, Clone, Eq)]
#[serde(rename_all = "camelCase")]
pub struct ArrayType {
    #[serde(rename = "type")]
    pub type_name: String,
    /// The type of element stored in this array
    pub element_type: DataType,
    /// Denoting whether this array can contain one or more null values
    pub contains_null: bool,
}

impl ArrayType {
    pub fn new(element_type: DataType, contains_null: bool) -> Self {
        Self {
            type_name: "array".into(),
            element_type,
            contains_null,
        }
    }

    #[inline]
    pub const fn element_type(&self) -> &DataType {
        &self.element_type
    }

    #[inline]
    pub const fn contains_null(&self) -> bool {
        self.contains_null
    }
}

#[derive(Debug, Serialize, Deserialize, PartialEq, Clone, Eq)]
#[serde(rename_all = "camelCase")]
pub struct MapType {
    #[serde(rename = "type")]
    pub type_name: String,
    /// The type of element used for the key of this map
    pub key_type: DataType,
    /// The type of element used for the value of this map
    pub value_type: DataType,
    /// Denoting whether this map can contain one or more null values
    #[serde(default = "default_true")]
    pub value_contains_null: bool,
}

impl MapType {
    pub fn new(
        key_type: impl Into<DataType>,
        value_type: impl Into<DataType>,
        value_contains_null: bool,
    ) -> Self {
        Self {
            type_name: "map".into(),
            key_type: key_type.into(),
            value_type: value_type.into(),
            value_contains_null,
        }
    }

    #[inline]
    pub const fn key_type(&self) -> &DataType {
        &self.key_type
    }

    #[inline]
    pub const fn value_type(&self) -> &DataType {
        &self.value_type
    }

    #[inline]
    pub const fn value_contains_null(&self) -> bool {
        self.value_contains_null
    }

    /// Create a schema assuming the map is stored as a struct with the specified key and value field names
    pub fn as_struct_schema(&self, key_name: String, val_name: String) -> Schema {
        StructType::new_unchecked([
            StructField::not_null(key_name, self.key_type.clone()),
            StructField::new(val_name, self.value_type.clone(), self.value_contains_null),
        ])
    }
}

fn default_true() -> bool {
    true
}

#[derive(Debug, Clone, Copy, Eq, PartialEq)]
pub struct DecimalType {
    precision: u8,
    scale: u8,
}

impl DecimalType {
    /// Check if the given precision and scale are valid for a decimal type.
    pub fn try_new(precision: u8, scale: u8) -> DeltaResult<Self> {
        require!(
            0 < precision && precision <= 38,
            Error::invalid_decimal(format!(
                "precision must be in range 1..38 inclusive, found: {precision}."
            ))
        );
        require!(
            scale <= precision,
            Error::invalid_decimal(format!(
                "scale must be in range 0..{precision} inclusive, found: {scale}."
            ))
        );
        Ok(Self { precision, scale })
    }

    pub fn precision(&self) -> u8 {
        self.precision
    }

    pub fn scale(&self) -> u8 {
        self.scale
    }
}

#[derive(Debug, Serialize, Deserialize, PartialEq, Clone, Eq)]
#[serde(rename_all = "camelCase")]
pub enum PrimitiveType {
    /// UTF-8 encoded string of characters
    String,
    /// i64: 8-byte signed integer. Range: -9223372036854775808 to 9223372036854775807
    Long,
    /// i32: 4-byte signed integer. Range: -2147483648 to 2147483647
    Integer,
    /// i16: 2-byte signed integer numbers. Range: -32768 to 32767
    Short,
    /// i8: 1-byte signed integer number. Range: -128 to 127
    Byte,
    /// f32: 4-byte single-precision floating-point numbers
    Float,
    /// f64: 8-byte double-precision floating-point numbers
    Double,
    /// bool: boolean values
    Boolean,
    Binary,
    Date,
    /// Microsecond precision timestamp, adjusted to UTC.
    Timestamp,
    #[serde(rename = "timestamp_ntz")]
    TimestampNtz,
    #[serde(
        serialize_with = "serialize_decimal",
        deserialize_with = "deserialize_decimal",
        untagged
    )]
    Decimal(DecimalType),
}

impl PrimitiveType {
    pub fn decimal(precision: u8, scale: u8) -> DeltaResult<Self> {
        Ok(DecimalType::try_new(precision, scale)?.into())
    }
}

fn serialize_decimal<S: serde::Serializer>(
    dtype: &DecimalType,
    serializer: S,
) -> Result<S::Ok, S::Error> {
    serializer.serialize_str(&format!("decimal({},{})", dtype.precision(), dtype.scale()))
}

fn deserialize_decimal<'de, D>(deserializer: D) -> Result<DecimalType, D::Error>
where
    D: serde::Deserializer<'de>,
{
    let str_value = String::deserialize(deserializer)?;
    require!(
        str_value.starts_with("decimal(") && str_value.ends_with(')'),
        serde::de::Error::custom(format!("Invalid decimal: {str_value}"))
    );

    let mut parts = str_value[8..str_value.len() - 1].split(',');
    let precision = parts
        .next()
        .and_then(|part| part.trim().parse::<u8>().ok())
        .ok_or_else(|| {
            serde::de::Error::custom(format!("Invalid precision in decimal: {str_value}"))
        })?;
    let scale = parts
        .next()
        .and_then(|part| part.trim().parse::<u8>().ok())
        .ok_or_else(|| {
            serde::de::Error::custom(format!("Invalid scale in decimal: {str_value}"))
        })?;
    DecimalType::try_new(precision, scale).map_err(serde::de::Error::custom)
}

fn serialize_variant<S: serde::Serializer>(
    _: &StructType,
    serializer: S,
) -> Result<S::Ok, S::Error> {
    serializer.serialize_str("variant")
}

fn deserialize_variant<'de, D>(deserializer: D) -> Result<Box<StructType>, D::Error>
where
    D: serde::Deserializer<'de>,
{
    let str_value = String::deserialize(deserializer)?;
    require!(
        str_value == "variant",
        serde::de::Error::custom(format!("Invalid variant: {str_value}"))
    );
    match DataType::unshredded_variant() {
        DataType::Variant(st) => Ok(st),
        _ => Err(serde::de::Error::custom(
            "Issue in DataType::unshredded_variant(). Please raise an issue at ".to_string()
                + "delta-io/delta-kernel-rs.",
        )),
    }
}

impl Display for PrimitiveType {
    fn fmt(&self, f: &mut Formatter<'_>) -> std::fmt::Result {
        match self {
            PrimitiveType::String => write!(f, "string"),
            PrimitiveType::Long => write!(f, "long"),
            PrimitiveType::Integer => write!(f, "integer"),
            PrimitiveType::Short => write!(f, "short"),
            PrimitiveType::Byte => write!(f, "byte"),
            PrimitiveType::Float => write!(f, "float"),
            PrimitiveType::Double => write!(f, "double"),
            PrimitiveType::Boolean => write!(f, "boolean"),
            PrimitiveType::Binary => write!(f, "binary"),
            PrimitiveType::Date => write!(f, "date"),
            PrimitiveType::Timestamp => write!(f, "timestamp"),
            PrimitiveType::TimestampNtz => write!(f, "timestamp_ntz"),
            PrimitiveType::Decimal(dtype) => {
                write!(f, "decimal({},{})", dtype.precision(), dtype.scale())
            }
        }
    }
}

#[derive(Debug, Serialize, Deserialize, PartialEq, Clone, Eq)]
#[serde(untagged, rename_all = "camelCase")]
pub enum DataType {
    /// UTF-8 encoded string of characters
    Primitive(PrimitiveType),
    /// An array stores a variable length collection of items of some type.
    Array(Box<ArrayType>),
    /// A struct is used to represent both the top-level schema of the table as well
    /// as struct columns that contain nested columns.
    Struct(Box<StructType>),
    /// A map stores an arbitrary length collection of key-value pairs
    /// with a single keyType and a single valueType
    Map(Box<MapType>),
    /// The Variant data type. The physical representation can be flexible to support shredded
    /// reads. The unshredded schema is `Variant(StructType<metadata: BINARY, value: BINARY>)`.
    #[serde(
        serialize_with = "serialize_variant",
        deserialize_with = "deserialize_variant"
    )]
    Variant(Box<StructType>),
}

impl From<DecimalType> for PrimitiveType {
    fn from(dtype: DecimalType) -> Self {
        PrimitiveType::Decimal(dtype)
    }
}
impl From<DecimalType> for DataType {
    fn from(dtype: DecimalType) -> Self {
        PrimitiveType::from(dtype).into()
    }
}
impl From<PrimitiveType> for DataType {
    fn from(ptype: PrimitiveType) -> Self {
        DataType::Primitive(ptype)
    }
}
impl From<MapType> for DataType {
    fn from(map_type: MapType) -> Self {
        DataType::Map(Box::new(map_type))
    }
}

impl From<StructType> for DataType {
    fn from(struct_type: StructType) -> Self {
        DataType::Struct(Box::new(struct_type))
    }
}

impl From<ArrayType> for DataType {
    fn from(array_type: ArrayType) -> Self {
        DataType::Array(Box::new(array_type))
    }
}

impl From<SchemaRef> for DataType {
    fn from(schema: SchemaRef) -> Self {
        Arc::unwrap_or_clone(schema).into()
    }
}

/// cbindgen:ignore
impl DataType {
    pub const STRING: Self = DataType::Primitive(PrimitiveType::String);
    pub const LONG: Self = DataType::Primitive(PrimitiveType::Long);
    pub const INTEGER: Self = DataType::Primitive(PrimitiveType::Integer);
    pub const SHORT: Self = DataType::Primitive(PrimitiveType::Short);
    pub const BYTE: Self = DataType::Primitive(PrimitiveType::Byte);
    pub const FLOAT: Self = DataType::Primitive(PrimitiveType::Float);
    pub const DOUBLE: Self = DataType::Primitive(PrimitiveType::Double);
    pub const BOOLEAN: Self = DataType::Primitive(PrimitiveType::Boolean);
    pub const BINARY: Self = DataType::Primitive(PrimitiveType::Binary);
    pub const DATE: Self = DataType::Primitive(PrimitiveType::Date);
    pub const TIMESTAMP: Self = DataType::Primitive(PrimitiveType::Timestamp);
    pub const TIMESTAMP_NTZ: Self = DataType::Primitive(PrimitiveType::TimestampNtz);

    /// Create a new decimal type with the given precision and scale.
    pub fn decimal(precision: u8, scale: u8) -> DeltaResult<Self> {
        Ok(PrimitiveType::decimal(precision, scale)?.into())
    }

    /// Create a new struct type with the given fields.
    pub fn try_struct_type(fields: impl IntoIterator<Item = StructField>) -> DeltaResult<Self> {
        Ok(StructType::try_new(fields)?.into())
    }

    /// Create a new struct type from a fallible iterator of fields.
    pub fn try_struct_type_from_results<E: Into<Error>>(
        fields: impl IntoIterator<Item = Result<StructField, E>>,
    ) -> DeltaResult<Self> {
        StructType::try_from_results(fields).map(Self::from)
    }

    /// Create a new struct type with the given fields without validating them.
    pub(crate) fn struct_type_unchecked(fields: impl IntoIterator<Item = StructField>) -> Self {
        StructType::new_unchecked(fields).into()
    }

    /// Create a new unshredded [`DataType::Variant`]. This data type is a struct of two not-null
    /// binary fields: `metadata` and `value`.
    pub fn unshredded_variant() -> Self {
        DataType::Variant(Box::new(StructType::new_unchecked([
            StructField::not_null("metadata", DataType::BINARY),
            StructField::not_null("value", DataType::BINARY),
        ])))
    }

    /// Create a new [`DataType::Variant`] from the provided fields. For unshredded variants, you
    /// should prefer using [`DataType::unshredded_variant`].
    pub fn variant_type(fields: impl IntoIterator<Item = StructField>) -> DeltaResult<Self> {
        // Different from regular StructTypes, Variants are not allowed to contain metadata columns
        // at all, so we also need to check their top-level primitive types.
        Ok(DataType::Variant(Box::new(StructType::try_from_results(
            fields.into_iter().map(|field| {
                if field.is_metadata_column() {
                    Err(Error::schema(
                        "Metadata columns are not allowed in Variant types".to_string(),
                    ))
                } else {
                    Ok(field)
                }
            }),
        )?)))
    }

    /// Attempt to convert this data type to a [`PrimitiveType`]. Returns `None` if this is a
    /// non-primitive type.
    pub fn as_primitive_opt(&self) -> Option<&PrimitiveType> {
        match self {
            DataType::Primitive(ptype) => Some(ptype),
            _ => None,
        }
    }

    fn fmt_recursive(
        &self,
        f: &mut Formatter<'_>,
        indent: &str,
        is_last: bool,
    ) -> std::fmt::Result {
        let next_indent = if is_last {
            format!("{}   ", indent)
        } else {
            format!("{}│  ", indent)
        };

        match self {
            DataType::Struct(inner) => {
                for (i, (_, field)) in inner.fields.iter().enumerate() {
                    let last = i == inner.fields.len() - 1;
                    let branch = if last { "└─" } else { "├─" };

                    write!(f, "{}{} {}", next_indent, branch, field)?;
                    writeln!(f)?;

                    field.data_type.fmt_recursive(f, &indent, last)?;
                }
                Ok(())
            }

            DataType::Array(inner) => {
                write!(
                    f,
                    "{}{} array_element: {}",
                    next_indent, "└─", inner.element_type
                )?;
                writeln!(f)?;

                inner.element_type.fmt_recursive(f, &next_indent, true)
            }

            DataType::Map(inner) => {
                write!(f, "{}{} map_key: {}", next_indent, "├─", inner.key_type)?;
                writeln!(f)?;
                inner.key_type.fmt_recursive(f, &next_indent, false)?;
                write!(f, "{}└─ map_value: {}", next_indent, inner.value_type)?;
                writeln!(f)?;

                inner
                    .value_type
                    .fmt_recursive(f, &format!("{}   ", indent), true)
            }

            _ => Ok(()),
        }
    }
}

impl Display for DataType {
    fn fmt(&self, f: &mut Formatter<'_>) -> std::fmt::Result {
        match self {
            DataType::Primitive(p) => write!(f, "{p}"),
            DataType::Array(a) => write!(f, "array<{}>", a.element_type),
            DataType::Struct(s) => {
                write!(f, "struct<")?;
                for (i, field) in s.fields().enumerate() {
                    if i > 0 {
                        write!(f, ", ")?;
                    }
                    write!(f, "{}: {}", field.name, field.data_type)?;
                }
                write!(f, ">")
            }
            DataType::Map(m) => write!(f, "map<{}, {}>", m.key_type, m.value_type),
            DataType::Variant(_) => write!(f, "variant"),
        }
    }
}

/// Generic framework for describing recursive bottom-up schema transforms. Transformations return
/// `Option<Cow>` with the following semantics:
/// * `Some(Cow::Owned)` -- The schema element was transformed and should propagate to its parent.
/// * `Some(Cow::Borrowed)` -- The schema element was not transformed.
/// * `None` -- The schema element was filtered out and the parent should no longer reference it.
///
/// The transform can start from whatever schema element is available
/// (e.g. [`Self::transform_struct`] to start with [`StructType`]), or it can start from the generic
/// [`Self::transform`].
///
/// The provided `transform_xxx` methods all default to no-op, and implementations should
/// selectively override specific `transform_xxx` methods as needed for the task at hand.
///
/// The provided `recurse_into_xxx` methods encapsulate the boilerplate work of recursing into the
/// child schema elements of each schema element. Implementations can call these as needed but will
/// generally not need to override them.
pub trait SchemaTransform<'a> {
    /// Called for each primitive encountered during the schema traversal.
    fn transform_primitive(&mut self, ptype: &'a PrimitiveType) -> Option<Cow<'a, PrimitiveType>> {
        Some(Cow::Borrowed(ptype))
    }

    /// Called for each struct encountered during the schema traversal. Implementations can call
    /// [`Self::recurse_into_struct`] if they wish to recursively transform the struct's fields.
    fn transform_struct(&mut self, stype: &'a StructType) -> Option<Cow<'a, StructType>> {
        self.recurse_into_struct(stype)
    }

    /// Called for each struct field encountered during the schema traversal. Implementations can
    /// call [`Self::recurse_into_struct_field`] if they wish to recursively transform the field's
    /// data type.
    fn transform_struct_field(&mut self, field: &'a StructField) -> Option<Cow<'a, StructField>> {
        self.recurse_into_struct_field(field)
    }

    /// Called for each array encountered during the schema traversal. Implementations can call
    /// [`Self::recurse_into_array`] if they wish to recursively transform the array's element type.
    fn transform_array(&mut self, atype: &'a ArrayType) -> Option<Cow<'a, ArrayType>> {
        self.recurse_into_array(atype)
    }

    /// Called for each array element encountered during the schema traversal. Implementations can
    /// call [`Self::transform`] if they wish to recursively transform the array element type.
    fn transform_array_element(&mut self, etype: &'a DataType) -> Option<Cow<'a, DataType>> {
        self.transform(etype)
    }

    /// Called for each map encountered during the schema traversal. Implementations can call
    /// [`Self::recurse_into_map`] if they wish to recursively transform the map's key and/or value
    /// types.
    fn transform_map(&mut self, mtype: &'a MapType) -> Option<Cow<'a, MapType>> {
        self.recurse_into_map(mtype)
    }

    /// Called for each map key encountered during the schema traversal. Implementations can call
    /// [`Self::transform`] if they wish to recursively transform the map key type.
    fn transform_map_key(&mut self, etype: &'a DataType) -> Option<Cow<'a, DataType>> {
        self.transform(etype)
    }

    /// Called for each map value encountered during the schema traversal. Implementations can call
    /// [`Self::transform`] if they wish to recursively transform the map value type.
    fn transform_map_value(&mut self, etype: &'a DataType) -> Option<Cow<'a, DataType>> {
        self.transform(etype)
    }

    /// Called for each variant value encountered. By default, recurses into the fields of the
    /// variant struct type.
    fn transform_variant(&mut self, stype: &'a StructType) -> Option<Cow<'a, StructType>> {
        self.recurse_into_struct(stype)
    }

    /// General entry point for a recursive traversal over any data type. Also invoked internally to
    /// dispatch on nested data types encountered during the traversal.
    fn transform(&mut self, data_type: &'a DataType) -> Option<Cow<'a, DataType>> {
        use DataType::*;
        let result = match data_type {
            Primitive(ptype) => self
                .transform_primitive(ptype)?
                .map_owned_or_else(data_type, DataType::from),
            Array(atype) => self
                .transform_array(atype)?
                .map_owned_or_else(data_type, DataType::from),
            Struct(stype) => self
                .transform_struct(stype)?
                .map_owned_or_else(data_type, DataType::from),
            Map(mtype) => self
                .transform_map(mtype)?
                .map_owned_or_else(data_type, DataType::from),
            Variant(stype) => self
                .transform_variant(stype)?
                .map_owned_or_else(data_type, |s| DataType::Variant(Box::new(s))),
        };
        Some(result)
    }

    /// Recursively transforms a struct field's data type. If the data type changes, update the
    /// field to reference it. Otherwise, no-op.
    fn recurse_into_struct_field(
        &mut self,
        field: &'a StructField,
    ) -> Option<Cow<'a, StructField>> {
        let result = self.transform(&field.data_type)?;
        let f = |new_data_type| StructField {
            name: field.name.clone(),
            data_type: new_data_type,
            nullable: field.nullable,
            metadata: field.metadata.clone(),
        };
        Some(result.map_owned_or_else(field, f))
    }

    /// Recursively transforms a struct's fields. If one or more fields were changed or removed,
    /// update the struct to reference all surviving fields. Otherwise, no-op.
    fn recurse_into_struct(&mut self, stype: &'a StructType) -> Option<Cow<'a, StructType>> {
        use Cow::*;
        let mut num_borrowed = 0;
        let fields: Vec<_> = stype
            .fields()
            .filter_map(|field| self.transform_struct_field(field))
            .inspect(|field| {
                if let Borrowed(_) = field {
                    num_borrowed += 1;
                }
            })
            .collect();

        if fields.is_empty() {
            None
        } else if num_borrowed < stype.fields.len() {
            // At least one field was changed or filtered out, so make a new struct
            Some(Owned(StructType::new_unchecked(
                fields.into_iter().map(|f| f.into_owned()),
            )))
        } else {
            Some(Borrowed(stype))
        }
    }

    /// Recursively transforms an array's element type. If the element type changes, update the
    /// array to reference it. Otherwise, no-op.
    fn recurse_into_array(&mut self, atype: &'a ArrayType) -> Option<Cow<'a, ArrayType>> {
        let result = self.transform_array_element(&atype.element_type)?;
        let f = |element_type| ArrayType {
            type_name: atype.type_name.clone(),
            element_type,
            contains_null: atype.contains_null,
        };
        Some(result.map_owned_or_else(atype, f))
    }

    /// Recursively transforms a map's key and value types. If either one changes, update the map to
    /// reference them. If either one is removed, remove the map as well. Otherwise, no-op.
    fn recurse_into_map(&mut self, mtype: &'a MapType) -> Option<Cow<'a, MapType>> {
        let key_type = self.transform_map_key(&mtype.key_type)?;
        let value_type = self.transform_map_value(&mtype.value_type)?;
        let f = |(key_type, value_type)| MapType {
            type_name: mtype.type_name.clone(),
            key_type,
            value_type,
            value_contains_null: mtype.value_contains_null,
        };
        Some((key_type, value_type).map_owned_or_else(mtype, f))
    }
}

struct GetSchemaLeaves {
    path: Vec<String>,
    names: Vec<ColumnName>,
    types: Vec<DataType>,
}
impl GetSchemaLeaves {
    fn new(own_name: Option<&str>) -> Self {
        Self {
            path: own_name.into_iter().map(|s| s.to_string()).collect(),
            names: vec![],
            types: vec![],
        }
    }
}

impl<'a> SchemaTransform<'a> for GetSchemaLeaves {
    fn transform_struct_field(&mut self, field: &StructField) -> Option<Cow<'a, StructField>> {
        self.path.push(field.name.clone());
        if let DataType::Struct(_) = field.data_type {
            let _ = self.recurse_into_struct_field(field);
        } else {
            self.names.push(ColumnName::new(&self.path));
            self.types.push(field.data_type.clone());
        }
        self.path.pop();
        None
    }
}

/// A schema "transform" that doesn't actually change the schema at all. Instead, it measures the
/// maximum depth of a schema, with a depth limit to prevent stack overflow. Useful for verifying
/// that a schema has reasonable depth before attempting to work with it.
pub struct SchemaDepthChecker {
    depth_limit: usize,
    max_depth_seen: usize,
    current_depth: usize,
    call_count: usize,
}
impl SchemaDepthChecker {
    /// Depth-checks the given data type against a given depth limit. The return value is the
    /// largest depth seen, which is capped at one more than the depth limit (indicating the
    /// recursion was terminated).
    pub fn check(data_type: &DataType, depth_limit: usize) -> usize {
        Self::check_with_call_count(data_type, depth_limit).0
    }

    // Exposed for testing
    fn check_with_call_count(data_type: &DataType, depth_limit: usize) -> (usize, usize) {
        let mut checker = Self {
            depth_limit,
            max_depth_seen: 0,
            current_depth: 0,
            call_count: 0,
        };
        checker.transform(data_type);
        (checker.max_depth_seen, checker.call_count)
    }

    // Triggers the requested recursion only doing so would not exceed the depth limit.
    fn depth_limited<'a, T: Clone + std::fmt::Debug>(
        &mut self,
        recurse: impl FnOnce(&mut Self, &'a T) -> Option<Cow<'a, T>>,
        arg: &'a T,
    ) -> Option<Cow<'a, T>> {
        self.call_count += 1;
        if self.max_depth_seen < self.current_depth {
            self.max_depth_seen = self.current_depth;
            if self.depth_limit < self.current_depth {
                tracing::warn!("Max schema depth {} exceeded by {arg:?}", self.depth_limit);
            }
        }
        if self.max_depth_seen <= self.depth_limit {
            self.current_depth += 1;
            let _ = recurse(self, arg);
            self.current_depth -= 1;
        }
        None
    }
}
impl<'a> SchemaTransform<'a> for SchemaDepthChecker {
    fn transform_struct(&mut self, stype: &'a StructType) -> Option<Cow<'a, StructType>> {
        self.depth_limited(Self::recurse_into_struct, stype)
    }
    fn transform_struct_field(&mut self, field: &'a StructField) -> Option<Cow<'a, StructField>> {
        self.depth_limited(Self::recurse_into_struct_field, field)
    }
    fn transform_array(&mut self, atype: &'a ArrayType) -> Option<Cow<'a, ArrayType>> {
        self.depth_limited(Self::recurse_into_array, atype)
    }
    fn transform_map(&mut self, mtype: &'a MapType) -> Option<Cow<'a, MapType>> {
        self.depth_limited(Self::recurse_into_map, mtype)
    }
}

#[cfg(test)]
mod tests {
    use crate::table_features::ColumnMappingMode;
    use crate::utils::test_utils::assert_result_error_with_message;

    use super::*;
    use serde_json;

    fn example_schema_metadata() -> &'static str {
        r#"
            {
                "name": "e",
                "type": {
                    "type": "array",
                    "elementType": {
                        "type": "struct",
                        "fields": [
                            {
                                "name": "d",
                                "type": "integer",
                                "nullable": false,
                                "metadata": {
                                    "delta.columnMapping.id": 5,
                                    "delta.columnMapping.physicalName": "col-a7f4159c-53be-4cb0-b81a-f7e5240cfc49"
                                }
                            }
                        ]
                    },
                    "containsNull": true
                },
                "nullable": true,
                "metadata": {
                    "delta.columnMapping.id": 4,
                    "delta.columnMapping.physicalName": "col-5f422f40-de70-45b2-88ab-1d5c90e94db1",
                    "delta.identity.start": 2147483648
                }
            }"#
    }

    #[test]
    fn test_serde_data_types() {
        let data = r#"
        {
            "name": "a",
            "type": "integer",
            "nullable": false,
            "metadata": {}
        }
        "#;
        let field: StructField = serde_json::from_str(data).unwrap();
        assert!(matches!(field.data_type, DataType::INTEGER));

        let data = r#"
        {
            "name": "c",
            "type": {
                "type": "array",
                "elementType": "integer",
                "containsNull": false
            },
            "nullable": true,
            "metadata": {}
        }
        "#;
        let field: StructField = serde_json::from_str(data).unwrap();
        assert!(matches!(field.data_type, DataType::Array(_)));

        let data = r#"
        {
            "name": "e",
            "type": {
                "type": "array",
                "elementType": {
                    "type": "struct",
                    "fields": [
                        {
                            "name": "d",
                            "type": "integer",
                            "nullable": false,
                            "metadata": {}
                        }
                    ]
                },
                "containsNull": true
            },
            "nullable": true,
            "metadata": {}
        }
        "#;
        let field: StructField = serde_json::from_str(data).unwrap();
        assert!(matches!(field.data_type, DataType::Array(_)));
        match field.data_type {
            DataType::Array(array) => assert!(matches!(array.element_type, DataType::Struct(_))),
            _ => unreachable!(),
        }

        let data = r#"
        {
            "name": "f",
            "type": {
                "type": "map",
                "keyType": "string",
                "valueType": "string",
                "valueContainsNull": true
            },
            "nullable": true,
            "metadata": {}
        }
        "#;
        let field: StructField = serde_json::from_str(data).unwrap();
        assert!(matches!(field.data_type, DataType::Map(_)));
    }

    #[test]
    fn test_roundtrip_decimal() {
        let data = r#"
        {
            "name": "a",
            "type": "decimal(10, 2)",
            "nullable": false,
            "metadata": {}
        }
        "#;
        let field: StructField = serde_json::from_str(data).unwrap();
        assert_eq!(field.data_type, DataType::decimal(10, 2).unwrap());

        let json_str = serde_json::to_string(&field).unwrap();
        assert_eq!(
            json_str,
            r#"{"name":"a","type":"decimal(10,2)","nullable":false,"metadata":{}}"#
        );
    }

    #[test]
    fn test_roundtrip_variant() {
        let data = r#"
        {
            "name": "v",
            "type": "variant",
            "nullable": false,
            "metadata": {}
        }
        "#;
        let field: StructField = serde_json::from_str(data).unwrap();
        assert_eq!(field.data_type, DataType::unshredded_variant());

        let json_str = serde_json::to_string(&field).unwrap();
        assert_eq!(
            json_str,
            r#"{"name":"v","type":"variant","nullable":false,"metadata":{}}"#
        );
    }

    #[test]
    fn test_unshredded_variant() {
        let unshredded_variant_type = DataType::unshredded_variant();

        match &unshredded_variant_type {
            DataType::Variant(struct_type) => {
                let fields: Vec<_> = struct_type.fields().collect();
                assert_eq!(fields.len(), 2);

                assert_eq!(fields[0].name, "metadata");
                assert_eq!(fields[0].data_type, DataType::BINARY);
                assert!(!fields[0].nullable);

                assert_eq!(fields[1].name, "value");
                assert_eq!(fields[1].data_type, DataType::BINARY);
                assert!(!fields[1].nullable);
            }
            _ => panic!("Expected DataType::Variant, got {unshredded_variant_type:?}"),
        }
    }

    #[test]
    fn test_make_physical_no_column_mapping() {
        let data = example_schema_metadata();
        let field: StructField = serde_json::from_str(data).unwrap();
        let physical_field = field.make_physical(ColumnMappingMode::None);

        let assert_field_metadata_is_wiped = |field: &StructField| {
            assert!(field
                .get_config_value(&ColumnMetadataKey::ColumnMappingId)
                .is_none());
            assert!(field
                .get_config_value(&ColumnMetadataKey::ColumnMappingPhysicalName)
                .is_none());
            assert!(field
                .get_config_value(&ColumnMetadataKey::ParquetFieldId)
                .is_none());
        };
        assert_eq!(physical_field.name, "e");
        assert_field_metadata_is_wiped(&physical_field);

        let DataType::Array(atype) = physical_field.data_type else {
            panic!("Expected an Array");
        };
        let DataType::Struct(stype) = atype.element_type else {
            panic!("Expected a Struct");
        };
        let struct_field = stype.fields.get_index(0).unwrap().1;
        assert_eq!(struct_field.name, "d");
        assert_field_metadata_is_wiped(struct_field);
    }

    #[test]
    fn test_make_physical_column_mapping() {
        [ColumnMappingMode::Name, ColumnMappingMode::Id]
            .into_iter()
            .for_each(|mode| {
                let data = example_schema_metadata();

                let field: StructField = serde_json::from_str(data).unwrap();

                let col_id = field
                    .get_config_value(&ColumnMetadataKey::ColumnMappingId)
                    .unwrap();
                let id_start = field
                    .get_config_value(&ColumnMetadataKey::IdentityStart)
                    .unwrap();
                assert!(matches!(col_id, MetadataValue::Number(num) if *num == 4));
                assert!(matches!(id_start, MetadataValue::Number(num) if *num == 2147483648i64));
                assert_eq!(
                    field.physical_name(mode),
                    "col-5f422f40-de70-45b2-88ab-1d5c90e94db1"
                );
                let physical_field = field.make_physical(mode);

                // Parquet field id should only be present in id column mapping mode
                match mode {
                    ColumnMappingMode::Id => {
                        assert!(matches!(
                            physical_field.get_config_value(&ColumnMetadataKey::ParquetFieldId),
                            Some(MetadataValue::Number(4))
                        ));

                        assert!(matches!(
                            physical_field.get_config_value(&ColumnMetadataKey::ColumnMappingId),
                            Some(MetadataValue::Number(4))
                        ));
                    }
                    ColumnMappingMode::Name => {
                        assert!(physical_field
                            .get_config_value(&ColumnMetadataKey::ParquetFieldId)
                            .is_none());
                        assert!(physical_field
                            .get_config_value(&ColumnMetadataKey::ColumnMappingId)
                            .is_none(),);
                    }
                    ColumnMappingMode::None => panic!("unexpected column mapping mode"),
                }

                assert_eq!(
                    physical_field.name,
                    "col-5f422f40-de70-45b2-88ab-1d5c90e94db1"
                );
                let DataType::Array(atype) = physical_field.data_type else {
                    panic!("Expected an Array");
                };
                let DataType::Struct(stype) = atype.element_type else {
                    panic!("Expected a Struct");
                };

                let struct_field = stype.fields.get_index(0).unwrap().1;
                assert_eq!(
                    struct_field.name,
                    "col-a7f4159c-53be-4cb0-b81a-f7e5240cfc49"
                );

                // The subfield should also have ParquetFieldId present it column mapping id mode
                match mode {
                    ColumnMappingMode::Id => {
                        assert!(matches!(
                            struct_field.get_config_value(&ColumnMetadataKey::ParquetFieldId),
                            Some(MetadataValue::Number(5))
                        ));
                        assert!(matches!(
                            struct_field.get_config_value(&ColumnMetadataKey::ColumnMappingId),
                            Some(MetadataValue::Number(5))
                        ));
                    }
                    ColumnMappingMode::Name => {
                        assert!(struct_field
                            .get_config_value(&ColumnMetadataKey::ParquetFieldId)
                            .is_none());
                        assert!(struct_field
                            .get_config_value(&ColumnMetadataKey::ColumnMappingId)
                            .is_none());
                    }
                    ColumnMappingMode::None => panic!("unexpected column mapping mode"),
                }
            });
    }

    #[test]
    fn test_read_schemas() {
        let file = std::fs::File::open("./tests/serde/schema.json").unwrap();
        let schema: Result<Schema, _> = serde_json::from_reader(file);
        assert!(schema.is_ok());

        let file = std::fs::File::open("./tests/serde/checkpoint_schema.json").unwrap();
        let schema: Result<Schema, _> = serde_json::from_reader(file);
        assert!(schema.is_ok())
    }

    #[test]
    fn test_invalid_decimal() {
        let data = r#"
        {
            "name": "a",
            "type": "decimal(39, 10)",
            "nullable": false,
            "metadata": {}
        }
        "#;
        assert!(serde_json::from_str::<StructField>(data).is_err());

        let data = r#"
        {
            "name": "a",
            "type": "decimal(10, 39)",
            "nullable": false,
            "metadata": {}
        }
        "#;
        assert!(serde_json::from_str::<StructField>(data).is_err());
    }

    #[test]
    fn test_depth_checker() {
        let schema = DataType::try_struct_type([
            StructField::nullable(
                "a",
                ArrayType::new(
                    DataType::try_struct_type([
                        StructField::nullable("w", DataType::LONG),
                        StructField::nullable("x", ArrayType::new(DataType::LONG, true)),
                        StructField::nullable(
                            "y",
                            MapType::new(DataType::LONG, DataType::STRING, true),
                        ),
                        StructField::nullable(
                            "z",
                            DataType::try_struct_type([
                                StructField::nullable("n", DataType::LONG),
                                StructField::nullable("m", DataType::STRING),
                            ])
                            .unwrap(),
                        ),
                    ])
                    .unwrap(),
                    true,
                ),
            ),
            StructField::nullable(
                "b",
                DataType::try_struct_type([
                    StructField::nullable("o", ArrayType::new(DataType::LONG, true)),
                    StructField::nullable(
                        "p",
                        MapType::new(DataType::LONG, DataType::STRING, true),
                    ),
                    StructField::nullable(
                        "q",
                        DataType::try_struct_type([
                            StructField::nullable(
                                "s",
                                DataType::try_struct_type([
                                    StructField::nullable("u", DataType::LONG),
                                    StructField::nullable("v", DataType::LONG),
                                ])
                                .unwrap(),
                            ),
                            StructField::nullable("t", DataType::LONG),
                        ])
                        .unwrap(),
                    ),
                    StructField::nullable("r", DataType::LONG),
                ])
                .unwrap(),
            ),
            StructField::nullable(
                "c",
                MapType::new(
                    DataType::LONG,
                    DataType::try_struct_type([
                        StructField::nullable("f", DataType::LONG),
                        StructField::nullable("g", DataType::STRING),
                    ])
                    .unwrap(),
                    true,
                ),
            ),
        ])
        .unwrap();

        // Similar to SchemaDepthChecker::check, but also returns call count
        let check_with_call_count =
            |depth_limit| SchemaDepthChecker::check_with_call_count(&schema, depth_limit);

        // Hit depth limit at "a" but still have to look at "b" "c" "d"
        assert_eq!(check_with_call_count(1), (2, 5));
        assert_eq!(check_with_call_count(2), (3, 6));

        // Hit depth limit at "w" but still have to look at "x" "y" "z"
        assert_eq!(check_with_call_count(3), (4, 10));
        assert_eq!(check_with_call_count(4), (5, 11));

        // Depth limit hit at "n" but still have to look at "m"
        assert_eq!(check_with_call_count(5), (6, 15));

        // Depth limit not hit until "u"
        assert_eq!(check_with_call_count(6), (7, 28));

        // Depth limit not hit (full traversal required)
        assert_eq!(check_with_call_count(7), (7, 32));
        assert_eq!(check_with_call_count(8), (7, 32));
    }

    #[test]
    fn test_metadata_value_to_string() {
        assert_eq!(MetadataValue::Number(0).to_string(), "0");
        assert_eq!(
            MetadataValue::String("hello".to_string()).to_string(),
            "hello"
        );
        assert_eq!(MetadataValue::Boolean(true).to_string(), "true");
        assert_eq!(MetadataValue::Boolean(false).to_string(), "false");
        let object_json = serde_json::json!({ "an": "object" });
        assert_eq!(
            MetadataValue::Other(object_json).to_string(),
            "{\"an\":\"object\"}"
        );
        let array_json = serde_json::json!(["an", "array"]);
        assert_eq!(
            MetadataValue::Other(array_json).to_string(),
            "[\"an\",\"array\"]"
        );
    }

    #[test]
    fn test_num_fields() {
        let schema = StructType::new_unchecked([]);
        assert!(schema.num_fields() == 0);
        let schema = StructType::new_unchecked([
            StructField::nullable("a", DataType::LONG),
            StructField::nullable("b", DataType::LONG),
            StructField::nullable("c", DataType::LONG),
            StructField::nullable("d", DataType::LONG),
        ]);
        assert_eq!(schema.num_fields(), 4);
        let schema = StructType::new_unchecked([
            StructField::nullable("b", DataType::LONG),
            StructField::not_null("b", DataType::LONG),
            StructField::nullable("c", DataType::LONG),
            StructField::nullable("c", DataType::LONG),
        ]);
        assert_eq!(schema.num_fields(), 2);
    }

    #[test]
    fn test_has_invariants() {
        // Schema with no invariants
        let schema = StructType::new_unchecked([
            StructField::nullable("a", DataType::STRING),
            StructField::nullable("b", DataType::INTEGER),
        ]);
        assert!(!InvariantChecker::has_invariants(&schema));

        // Schema with top-level invariant
        let mut field = StructField::nullable("c", DataType::STRING);
        field.metadata.insert(
            ColumnMetadataKey::Invariants.as_ref().to_string(),
            MetadataValue::String("c > 0".to_string()),
        );

        let schema =
            StructType::new_unchecked([StructField::nullable("a", DataType::STRING), field]);
        assert!(InvariantChecker::has_invariants(&schema));

        // Schema with nested invariant in a struct
        let nested_field = StructField::nullable(
            "nested_c",
            DataType::try_struct_type([{
                let mut field = StructField::nullable("d", DataType::INTEGER);
                field.metadata.insert(
                    ColumnMetadataKey::Invariants.as_ref().to_string(),
                    MetadataValue::String("d > 0".to_string()),
                );
                field
            }])
            .unwrap(),
        );

        let schema = StructType::new_unchecked([
            StructField::nullable("a", DataType::STRING),
            StructField::nullable("b", DataType::INTEGER),
            nested_field,
        ]);
        assert!(InvariantChecker::has_invariants(&schema));

        // Schema with nested invariant in an array of structs
        let array_field = StructField::nullable(
            "array_field",
            ArrayType::new(
                DataType::try_struct_type([{
                    let mut field = StructField::nullable("d", DataType::INTEGER);
                    field.metadata.insert(
                        ColumnMetadataKey::Invariants.as_ref().to_string(),
                        MetadataValue::String("d > 0".to_string()),
                    );
                    field
                }])
                .unwrap(),
                true,
            ),
        );

        let schema = StructType::new_unchecked([
            StructField::nullable("a", DataType::STRING),
            StructField::nullable("b", DataType::INTEGER),
            array_field,
        ]);
        assert!(InvariantChecker::has_invariants(&schema));

        // Schema with nested invariant in a map value that's a struct
        let map_field = StructField::nullable(
            "map_field",
            MapType::new(
                DataType::STRING,
                DataType::try_struct_type([{
                    let mut field = StructField::nullable("d", DataType::INTEGER);
                    field.metadata.insert(
                        ColumnMetadataKey::Invariants.as_ref().to_string(),
                        MetadataValue::String("d > 0".to_string()),
                    );
                    field
                }])
                .unwrap(),
                true,
            ),
        );

        let schema = StructType::new_unchecked([
            StructField::nullable("a", DataType::STRING),
            StructField::nullable("b", DataType::INTEGER),
            map_field,
        ]);
        assert!(InvariantChecker::has_invariants(&schema));
    }

    #[test]
    fn test_struct_type_iterator_basic() {
        let fields = vec![
            StructField::new("field1", DataType::STRING, true),
            StructField::new("field2", DataType::INTEGER, false),
            StructField::new("field3", DataType::BOOLEAN, true),
        ];
        let struct_type = StructType::new_unchecked(fields.clone());

        // Test fields() method returns reference iterator
        let field_names: Vec<_> = struct_type.fields().map(|f| f.name()).collect();
        assert_eq!(field_names, vec!["field1", "field2", "field3"]);

        // Test that we can still access the struct_type after using fields()
        assert_eq!(struct_type.field("field1").unwrap().name, "field1");
    }

    #[test]
    fn test_struct_type_into_iterator_owned() {
        let fields = vec![
            StructField::new("a", DataType::STRING, true),
            StructField::new("b", DataType::INTEGER, false),
        ];
        let struct_type = StructType::new_unchecked(fields);

        // Test owned iteration (consumes the struct)
        let mut field_names = Vec::new();
        for field in struct_type {
            field_names.push(field.name);
        }
        assert_eq!(field_names, vec!["a", "b"]);
    }

    #[test]
    fn test_struct_type_into_iterator_references() {
        let fields = vec![
            StructField::new("x", DataType::DOUBLE, true),
            StructField::new("y", DataType::FLOAT, false),
            StructField::new("z", DataType::LONG, true),
        ];
        let struct_type = StructType::new_unchecked(fields);

        // Test reference iteration (does not consume the struct)
        let mut field_names = Vec::new();
        for field in &struct_type {
            field_names.push(field.name().clone());
        }
        assert_eq!(field_names, vec!["x", "y", "z"]);

        // Should still be able to use struct_type after iteration
        assert_eq!(struct_type.field("x").unwrap().name, "x");
    }

    #[test]
    fn test_iterator_exact_size() {
        let fields = vec![
            StructField::new("field1", DataType::STRING, true),
            StructField::new("field2", DataType::INTEGER, false),
            StructField::new("field3", DataType::BOOLEAN, true),
            StructField::new("field4", DataType::DATE, true),
        ];

        // Test ExactSizeIterator for reference iterator
        let struct_type = StructType::new_unchecked(fields.clone());
        let ref_iter = struct_type.fields();
        assert_eq!(ref_iter.len(), 4);

        // Test ExactSizeIterator for &StructType into_iter
        let struct_type = StructType::new_unchecked(fields.clone());
        let into_ref_iter = (&struct_type).into_iter();
        assert_eq!(into_ref_iter.len(), 4);

        // Test ExactSizeIterator for StructType into_iter (consuming)
        let struct_type = StructType::new_unchecked(fields);
        let into_owned_iter = struct_type.into_iter();
        assert_eq!(into_owned_iter.len(), 4);
    }

    #[test]
    fn test_iterator_with_metadata() {
        let field_with_metadata = StructField::new("test_field", DataType::STRING, true)
            .with_metadata([("key1", MetadataValue::String("value1".to_string()))]);

        let struct_type = StructType::new_unchecked([field_with_metadata]);

        // Test that metadata is preserved through iteration
        for field in &struct_type {
            assert_eq!(field.metadata().len(), 1);
            assert_eq!(
                field.metadata().get("key1"),
                Some(&MetadataValue::String("value1".to_string()))
            );
        }

        // Test consuming iterator preserves metadata
        for field in struct_type {
            assert_eq!(field.metadata().len(), 1);
            assert_eq!(
                field.metadata().get("key1"),
                Some(&MetadataValue::String("value1".to_string()))
            );
        }
    }

    #[test]
    fn test_empty_struct_type_iterator() {
        let struct_type = StructType::new_unchecked(std::iter::empty::<StructField>());

        // Test all iterator methods with empty struct
        assert_eq!(struct_type.fields().count(), 0);
        assert_eq!((&struct_type).into_iter().count(), 0);
        assert_eq!(struct_type.into_iter().count(), 0);
    }

    #[test]
    fn test_iterator_order_preservation() {
        let fields = vec![
            StructField::new("zebra", DataType::STRING, true),
            StructField::new("apple", DataType::INTEGER, false),
            StructField::new("banana", DataType::BOOLEAN, true),
        ];
        let struct_type = StructType::new_unchecked(fields);

        // IndexMap should preserve insertion order
        let field_names: Vec<_> = struct_type.fields().map(|f| f.name()).collect();
        assert_eq!(field_names, vec!["zebra", "apple", "banana"]);

        // Order should be the same across different iterator methods
        let ref_names: Vec<_> = (&struct_type).into_iter().map(|f| f.name()).collect();
        assert_eq!(ref_names, vec!["zebra", "apple", "banana"]);

        // Test consuming iterator maintains order too
        let owned_names: Vec<_> = struct_type.into_iter().map(|f| f.name).collect();
        assert_eq!(owned_names, vec!["zebra", "apple", "banana"]);
    }

    #[test]
    fn test_iterator_collect() {
        let original_fields = vec![
            StructField::new("field1", DataType::STRING, true),
            StructField::new("field2", DataType::INTEGER, false),
        ];
        let struct_type = StructType::new_unchecked(original_fields.clone());

        // Test collecting from reference iterator
        let collected_refs: Vec<&StructField> = struct_type.fields().collect();
        assert_eq!(collected_refs.len(), 2);
        assert_eq!(collected_refs[0].name, "field1");
        assert_eq!(collected_refs[1].name, "field2");

        // Test collecting from consuming iterator
        let collected_owned: Vec<StructField> = struct_type.into_iter().collect();
        assert_eq!(collected_owned.len(), 2);
        assert_eq!(collected_owned[0].name, "field1");
        assert_eq!(collected_owned[1].name, "field2");
    }

    #[test]
    fn test_iterator_functional_methods() {
        let fields = vec![
            StructField::new("nullable_string", DataType::STRING, true),
            StructField::new("required_int", DataType::INTEGER, false),
            StructField::new("nullable_bool", DataType::BOOLEAN, true),
            StructField::new("required_long", DataType::LONG, false),
        ];
        let struct_type = StructType::new_unchecked(fields);

        // Test filter - find nullable fields
        let nullable_count = struct_type.fields().filter(|f| f.is_nullable()).count();
        assert_eq!(nullable_count, 2);

        // Test map and filter chain
        let required_field_names: Vec<_> = struct_type
            .fields()
            .filter(|f| !f.is_nullable())
            .map(|f| f.name())
            .collect();
        assert_eq!(required_field_names, vec!["required_int", "required_long"]);

        // Test enumerate
        for (index, field) in struct_type.fields().enumerate() {
            match index {
                0 => assert_eq!(field.name, "nullable_string"),
                1 => assert_eq!(field.name, "required_int"),
                2 => assert_eq!(field.name, "nullable_bool"),
                3 => assert_eq!(field.name, "required_long"),
                _ => panic!("Unexpected field index: {}", index),
            }
        }
    }

    #[test]
    fn test_double_ended_iterator_ref() {
        let fields = vec![
            StructField::new("first", DataType::STRING, true),
            StructField::new("second", DataType::INTEGER, false),
            StructField::new("third", DataType::BOOLEAN, true),
            StructField::new("fourth", DataType::LONG, false),
        ];
        let struct_type = StructType::new_unchecked(fields);

        // Test iterating from both ends using reference iterator
        let mut iter = struct_type.fields();

        // Forward iteration
        assert_eq!(iter.next().unwrap().name, "first");
        assert_eq!(iter.next().unwrap().name, "second");

        // Backward iteration
        assert_eq!(iter.next_back().unwrap().name, "fourth");
        assert_eq!(iter.next_back().unwrap().name, "third");

        // Should be exhausted
        assert!(iter.next().is_none());
        assert!(iter.next_back().is_none());
    }

    #[test]
    fn test_double_ended_iterator_owned() {
        let fields = vec![
            StructField::new("alpha", DataType::STRING, true),
            StructField::new("beta", DataType::INTEGER, false),
            StructField::new("gamma", DataType::BOOLEAN, true),
        ];
        let struct_type = StructType::new_unchecked(fields);

        // Test iterating from both ends using owned iterator
        let mut iter = struct_type.into_iter();

        // Backward iteration first
        assert_eq!(iter.next_back().unwrap().name, "gamma");

        // Forward iteration
        assert_eq!(iter.next().unwrap().name, "alpha");

        // Backward iteration again
        assert_eq!(iter.next_back().unwrap().name, "beta");

        // Should be exhausted
        assert!(iter.next().is_none());
        assert!(iter.next_back().is_none());
    }

    #[test]
    fn test_double_ended_iterator_collect_reverse() {
        let fields = vec![
            StructField::new("one", DataType::STRING, true),
            StructField::new("two", DataType::INTEGER, false),
            StructField::new("three", DataType::BOOLEAN, true),
        ];
        let struct_type = StructType::new_unchecked(fields);

        // Test collecting in reverse order using DoubleEndedIterator
        let reversed_names: Vec<_> = struct_type.fields().rev().map(|f| f.name()).collect();
        assert_eq!(reversed_names, vec!["three", "two", "one"]);

        // Test that we can still use the original struct
        assert_eq!(struct_type.field("two").unwrap().name, "two");
    }

    #[test]
    fn test_double_ended_iterator_with_into_iter_ref() {
        let fields = vec![
            StructField::new("x", DataType::DOUBLE, true),
            StructField::new("y", DataType::FLOAT, false),
            StructField::new("z", DataType::LONG, true),
        ];
        let struct_type = StructType::new_unchecked(fields);

        // Test DoubleEndedIterator with &StructType into_iter
        let mut iter = (&struct_type).into_iter();

        // Mix forward and backward iteration
        assert_eq!(iter.next().unwrap().name, "x");
        assert_eq!(iter.next_back().unwrap().name, "z");
        assert_eq!(iter.next().unwrap().name, "y");

        // Should be exhausted
        assert!(iter.next().is_none());
        assert!(iter.next_back().is_none());
    }

    #[test]
    fn test_fused_iterator_ref() {
        let fields = vec![
            StructField::new("test1", DataType::STRING, true),
            StructField::new("test2", DataType::INTEGER, false),
        ];
        let struct_type = StructType::new_unchecked(fields);

        // Verify that reference iterator implements FusedIterator
        let mut iter = struct_type.fields();

        // Exhaust the iterator
        assert!(iter.next().is_some());
        assert!(iter.next().is_some());
        assert!(iter.next().is_none());

        // FusedIterator guarantees that calling next() after exhaustion always returns None
        assert!(iter.next().is_none());
        assert!(iter.next().is_none());
        assert!(iter.next().is_none());
    }

    #[test]
    fn test_fused_iterator_owned() {
        let fields = vec![
            StructField::new("item1", DataType::STRING, true),
            StructField::new("item2", DataType::INTEGER, false),
        ];
        let struct_type = StructType::new_unchecked(fields);

        // Verify that owned iterator implements FusedIterator
        let mut iter = struct_type.into_iter();

        // Exhaust the iterator
        assert!(iter.next().is_some());
        assert!(iter.next().is_some());
        assert!(iter.next().is_none());

        // FusedIterator guarantees that calling next() after exhaustion always returns None
        assert!(iter.next().is_none());
        assert!(iter.next().is_none());
        assert!(iter.next().is_none());
    }

    #[test]
    fn test_fused_iterator_with_into_iter_ref() {
        let fields = vec![StructField::new("field_a", DataType::BOOLEAN, true)];
        let struct_type = StructType::new_unchecked(fields);

        // Verify that &StructType into_iter implements FusedIterator
        let mut iter = (&struct_type).into_iter();

        // Exhaust the iterator
        assert!(iter.next().is_some());
        assert!(iter.next().is_none());

        // FusedIterator guarantees that calling next() after exhaustion always returns None
        assert!(iter.next().is_none());
        assert!(iter.next().is_none());
    }

    #[test]
    fn test_fused_double_ended_iterator_empty() {
        let struct_type = StructType::new_unchecked(std::iter::empty::<StructField>());

        // Test both forward and backward iteration on empty iterator
        let mut iter = struct_type.fields();

        // Empty iterator should return None immediately
        assert!(iter.next().is_none());
        assert!(iter.next_back().is_none());

        // FusedIterator guarantees continued None after exhaustion
        assert!(iter.next().is_none());
        assert!(iter.next_back().is_none());
    }

    #[test]
    fn test_double_ended_iterator_single_element() {
        let fields = vec![StructField::new("single", DataType::STRING, true)];
        let struct_type = StructType::new_unchecked(fields);

        // Test DoubleEndedIterator with single element
        let mut iter = struct_type.fields();

        // Should get the single element from next()
        assert_eq!(iter.next().unwrap().name, "single");
        assert!(iter.next().is_none());
        assert!(iter.next_back().is_none());

        // Test getting single element from next_back()
        let struct_type =
            StructType::new_unchecked([StructField::new("single2", DataType::INTEGER, false)]);
        let mut iter = struct_type.into_iter();

        assert_eq!(iter.next_back().unwrap().name, "single2");
        assert!(iter.next().is_none());
        assert!(iter.next_back().is_none());
    }

    #[test]
    fn test_metadata_column_spec() -> DeltaResult<()> {
        // Test text_value
        assert_eq!(MetadataColumnSpec::RowIndex.text_value(), "row_index");
        assert_eq!(MetadataColumnSpec::RowId.text_value(), "row_id");
        assert_eq!(
            MetadataColumnSpec::RowCommitVersion.text_value(),
            "row_commit_version"
        );

        // Test data_type
        assert_eq!(MetadataColumnSpec::RowIndex.data_type(), DataType::LONG);
        assert_eq!(MetadataColumnSpec::RowId.data_type(), DataType::LONG);
        assert_eq!(
            MetadataColumnSpec::RowCommitVersion.data_type(),
            DataType::LONG
        );

        // Test nullable
        assert!(!MetadataColumnSpec::RowIndex.nullable());
        assert!(!MetadataColumnSpec::RowId.nullable());
        assert!(!MetadataColumnSpec::RowCommitVersion.nullable());

        // Test from_str
        assert_eq!(
            MetadataColumnSpec::from_str("row_index")?,
            MetadataColumnSpec::RowIndex
        );
        assert_eq!(
            MetadataColumnSpec::from_str("row_id")?,
            MetadataColumnSpec::RowId
        );
        assert_eq!(
            MetadataColumnSpec::from_str("row_commit_version")?,
            MetadataColumnSpec::RowCommitVersion
        );

        // Test invalid from_str
        assert!(MetadataColumnSpec::from_str("invalid").is_err());

        Ok(())
    }

    #[test]
    fn test_create_metadata_column() {
        let field =
            StructField::create_metadata_column("test_row_index", MetadataColumnSpec::RowIndex);

        assert_eq!(field.name(), "test_row_index");
        assert_eq!(field.data_type(), &DataType::LONG);
        assert!(!field.nullable);
        assert!(field.is_metadata_column());
        assert_eq!(
            field.get_metadata_column_spec(),
            Some(MetadataColumnSpec::RowIndex)
        );
    }

    #[test]
    fn test_default_row_index_column() {
        let field = StructField::default_row_index_column();

        assert_eq!(field.name(), "_metadata.row_index");
        assert_eq!(field.data_type(), &DataType::LONG);
        assert!(!field.nullable);
        assert!(field.is_metadata_column());
        assert_eq!(
            field.get_metadata_column_spec(),
            Some(MetadataColumnSpec::RowIndex)
        );
    }

    #[test]
    fn test_add_column() -> DeltaResult<()> {
        let schema = StructType::try_new([StructField::nullable("col1", DataType::STRING)])?;

        let new_field = StructField::nullable("col2", DataType::INTEGER);
        let updated_schema = schema.add([new_field])?;

        assert_eq!(updated_schema.fields().count(), 2);
        assert!(updated_schema.contains("col1"));
        assert!(updated_schema.contains("col2"));
        Ok(())
    }

    #[test]
    fn test_add_metadata_column() -> DeltaResult<()> {
        let schema = StructType::try_new([StructField::nullable("regular_col", DataType::STRING)])?;

        let schema_with_metadata =
            schema.add_metadata_column("my_row_index", MetadataColumnSpec::RowIndex)?;

        assert_eq!(schema_with_metadata.fields().count(), 2);
        assert!(schema_with_metadata.contains_metadata_column(&MetadataColumnSpec::RowIndex));
        assert!(schema_with_metadata.contains("my_row_index"));
        assert_eq!(
            schema_with_metadata.index_of_metadata_column(&MetadataColumnSpec::RowIndex),
            Some(&1)
        );
        Ok(())
    }

    #[test]
    fn test_duplicate_metadata_columns() -> DeltaResult<()> {
        let schema = StructType::try_new([StructField::nullable("regular_col", DataType::STRING)])?;

        let schema_with_metadata =
            schema.add_metadata_column("row_index1", MetadataColumnSpec::RowIndex)?;

        // Adding another row index metadata column should fail
        let result =
            schema_with_metadata.add_metadata_column("row_index2", MetadataColumnSpec::RowIndex);

        assert_result_error_with_message(result, "Duplicate metadata column");
        Ok(())
    }

    #[test]
    fn test_nested_metadata_columns_validation_struct() -> DeltaResult<()> {
        // Test that metadata columns in nested structs are rejected
        let nested_field_with_metadata =
            StructField::create_metadata_column("nested_row_index", MetadataColumnSpec::RowIndex);
        let nested_struct = StructType {
            type_name: "struct".into(),
            fields: [(
                nested_field_with_metadata.name.clone(),
                nested_field_with_metadata,
            )]
            .into_iter()
            .collect(),
            metadata_columns: HashMap::new(),
        };

        let result = StructType::try_new([
            StructField::nullable("regular_col", DataType::STRING),
            StructField::nullable("nested", DataType::Struct(Box::new(nested_struct))),
        ]);

        assert_result_error_with_message(result, "only allowed at the top level");
        Ok(())
    }

    #[test]
    fn test_nested_metadata_columns_validation_array() -> DeltaResult<()> {
        // Test that metadata columns in array element structs are rejected
        let nested_field_with_metadata =
            StructField::create_metadata_column("nested_row_index", MetadataColumnSpec::RowIndex);
        let nested_struct = StructType {
            type_name: "struct".into(),
            fields: [(
                nested_field_with_metadata.name.clone(),
                nested_field_with_metadata,
            )]
            .into_iter()
            .collect(),
            metadata_columns: HashMap::new(),
        };
        let array_type = ArrayType::new(DataType::Struct(Box::new(nested_struct)), true);

        let result = StructType::try_new([
            StructField::nullable("regular_col", DataType::STRING),
            StructField::nullable("array_col", DataType::Array(Box::new(array_type))),
        ]);

        assert_result_error_with_message(result, "only allowed at the top level");
        Ok(())
    }

    #[test]
    fn test_nested_metadata_columns_validation_map() -> DeltaResult<()> {
        // Test that metadata columns in map key structs or map value structs are rejected
        let nested_field_with_metadata =
            StructField::create_metadata_column("nested_row_index", MetadataColumnSpec::RowIndex);
        let nested_struct = StructType {
            type_name: "struct".into(),
            fields: [(
                nested_field_with_metadata.name.clone(),
                nested_field_with_metadata,
            )]
            .into_iter()
            .collect(),
            metadata_columns: HashMap::new(),
        };

        for map_type in [
            MapType::new(
                DataType::Struct(Box::new(nested_struct.clone())),
                DataType::STRING,
                true,
            ),
            MapType::new(
                DataType::STRING,
                DataType::Struct(Box::new(nested_struct)),
                true,
            ),
        ] {
            let result = StructType::try_new([
                StructField::nullable("regular_col", DataType::STRING),
                StructField::nullable("map_col", DataType::Map(Box::new(map_type))),
            ]);

            assert_result_error_with_message(result, "only allowed at the top level");
        }

        Ok(())
    }

    #[test]
    fn test_column_identifier_trait() -> DeltaResult<()> {
        let schema = StructType::try_new([
            StructField::nullable("regular_col", DataType::STRING),
            StructField::create_metadata_column("row_index_col", MetadataColumnSpec::RowIndex),
        ])?;

        // Test string identifier
        assert!(schema.contains("regular_col"));
        assert!(schema.contains("row_index_col"));
        assert!(!schema.contains("nonexistent"));

        // Test String identifier
        assert!(schema.contains("regular_col"));
        assert!(schema.contains("row_index_col"));

        // Test MetadataColumnSpec identifier
        assert!(schema.contains_metadata_column(&MetadataColumnSpec::RowIndex));
        assert!(!schema.contains_metadata_column(&MetadataColumnSpec::RowId));
        Ok(())
    }

    #[test]
    fn test_metadata_column_serialization() -> DeltaResult<()> {
        let field = StructField::create_metadata_column("test_row_id", MetadataColumnSpec::RowId);

        // Test that serialization works
        let json = serde_json::to_string(&field)?;
        let deserialized: StructField = serde_json::from_str(&json)?;

        assert_eq!(deserialized.name(), field.name());
        assert_eq!(deserialized.data_type(), field.data_type());
        assert_eq!(deserialized.nullable, field.nullable);
        assert!(deserialized.is_metadata_column());
        assert_eq!(
            deserialized.get_metadata_column_spec(),
            Some(MetadataColumnSpec::RowId)
        );
        Ok(())
    }

    #[test]
    fn test_all_metadata_column_specs() -> DeltaResult<()> {
        let schema = StructType::try_new([StructField::nullable("regular_col", DataType::STRING)])?;

        let schema = schema
            .add_metadata_column("row_index", MetadataColumnSpec::RowIndex)?
            .add_metadata_column("row_id", MetadataColumnSpec::RowId)?
            .add_metadata_column("row_commit_version", MetadataColumnSpec::RowCommitVersion)?;

        assert_eq!(schema.fields().count(), 4);
        assert!(schema.contains_metadata_column(&MetadataColumnSpec::RowIndex));
        assert!(schema.contains_metadata_column(&MetadataColumnSpec::RowId));
        assert!(schema.contains_metadata_column(&MetadataColumnSpec::RowCommitVersion));

        assert_eq!(
            schema.index_of_metadata_column(&MetadataColumnSpec::RowIndex),
            Some(&1)
        );
        assert_eq!(
            schema.index_of_metadata_column(&MetadataColumnSpec::RowId),
            Some(&2)
        );
        assert_eq!(
            schema.index_of_metadata_column(&MetadataColumnSpec::RowCommitVersion),
            Some(&3)
        );
        Ok(())
    }

    #[test]
<<<<<<< HEAD
    fn test_display_struct_type_stable_output() -> DeltaResult<()> {
        let nested_field_with_metadata =
            StructField::create_metadata_column("nested_row_index", MetadataColumnSpec::RowIndex);
        let nested_struct = StructType {
            type_name: "struct".into(),
            fields: [
                (
                    nested_field_with_metadata.name.clone(),
                    nested_field_with_metadata,
                ),
                (
                    "simple_x".to_string(),
                    StructField::new("x", DataType::DOUBLE, true),
                ),
            ]
            .into_iter()
            .collect(),
            metadata_columns: HashMap::new(),
        };
        let array_type = ArrayType::new(DataType::Struct(Box::new(nested_struct.clone())), true);
        let map_type = MapType::new(
            DataType::Struct(Box::new(nested_struct.clone())),
            DataType::Struct(Box::new(nested_struct.clone())), // kek
            true,
        );
        let fields = vec![
            StructField::new("x", DataType::DOUBLE, true),
            StructField::new("y", DataType::FLOAT, false),
            StructField::new("z", DataType::LONG, true),
            StructField::nullable("array_col", DataType::Array(Box::new(array_type))),
            StructField::nullable("map_col", DataType::Map(Box::new(map_type))),
        ];

        let struct_type = StructType::new_unchecked(fields);
        println!("{}", struct_type);
        assert_eq!(
            struct_type.to_string(),
            "struct:
├─ x: double (is nullable: true, metadata: {})
├─ y: float (is nullable: false, metadata: {})
├─ z: long (is nullable: true, metadata: {})
├─ array_col: array<struct<nested_row_index: long, x: double>> (is nullable: true, metadata: {})
│  └─ array_element: struct<nested_row_index: long, x: double>
│     ├─ nested_row_index: long (is nullable: false, metadata: {delta.metadataSpec: String(\"row_index\")})
│     └─ x: double (is nullable: true, metadata: {})
└─ map_col: map<struct<nested_row_index: long, x: double>, struct<nested_row_index: long, x: double>> (is nullable: true, metadata: {})
   ├─ map_key: struct<nested_row_index: long, x: double>
   │  ├─ nested_row_index: long (is nullable: false, metadata: {delta.metadataSpec: String(\"row_index\")})
   │  └─ x: double (is nullable: true, metadata: {})
   └─ map_value: struct<nested_row_index: long, x: double>
      ├─ nested_row_index: long (is nullable: false, metadata: {delta.metadataSpec: String(\"row_index\")})
      └─ x: double (is nullable: true, metadata: {})
"
        );

        let schema = StructType::try_new([StructField::nullable("regular_col", DataType::STRING)])?;
        let schema = schema
            .add_metadata_column("row_index", MetadataColumnSpec::RowIndex)?
            .add_metadata_column("row_id", MetadataColumnSpec::RowId)?
            .add_metadata_column("row_commit_version", MetadataColumnSpec::RowCommitVersion)?;
        println!("{}", schema);
        assert_eq!(schema.to_string(), "struct:
├─ regular_col: string (is nullable: true, metadata: {})
├─ row_index: long (is nullable: false, metadata: {delta.metadataSpec: String(\"row_index\")})
├─ row_id: long (is nullable: false, metadata: {delta.metadataSpec: String(\"row_id\")})
└─ row_commit_version: long (is nullable: false, metadata: {delta.metadataSpec: String(\"row_commit_version\")})
");
        Ok(())
=======
    fn test_physical_name_with_mode_none() {
        let field_json = r#"{
            "name": "logical_name",
            "type": "string",
            "nullable": true,
            "metadata": {
                "delta.columnMapping.physicalName": "physical_name_col123"
            }
        }"#;
        let field: StructField = serde_json::from_str(field_json).unwrap();

        // With ColumnMappingMode::None, should return logical name even though physical name exists
        assert_eq!(field.physical_name(ColumnMappingMode::None), "logical_name");
    }

    #[test]
    fn test_physical_name_with_mode_id() {
        let field_json = r#"{
            "name": "logical_name",
            "type": "string",
            "nullable": true,
            "metadata": {
                "delta.columnMapping.id": 5,
                "delta.columnMapping.physicalName": "physical_name_col123"
            }
        }"#;
        let field: StructField = serde_json::from_str(field_json).unwrap();

        // With ColumnMappingMode::Id, should return physical name
        assert_eq!(
            field.physical_name(ColumnMappingMode::Id),
            "physical_name_col123"
        );
    }

    #[test]
    fn test_physical_name_with_mode_name() {
        let field_json = r#"{
            "name": "logical_name",
            "type": "string",
            "nullable": true,
            "metadata": {
                "delta.columnMapping.physicalName": "physical_name_col456"
            }
        }"#;
        let field: StructField = serde_json::from_str(field_json).unwrap();

        // With ColumnMappingMode::Name, should return physical name
        assert_eq!(
            field.physical_name(ColumnMappingMode::Name),
            "physical_name_col456"
        );
    }

    #[test]
    fn test_physical_name_fallback_id() {
        let field_json = r#"{
            "name": "logical_name",
            "type": "string",
            "nullable": true,
            "metadata": {}
        }"#;
        let field: StructField = serde_json::from_str(field_json).unwrap();

        // With ColumnMappingMode::Id but no physical name, should fallback to logical name
        assert_eq!(field.physical_name(ColumnMappingMode::Id), "logical_name");
    }

    #[test]
    fn test_physical_name_fallback_name() {
        let field_json = r#"{
            "name": "logical_name",
            "type": "string",
            "nullable": true,
            "metadata": {}
        }"#;
        let field: StructField = serde_json::from_str(field_json).unwrap();

        // With ColumnMappingMode::Name but no physical name, should fallback to logical name
        assert_eq!(field.physical_name(ColumnMappingMode::Name), "logical_name");
>>>>>>> 678f280e
    }
}<|MERGE_RESOLUTION|>--- conflicted
+++ resolved
@@ -3008,7 +3008,89 @@
     }
 
     #[test]
-<<<<<<< HEAD
+    fn test_physical_name_with_mode_none() {
+        let field_json = r#"{
+            "name": "logical_name",
+            "type": "string",
+            "nullable": true,
+            "metadata": {
+                "delta.columnMapping.physicalName": "physical_name_col123"
+            }
+        }"#;
+        let field: StructField = serde_json::from_str(field_json).unwrap();
+
+        // With ColumnMappingMode::None, should return logical name even though physical name exists
+        assert_eq!(field.physical_name(ColumnMappingMode::None), "logical_name");
+    }
+
+    #[test]
+    fn test_physical_name_with_mode_id() {
+        let field_json = r#"{
+            "name": "logical_name",
+            "type": "string",
+            "nullable": true,
+            "metadata": {
+                "delta.columnMapping.id": 5,
+                "delta.columnMapping.physicalName": "physical_name_col123"
+            }
+        }"#;
+        let field: StructField = serde_json::from_str(field_json).unwrap();
+
+        // With ColumnMappingMode::Id, should return physical name
+        assert_eq!(
+            field.physical_name(ColumnMappingMode::Id),
+            "physical_name_col123"
+        );
+    }
+
+    #[test]
+    fn test_physical_name_with_mode_name() {
+        let field_json = r#"{
+            "name": "logical_name",
+            "type": "string",
+            "nullable": true,
+            "metadata": {
+                "delta.columnMapping.physicalName": "physical_name_col456"
+            }
+        }"#;
+        let field: StructField = serde_json::from_str(field_json).unwrap();
+
+        // With ColumnMappingMode::Name, should return physical name
+        assert_eq!(
+            field.physical_name(ColumnMappingMode::Name),
+            "physical_name_col456"
+        );
+    }
+
+    #[test]
+    fn test_physical_name_fallback_id() {
+        let field_json = r#"{
+            "name": "logical_name",
+            "type": "string",
+            "nullable": true,
+            "metadata": {}
+        }"#;
+        let field: StructField = serde_json::from_str(field_json).unwrap();
+
+        // With ColumnMappingMode::Id but no physical name, should fallback to logical name
+        assert_eq!(field.physical_name(ColumnMappingMode::Id), "logical_name");
+    }
+
+    #[test]
+    fn test_physical_name_fallback_name() {
+        let field_json = r#"{
+            "name": "logical_name",
+            "type": "string",
+            "nullable": true,
+            "metadata": {}
+        }"#;
+        let field: StructField = serde_json::from_str(field_json).unwrap();
+
+        // With ColumnMappingMode::Name but no physical name, should fallback to logical name
+        assert_eq!(field.physical_name(ColumnMappingMode::Name), "logical_name");
+    }
+
+    #[test]
     fn test_display_struct_type_stable_output() -> DeltaResult<()> {
         let nested_field_with_metadata =
             StructField::create_metadata_column("nested_row_index", MetadataColumnSpec::RowIndex);
@@ -3077,87 +3159,5 @@
 └─ row_commit_version: long (is nullable: false, metadata: {delta.metadataSpec: String(\"row_commit_version\")})
 ");
         Ok(())
-=======
-    fn test_physical_name_with_mode_none() {
-        let field_json = r#"{
-            "name": "logical_name",
-            "type": "string",
-            "nullable": true,
-            "metadata": {
-                "delta.columnMapping.physicalName": "physical_name_col123"
-            }
-        }"#;
-        let field: StructField = serde_json::from_str(field_json).unwrap();
-
-        // With ColumnMappingMode::None, should return logical name even though physical name exists
-        assert_eq!(field.physical_name(ColumnMappingMode::None), "logical_name");
-    }
-
-    #[test]
-    fn test_physical_name_with_mode_id() {
-        let field_json = r#"{
-            "name": "logical_name",
-            "type": "string",
-            "nullable": true,
-            "metadata": {
-                "delta.columnMapping.id": 5,
-                "delta.columnMapping.physicalName": "physical_name_col123"
-            }
-        }"#;
-        let field: StructField = serde_json::from_str(field_json).unwrap();
-
-        // With ColumnMappingMode::Id, should return physical name
-        assert_eq!(
-            field.physical_name(ColumnMappingMode::Id),
-            "physical_name_col123"
-        );
-    }
-
-    #[test]
-    fn test_physical_name_with_mode_name() {
-        let field_json = r#"{
-            "name": "logical_name",
-            "type": "string",
-            "nullable": true,
-            "metadata": {
-                "delta.columnMapping.physicalName": "physical_name_col456"
-            }
-        }"#;
-        let field: StructField = serde_json::from_str(field_json).unwrap();
-
-        // With ColumnMappingMode::Name, should return physical name
-        assert_eq!(
-            field.physical_name(ColumnMappingMode::Name),
-            "physical_name_col456"
-        );
-    }
-
-    #[test]
-    fn test_physical_name_fallback_id() {
-        let field_json = r#"{
-            "name": "logical_name",
-            "type": "string",
-            "nullable": true,
-            "metadata": {}
-        }"#;
-        let field: StructField = serde_json::from_str(field_json).unwrap();
-
-        // With ColumnMappingMode::Id but no physical name, should fallback to logical name
-        assert_eq!(field.physical_name(ColumnMappingMode::Id), "logical_name");
-    }
-
-    #[test]
-    fn test_physical_name_fallback_name() {
-        let field_json = r#"{
-            "name": "logical_name",
-            "type": "string",
-            "nullable": true,
-            "metadata": {}
-        }"#;
-        let field: StructField = serde_json::from_str(field_json).unwrap();
-
-        // With ColumnMappingMode::Name but no physical name, should fallback to logical name
-        assert_eq!(field.physical_name(ColumnMappingMode::Name), "logical_name");
->>>>>>> 678f280e
     }
 }