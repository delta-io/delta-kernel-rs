--- conflicted
+++ resolved
@@ -195,28 +195,16 @@
 ///   tables with row tracking yet.
 pub(crate) static SUPPORTED_WRITER_FEATURES: LazyLock<Vec<TableFeature>> = LazyLock::new(|| {
     vec![
-<<<<<<< HEAD
         TableFeature::AppendOnly,
         TableFeature::DeletionVectors,
         TableFeature::DomainMetadata,
+        TableFeature::InCommitTimestamp,
         TableFeature::Invariants,
         TableFeature::RowTracking,
         TableFeature::TimestampWithoutTimezone,
         TableFeature::VariantType,
         TableFeature::VariantTypePreview,
         TableFeature::VariantShreddingPreview,
-=======
-        WriterFeature::AppendOnly,
-        WriterFeature::DeletionVectors,
-        WriterFeature::DomainMetadata,
-        WriterFeature::InCommitTimestamp,
-        WriterFeature::Invariants,
-        WriterFeature::RowTracking,
-        WriterFeature::TimestampWithoutTimezone,
-        WriterFeature::VariantType,
-        WriterFeature::VariantTypePreview,
-        WriterFeature::VariantShreddingPreview,
->>>>>>> 1bb33650
     ]
 });
 
