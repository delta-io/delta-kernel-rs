--- conflicted
+++ resolved
@@ -60,7 +60,7 @@
         Self {
             partition_filter: physical_predicate.as_ref().map(|(e, _)| e.clone()),
             data_skipping_filter: DataSkippingFilter::new(engine, physical_predicate),
-            add_transform: engine.get_expression_handler().get_evaluator(
+            add_transform: engine.evaluation_handler().new_expression_evaluator(
                 get_log_add_schema().clone(),
                 get_add_transform_expr(),
                 SCAN_ROW_DATATYPE.clone(),
@@ -386,29 +386,8 @@
     transform: Option<Arc<Transform>>,
     physical_predicate: Option<(ExpressionRef, SchemaRef)>,
 ) -> impl Iterator<Item = DeltaResult<ScanData>> {
-<<<<<<< HEAD
-    let mut log_scanner = LogReplayScanner::new(engine, physical_predicate);
-    let add_transform = engine.evaluation_handler().new_expression_evaluator(
-        get_log_add_schema().clone(),
-        get_add_transform_expr(),
-        SCAN_ROW_DATATYPE.clone(),
-    );
-    action_iter
-        .map(move |action_res| {
-            let (batch, is_log_batch) = action_res?;
-            log_scanner.process_scan_batch(
-                add_transform.as_ref(),
-                batch.as_ref(),
-                logical_schema.clone(),
-                transform.clone(),
-                is_log_batch,
-            )
-        })
-        .filter(|res| res.as_ref().map_or(true, |(_, sv, _)| sv.contains(&true)))
-=======
     ScanLogReplayProcessor::new(engine, physical_predicate, logical_schema, transform)
         .process_actions_iter(action_iter)
->>>>>>> 22874551
 }
 
 #[cfg(test)]
