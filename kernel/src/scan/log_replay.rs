use std::clone::Clone;
use std::collections::{HashMap, HashSet};
use std::sync::{Arc, LazyLock};

use super::data_skipping::DataSkippingFilter;
use super::{PhysicalPredicate, ScanMetadata, StateInfo};
use crate::actions::deletion_vector::DeletionVectorDescriptor;
use crate::actions::get_log_add_schema;
use crate::engine_data::{GetData, RowVisitor, TypedGetData as _};
use crate::expressions::{column_name, ColumnName, Expression, ExpressionRef, PredicateRef};
use crate::kernel_predicates::{DefaultKernelPredicateEvaluator, KernelPredicateEvaluator as _};
use crate::log_replay::{ActionsBatch, FileActionDeduplicator, FileActionKey, LogReplayProcessor};
use crate::scan::Scalar;
use crate::schema::ToSchema as _;
use crate::schema::{ColumnNamesAndTypes, DataType, MapType, SchemaRef, StructField, StructType};
use crate::transforms::{get_transform_expr, parse_partition_values, TransformSpec};
use crate::utils::require;
use crate::{DeltaResult, Engine, Error, ExpressionEvaluator};

/// [`ScanLogReplayProcessor`] performs log replay (processes actions) specifically for doing a table scan.
///
/// During a table scan, the processor reads batches of log actions (in reverse chronological order)
/// and performs the following steps:
///
/// - Data Skipping: Applies a predicate-based filter (via [`DataSkippingFilter`]) to quickly skip
///   files that are irrelevant for the query.
/// - Partition Pruning: Uses an optional partition filter (extracted from a physical predicate)
///   to exclude actions whose partition values do not meet the required criteria.
/// - Action Deduplication: Leverages the [`FileActionDeduplicator`] to ensure that for each unique file
///   (identified by its path and deletion vector unique ID), only the latest valid Add action is processed.
/// - Transformation: Applies a built-in transformation (`add_transform`) to convert selected Add actions
///   into [`ScanMetadata`], the intermediate format passed to the engine.
/// - Row Transform Passthrough: Any user-provided row-level transformation expressions (e.g. those derived
///   from projection or filters) are preserved and passed through to the engine, which applies them as part
///   of its scan execution logic.
///
/// As an implementation of [`LogReplayProcessor`], [`ScanLogReplayProcessor`] provides the
/// `process_actions_batch` method, which applies these steps to each batch of log actions and
/// produces a [`ScanMetadata`] result. This result includes the transformed batch, a selection
/// vector indicating which rows are valid, and any row-level transformation expressions that need
/// to be applied to the selected rows.
pub(crate) struct ScanLogReplayProcessor {
    partition_filter: Option<PredicateRef>,
    data_skipping_filter: Option<DataSkippingFilter>,
    add_transform: Arc<dyn ExpressionEvaluator>,
    state_info: Arc<StateInfo>,
    /// A set of (data file path, dv_unique_id) pairs that have been seen thus
    /// far in the log. This is used to filter out files with Remove actions as
    /// well as duplicate entries in the log.
    seen_file_keys: HashSet<FileActionKey>,
}

impl ScanLogReplayProcessor {
    /// Create a new [`ScanLogReplayProcessor`] instance
    fn new(engine: &dyn Engine, state_info: Arc<StateInfo>) -> Self {
        // Extract the physical predicate from StateInfo's PhysicalPredicate enum.
        // The DataSkippingFilter and partition_filter components expect the predicate
        // in the format Option<(PredicateRef, SchemaRef)>, so we need to convert from
        // the enum representation to the tuple format.
        let physical_predicate = match &state_info.physical_predicate {
            PhysicalPredicate::Some(predicate, schema) => {
                // Valid predicate that can be used for data skipping and partition filtering
                Some((predicate.clone(), schema.clone()))
            }
            PhysicalPredicate::StaticSkipAll => {
                debug_assert!(false, "StaticSkipAll case should be handled at a higher level and not reach this code");
                None
            }
            PhysicalPredicate::None => {
                // No predicate provided
                None
            }
        };
        Self {
            partition_filter: physical_predicate.as_ref().map(|(e, _)| e.clone()),
            data_skipping_filter: DataSkippingFilter::new(engine, physical_predicate),
            add_transform: engine.evaluation_handler().new_expression_evaluator(
                get_log_add_schema().clone(),
                get_add_transform_expr(),
                SCAN_ROW_DATATYPE.clone(),
            ),
            seen_file_keys: Default::default(),
            state_info,
        }
    }
}

/// A visitor that deduplicates a stream of add and remove actions into a stream of valid adds. Log
/// replay visits actions newest-first, so once we've seen a file action for a given (path, dvId)
/// pair, we should ignore all subsequent (older) actions for that same (path, dvId) pair. If the
/// first action for a given file is a remove, then that file does not show up in the result at all.
struct AddRemoveDedupVisitor<'seen> {
    deduplicator: FileActionDeduplicator<'seen>,
    selection_vector: Vec<bool>,
    logical_schema: SchemaRef,
    physical_schema: SchemaRef,
    transform_spec: Option<Arc<TransformSpec>>,
    partition_filter: Option<PredicateRef>,
    row_transform_exprs: Vec<Option<ExpressionRef>>,
}

impl AddRemoveDedupVisitor<'_> {
    // These index positions correspond to the order of columns defined in
    // `selected_column_names_and_types()`
    const ADD_PATH_INDEX: usize = 0; // Position of "add.path" in getters
    const ADD_PARTITION_VALUES_INDEX: usize = 1; // Position of "add.partitionValues" in getters
    const ADD_DV_START_INDEX: usize = 2; // Start position of add deletion vector columns
    const BASE_ROW_ID_INDEX: usize = 5; // Position of add.baseRowId in getters
    const REMOVE_PATH_INDEX: usize = 6; // Position of "remove.path" in getters
    const REMOVE_DV_START_INDEX: usize = 7; // Start position of remove deletion vector columns

    fn new(
        seen: &mut HashSet<FileActionKey>,
        selection_vector: Vec<bool>,
        logical_schema: SchemaRef,
        physical_schema: SchemaRef,
        transform_spec: Option<Arc<TransformSpec>>,
        partition_filter: Option<PredicateRef>,
        is_log_batch: bool,
    ) -> AddRemoveDedupVisitor<'_> {
        AddRemoveDedupVisitor {
            deduplicator: FileActionDeduplicator::new(
                seen,
                is_log_batch,
                Self::ADD_PATH_INDEX,
                Self::REMOVE_PATH_INDEX,
                Self::ADD_DV_START_INDEX,
                Self::REMOVE_DV_START_INDEX,
            ),
            selection_vector,
            logical_schema,
            physical_schema,
            transform_spec,
            partition_filter,
            row_transform_exprs: Vec::new(),
        }
    }

    fn is_file_partition_pruned(
        &self,
        partition_values: &HashMap<usize, (String, Scalar)>,
    ) -> bool {
        if partition_values.is_empty() {
            return false;
        }
        let Some(partition_filter) = &self.partition_filter else {
            return false;
        };
        let partition_values: HashMap<_, _> = partition_values
            .values()
            .map(|(k, v)| (ColumnName::new([k]), v.clone()))
            .collect();
        let evaluator = DefaultKernelPredicateEvaluator::from(partition_values);
        evaluator.eval_sql_where(partition_filter) == Some(false)
    }

    /// True if this row contains an Add action that should survive log replay. Skip it if the row
    /// is not an Add action, or the file has already been seen previously.
    fn is_valid_add<'a>(&mut self, i: usize, getters: &[&'a dyn GetData<'a>]) -> DeltaResult<bool> {
        // When processing file actions, we extract path and deletion vector information based on action type:
        // - For Add actions: path is at index 0, followed by DV fields at indexes 2-4
        // - For Remove actions (in log batches only): path is at index 5, followed by DV fields at indexes 6-8
        // The file extraction logic selects the appropriate indexes based on whether we found a valid path.
        // Remove getters are not included when visiting a non-log batch (checkpoint batch), so do
        // not try to extract remove actions in that case.
        let Some((file_key, is_add)) = self.deduplicator.extract_file_action(
            i,
            getters,
            !self.deduplicator.is_log_batch(), // skip_removes. true if this is a checkpoint batch
        )?
        else {
            return Ok(false);
        };

        // Apply partition pruning (to adds only) before deduplication, so that we don't waste memory
        // tracking pruned files. Removes don't get pruned and we'll still have to track them.
        //
        // WARNING: It's not safe to partition-prune removes (just like it's not safe to data skip
        // removes), because they are needed to suppress earlier incompatible adds we might
        // encounter if the table's schema was replaced after the most recent checkpoint.
        let partition_values = match &self.transform_spec {
            Some(transform) if is_add => {
                let partition_values =
                    getters[Self::ADD_PARTITION_VALUES_INDEX].get(i, "add.partitionValues")?;
                let partition_values =
                    parse_partition_values(&self.logical_schema, transform, &partition_values)?;
                if self.is_file_partition_pruned(&partition_values) {
                    return Ok(false);
                }
                partition_values
            }
            _ => Default::default(),
        };

        // Check both adds and removes (skipping already-seen), but only transform and return adds
        if self.deduplicator.check_and_record_seen(file_key) || !is_add {
            return Ok(false);
        }
        let base_row_id: Option<i64> =
            getters[Self::BASE_ROW_ID_INDEX].get_opt(i, "add.baseRowId")?;
        let transform = self
            .transform_spec
            .as_ref()
            .map(|transform| {
                get_transform_expr(
                    transform,
                    partition_values,
                    &self.physical_schema,
                    base_row_id,
                )
            })
            .transpose()?;
        if transform.is_some() {
            // fill in any needed `None`s for previous rows
            self.row_transform_exprs.resize_with(i, Default::default);
            self.row_transform_exprs.push(transform);
        }
        Ok(true)
    }
}

impl RowVisitor for AddRemoveDedupVisitor<'_> {
    fn selected_column_names_and_types(&self) -> (&'static [ColumnName], &'static [DataType]) {
        // NOTE: The visitor assumes a schema with adds first and removes optionally afterward.
        static NAMES_AND_TYPES: LazyLock<ColumnNamesAndTypes> = LazyLock::new(|| {
            const STRING: DataType = DataType::STRING;
            const INTEGER: DataType = DataType::INTEGER;
            const LONG: DataType = DataType::LONG;
            let ss_map: DataType = MapType::new(STRING, STRING, true).into();
            let types_and_names = vec![
                (STRING, column_name!("add.path")),
                (ss_map, column_name!("add.partitionValues")),
                (STRING, column_name!("add.deletionVector.storageType")),
                (STRING, column_name!("add.deletionVector.pathOrInlineDv")),
                (INTEGER, column_name!("add.deletionVector.offset")),
                (LONG, column_name!("add.baseRowId")),
                (STRING, column_name!("remove.path")),
                (STRING, column_name!("remove.deletionVector.storageType")),
                (STRING, column_name!("remove.deletionVector.pathOrInlineDv")),
                (INTEGER, column_name!("remove.deletionVector.offset")),
            ];
            let (types, names) = types_and_names.into_iter().unzip();
            (names, types).into()
        });
        let (names, types) = NAMES_AND_TYPES.as_ref();
        if self.deduplicator.is_log_batch() {
            (names, types)
        } else {
            // All checkpoint actions are already reconciled and Remove actions in checkpoint files
            // only serve as tombstones for vacuum jobs. So we only need to examine the adds here.
            (&names[..6], &types[..6])
        }
    }

    fn visit<'a>(&mut self, row_count: usize, getters: &[&'a dyn GetData<'a>]) -> DeltaResult<()> {
        let is_log_batch = self.deduplicator.is_log_batch();
        let expected_getters = if is_log_batch { 10 } else { 6 };
        require!(
            getters.len() == expected_getters,
            Error::InternalError(format!(
                "Wrong number of AddRemoveDedupVisitor getters: {}",
                getters.len()
            ))
        );

        for i in 0..row_count {
            if self.selection_vector[i] {
                self.selection_vector[i] = self.is_valid_add(i, getters)?;
            }
        }
        Ok(())
    }
}

// NB: If you update this schema, ensure you update the comment describing it in the doc comment
// for `scan_row_schema` in scan/mod.rs! You'll also need to update ScanFileVisitor as the
// indexes will be off, and [`get_add_transform_expr`] below to match it.
pub(crate) static SCAN_ROW_SCHEMA: LazyLock<Arc<StructType>> = LazyLock::new(|| {
    // Note that fields projected out of a nullable struct must be nullable
    let partition_values = MapType::new(DataType::STRING, DataType::STRING, true);
    let file_constant_values =
        StructType::new_unchecked([
            StructField::nullable("partitionValues", partition_values),
            StructField::nullable("baseRowId", DataType::LONG),
        ]);
    Arc::new(StructType::new_unchecked([
        StructField::nullable("path", DataType::STRING),
        StructField::nullable("size", DataType::LONG),
        StructField::nullable("modificationTime", DataType::LONG),
        StructField::nullable("stats", DataType::STRING),
        StructField::nullable("deletionVector", DeletionVectorDescriptor::to_schema()),
        StructField::nullable("fileConstantValues", file_constant_values),
    ]))
});

pub(crate) static SCAN_ROW_DATATYPE: LazyLock<DataType> =
    LazyLock::new(|| SCAN_ROW_SCHEMA.clone().into());

fn get_add_transform_expr() -> ExpressionRef {
    use crate::expressions::column_expr_ref;
    static EXPR: LazyLock<ExpressionRef> = LazyLock::new(|| {
        Arc::new(Expression::Struct(vec![
            column_expr_ref!("add.path"),
            column_expr_ref!("add.size"),
            column_expr_ref!("add.modificationTime"),
            column_expr_ref!("add.stats"),
            column_expr_ref!("add.deletionVector"),
            Arc::new(Expression::Struct(vec![
                column_expr_ref!("add.partitionValues"),
                column_expr_ref!("add.baseRowId")
            ])),
        ]))
    });
    EXPR.clone()
}

// TODO: remove once `scan_metadata_from` is pub.
#[allow(unused)]
pub(crate) fn get_scan_metadata_transform_expr() -> ExpressionRef {
    use crate::expressions::column_expr_ref;
    static EXPR: LazyLock<ExpressionRef> = LazyLock::new(|| {
        Arc::new(Expression::Struct(vec![Arc::new(Expression::Struct(
            vec![
                column_expr_ref!("path"),
                column_expr_ref!("fileConstantValues.partitionValues"),
                column_expr_ref!("size"),
                column_expr_ref!("modificationTime"),
                column_expr_ref!("stats"),
                column_expr_ref!("deletionVector"),
                column_expr_ref!("fileConstantValues.baseRowId"),
            ],
        ))]))
    });
    EXPR.clone()
}

impl LogReplayProcessor for ScanLogReplayProcessor {
    type Output = ScanMetadata;

    fn process_actions_batch(&mut self, actions_batch: ActionsBatch) -> DeltaResult<Self::Output> {
        let ActionsBatch {
            actions,
            is_log_batch,
        } = actions_batch;
        // Build an initial selection vector for the batch which has had the data skipping filter
        // applied. The selection vector is further updated by the deduplication visitor to remove
        // rows that are not valid adds.
        let selection_vector = self.build_selection_vector(actions.as_ref())?;
        assert_eq!(selection_vector.len(), actions.len());

        let mut visitor = AddRemoveDedupVisitor::new(
            &mut self.seen_file_keys,
            selection_vector,
            self.state_info.logical_schema.clone(),
            self.state_info.physical_schema.clone(),
            self.state_info.transform_spec.clone(),
            self.partition_filter.clone(),
            is_log_batch,
        );
        visitor.visit_rows_of(actions.as_ref())?;

        // TODO: Teach expression eval to respect the selection vector we just computed so carefully!
        let result = self.add_transform.evaluate(actions.as_ref())?;
        ScanMetadata::try_new(
            result,
            visitor.selection_vector,
            visitor.row_transform_exprs,
        )
    }

    fn data_skipping_filter(&self) -> Option<&DataSkippingFilter> {
        self.data_skipping_filter.as_ref()
    }
}

/// Given an iterator of [`ActionsBatch`]s (batches of actions read from the log) and a predicate,
/// returns an iterator of [`ScanMetadata`]s (which includes the files to be scanned as
/// [`FilteredEngineData`] and transforms that must be applied to correctly read the data). Each row
/// that is selected in the returned `engine_data` _must_ be processed to complete the scan.
/// Non-selected rows _must_ be ignored.
///
/// Note: The iterator of [`ActionsBatch`]s ('action_iter' parameter) must be sorted by the order of
/// the actions in the log from most recent to least recent.
pub(crate) fn scan_action_iter(
    engine: &dyn Engine,
    action_iter: impl Iterator<Item = DeltaResult<ActionsBatch>>,
    state_info: Arc<StateInfo>,
) -> impl Iterator<Item = DeltaResult<ScanMetadata>> {
    ScanLogReplayProcessor::new(engine, state_info).process_actions_iter(action_iter)
}

#[cfg(test)]
mod tests {
    use std::{collections::HashMap, sync::Arc};

    use crate::actions::get_log_schema;
    use crate::expressions::Scalar;
    use crate::log_replay::ActionsBatch;
    use crate::scan::state::{DvInfo, Stats};
    use crate::scan::test_utils::{
        add_batch_simple, add_batch_with_partition_col, add_batch_with_remove,
        run_with_validate_callback,
    };
    use crate::scan::{PhysicalPredicate, StateInfo};
    use crate::table_features::ColumnMappingMode;
    use crate::Expression as Expr;
    use crate::{
        engine::sync::SyncEngine,
        schema::{DataType, SchemaRef, StructField, StructType},
        ExpressionRef,
    };

    use super::scan_action_iter;

    // dv-info is more complex to validate, we validate that works in the test for visit_scan_files
    // in state.rs
    fn validate_simple(
        _: &mut (),
        path: &str,
        size: i64,
        stats: Option<Stats>,
        _: DvInfo,
        _: Option<ExpressionRef>,
        part_vals: HashMap<String, String>,
    ) {
        assert_eq!(
            path,
            "part-00000-fae5310a-a37d-4e51-827b-c3d5516560ca-c000.snappy.parquet"
        );
        assert_eq!(size, 635);
        assert!(stats.is_some());
        assert_eq!(stats.as_ref().unwrap().num_records, 10);
        assert_eq!(part_vals.get("date"), Some(&"2017-12-10".to_string()));
        assert_eq!(part_vals.get("non-existent"), None);
    }

    #[test]
    fn test_scan_action_iter() {
        run_with_validate_callback(
            vec![add_batch_simple(get_log_schema().clone())],
            None, // not testing schema
            None, // not testing transform
            &[true, false],
            (),
            validate_simple,
        );
    }

    #[test]
    fn test_scan_action_iter_with_remove() {
        run_with_validate_callback(
            vec![add_batch_with_remove(get_log_schema().clone())],
            None, // not testing schema
            None, // not testing transform
            &[false, false, true, false],
            (),
            validate_simple,
        );
    }

    #[test]
    fn test_no_transforms() {
        let batch = vec![add_batch_simple(get_log_schema().clone())];
        let logical_schema = Arc::new(StructType::new_unchecked(vec![]));
        let state_info = Arc::new(StateInfo {
            logical_schema: logical_schema.clone(),
            physical_schema: logical_schema.clone(),
            physical_predicate: PhysicalPredicate::None,
            transform_spec: None,
        });
        let iter = scan_action_iter(
            &SyncEngine::new(),
            batch
                .into_iter()
                .map(|batch| Ok(ActionsBatch::new(batch as _, true))),
            state_info,
        );
        for res in iter {
            let scan_metadata = res.unwrap();
            assert!(
                scan_metadata.scan_file_transforms.is_empty(),
                "Should have no transforms"
            );
        }
    }

<<<<<<< HEAD
    // #[test]
    // fn test_simple_transform() {
    //     let schema: SchemaRef = Arc::new(StructType::new_unchecked([
    //         StructField::new("value", DataType::INTEGER, true),
    //         StructField::new("date", DataType::DATE, true),
    //     ]));
    //     let partition_cols = ["date".to_string()];
    //     let state_info =
    //         StateInfo::try_new(schema.as_ref(), &partition_cols, ColumnMappingMode::None).unwrap();
    //     let static_transform = Some(Arc::new(get_transform_spec(&state_info.all_fields)));
    //     let batch = vec![add_batch_with_partition_col()];
    //     let iter = scan_action_iter(
    //         &SyncEngine::new(),
    //         batch
    //             .into_iter()
    //             .map(|batch| Ok(ActionsBatch::new(batch as _, true))),
    //         schema.clone(),
    //         schema,
    //         static_transform,
    //         None,
    //     );

    //     fn validate_transform(transform: Option<&ExpressionRef>, expected_date_offset: i32) {
    //         assert!(transform.is_some());
    //         let Expr::Transform(transform) = transform.unwrap().as_ref() else {
    //             panic!("Transform should always be a Transform expr");
    //         };

    //         // With sparse transforms, we expect only one insertion for the partition column
    //         assert!(transform.prepended_fields.is_empty());
    //         let mut field_transforms = transform.field_transforms.iter();
    //         let (field_name, field_transform) = field_transforms.next().unwrap();
    //         assert_eq!(field_name, "value");
    //         assert!(!field_transform.is_replace);
    //         let [expr] = &field_transform.exprs[..] else {
    //             panic!("Expected a single insertion");
    //         };
    //         let Expr::Literal(Scalar::Date(date_offset)) = expr.as_ref() else {
    //             panic!("Expected a literal date");
    //         };
    //         assert_eq!(*date_offset, expected_date_offset);
    //         assert!(field_transforms.next().is_none());
    //     }

    //     for res in iter {
    //         let scan_metadata = res.unwrap();
    //         let transforms = scan_metadata.scan_file_transforms;
    //         // in this case we have a metadata action first and protocol 3rd, so we expect 4 items,
    //         // the first and 3rd being a `None`
    //         assert_eq!(transforms.len(), 4, "Should have 4 transforms");
    //         assert!(transforms[0].is_none(), "transform at [0] should be None");
    //         assert!(transforms[2].is_none(), "transform at [2] should be None");
    //         validate_transform(transforms[1].as_ref(), 17511);
    //         validate_transform(transforms[3].as_ref(), 17510);
    //     }
    // }
=======
    #[test]
    fn test_simple_transform() {
        let schema: SchemaRef = Arc::new(StructType::new_unchecked([
            StructField::new("value", DataType::INTEGER, true),
            StructField::new("date", DataType::DATE, true),
        ]));
        let partition_cols = ["date".to_string()];
        let state_info = StateInfo::try_new(
            schema.clone(),
            &partition_cols,
            ColumnMappingMode::None,
            None,
        )
        .unwrap();
        let batch = vec![add_batch_with_partition_col()];
        let iter = scan_action_iter(
            &SyncEngine::new(),
            batch
                .into_iter()
                .map(|batch| Ok(ActionsBatch::new(batch as _, true))),
            Arc::new(state_info),
        );

        fn validate_transform(transform: Option<&ExpressionRef>, expected_date_offset: i32) {
            assert!(transform.is_some());
            let Expr::Transform(transform) = transform.unwrap().as_ref() else {
                panic!("Transform should always be a Transform expr");
            };

            // With sparse transforms, we expect only one insertion for the partition column
            assert!(transform.prepended_fields.is_empty());
            let mut field_transforms = transform.field_transforms.iter();
            let (field_name, field_transform) = field_transforms.next().unwrap();
            assert_eq!(field_name, "value");
            assert!(!field_transform.is_replace);
            let [expr] = &field_transform.exprs[..] else {
                panic!("Expected a single insertion");
            };
            let Expr::Literal(Scalar::Date(date_offset)) = expr.as_ref() else {
                panic!("Expected a literal date");
            };
            assert_eq!(*date_offset, expected_date_offset);
            assert!(field_transforms.next().is_none());
        }

        for res in iter {
            let scan_metadata = res.unwrap();
            let transforms = scan_metadata.scan_file_transforms;
            // in this case we have a metadata action first and protocol 3rd, so we expect 4 items,
            // the first and 3rd being a `None`
            assert_eq!(transforms.len(), 4, "Should have 4 transforms");
            assert!(transforms[0].is_none(), "transform at [0] should be None");
            assert!(transforms[2].is_none(), "transform at [2] should be None");
            validate_transform(transforms[1].as_ref(), 17511);
            validate_transform(transforms[3].as_ref(), 17510);
        }
    }
>>>>>>> 82fa82ed
}<|MERGE_RESOLUTION|>--- conflicted
+++ resolved
@@ -484,7 +484,6 @@
         }
     }
 
-<<<<<<< HEAD
     // #[test]
     // fn test_simple_transform() {
     //     let schema: SchemaRef = Arc::new(StructType::new_unchecked([
@@ -506,98 +505,5 @@
     //         static_transform,
     //         None,
     //     );
-
-    //     fn validate_transform(transform: Option<&ExpressionRef>, expected_date_offset: i32) {
-    //         assert!(transform.is_some());
-    //         let Expr::Transform(transform) = transform.unwrap().as_ref() else {
-    //             panic!("Transform should always be a Transform expr");
-    //         };
-
-    //         // With sparse transforms, we expect only one insertion for the partition column
-    //         assert!(transform.prepended_fields.is_empty());
-    //         let mut field_transforms = transform.field_transforms.iter();
-    //         let (field_name, field_transform) = field_transforms.next().unwrap();
-    //         assert_eq!(field_name, "value");
-    //         assert!(!field_transform.is_replace);
-    //         let [expr] = &field_transform.exprs[..] else {
-    //             panic!("Expected a single insertion");
-    //         };
-    //         let Expr::Literal(Scalar::Date(date_offset)) = expr.as_ref() else {
-    //             panic!("Expected a literal date");
-    //         };
-    //         assert_eq!(*date_offset, expected_date_offset);
-    //         assert!(field_transforms.next().is_none());
-    //     }
-
-    //     for res in iter {
-    //         let scan_metadata = res.unwrap();
-    //         let transforms = scan_metadata.scan_file_transforms;
-    //         // in this case we have a metadata action first and protocol 3rd, so we expect 4 items,
-    //         // the first and 3rd being a `None`
-    //         assert_eq!(transforms.len(), 4, "Should have 4 transforms");
-    //         assert!(transforms[0].is_none(), "transform at [0] should be None");
-    //         assert!(transforms[2].is_none(), "transform at [2] should be None");
-    //         validate_transform(transforms[1].as_ref(), 17511);
-    //         validate_transform(transforms[3].as_ref(), 17510);
-    //     }
     // }
-=======
-    #[test]
-    fn test_simple_transform() {
-        let schema: SchemaRef = Arc::new(StructType::new_unchecked([
-            StructField::new("value", DataType::INTEGER, true),
-            StructField::new("date", DataType::DATE, true),
-        ]));
-        let partition_cols = ["date".to_string()];
-        let state_info = StateInfo::try_new(
-            schema.clone(),
-            &partition_cols,
-            ColumnMappingMode::None,
-            None,
-        )
-        .unwrap();
-        let batch = vec![add_batch_with_partition_col()];
-        let iter = scan_action_iter(
-            &SyncEngine::new(),
-            batch
-                .into_iter()
-                .map(|batch| Ok(ActionsBatch::new(batch as _, true))),
-            Arc::new(state_info),
-        );
-
-        fn validate_transform(transform: Option<&ExpressionRef>, expected_date_offset: i32) {
-            assert!(transform.is_some());
-            let Expr::Transform(transform) = transform.unwrap().as_ref() else {
-                panic!("Transform should always be a Transform expr");
-            };
-
-            // With sparse transforms, we expect only one insertion for the partition column
-            assert!(transform.prepended_fields.is_empty());
-            let mut field_transforms = transform.field_transforms.iter();
-            let (field_name, field_transform) = field_transforms.next().unwrap();
-            assert_eq!(field_name, "value");
-            assert!(!field_transform.is_replace);
-            let [expr] = &field_transform.exprs[..] else {
-                panic!("Expected a single insertion");
-            };
-            let Expr::Literal(Scalar::Date(date_offset)) = expr.as_ref() else {
-                panic!("Expected a literal date");
-            };
-            assert_eq!(*date_offset, expected_date_offset);
-            assert!(field_transforms.next().is_none());
-        }
-
-        for res in iter {
-            let scan_metadata = res.unwrap();
-            let transforms = scan_metadata.scan_file_transforms;
-            // in this case we have a metadata action first and protocol 3rd, so we expect 4 items,
-            // the first and 3rd being a `None`
-            assert_eq!(transforms.len(), 4, "Should have 4 transforms");
-            assert!(transforms[0].is_none(), "transform at [0] should be None");
-            assert!(transforms[2].is_none(), "transform at [2] should be None");
-            validate_transform(transforms[1].as_ref(), 17511);
-            validate_transform(transforms[3].as_ref(), 17510);
-        }
-    }
->>>>>>> 82fa82ed
 }