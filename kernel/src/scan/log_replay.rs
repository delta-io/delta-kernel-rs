use std::clone::Clone;
use std::collections::{HashMap, HashSet};
use std::sync::{Arc, LazyLock};

use itertools::Itertools;

use super::data_skipping::DataSkippingFilter;
use super::{ScanData, Transform};
use crate::actions::get_log_add_schema;
use crate::actions::visitors::{FileActionDeduplicator, FileActionExtractConfig};
use crate::engine_data::{GetData, RowVisitor, TypedGetData as _};
use crate::expressions::{column_expr, column_name, ColumnName, Expression, ExpressionRef};
<<<<<<< HEAD
use crate::log_replay::{apply_processor_to_iterator, FileActionKey, LogReplayProcessor};
=======
use crate::log_replay::{FileActionDeduplicator, FileActionKey, LogReplayProcessor};
>>>>>>> 10bb7b56
use crate::predicates::{DefaultPredicateEvaluator, PredicateEvaluator as _};
use crate::scan::{Scalar, TransformExpr};
use crate::schema::{ColumnNamesAndTypes, DataType, MapType, SchemaRef, StructField, StructType};
use crate::utils::require;
use crate::{DeltaResult, Engine, EngineData, Error, ExpressionEvaluator};

struct ScanLogReplayProcessor {
    partition_filter: Option<ExpressionRef>,
    data_skipping_filter: Option<DataSkippingFilter>,
    add_transform: Arc<dyn ExpressionEvaluator>,
    logical_schema: SchemaRef,
    transform: Option<Arc<Transform>>,
    /// A set of (data file path, dv_unique_id) pairs that have been seen thus
    /// far in the log. This is used to filter out files with Remove actions as
    /// well as duplicate entries in the log.
    seen_file_keys: HashSet<FileActionKey>,
<<<<<<< HEAD
=======
}

impl ScanLogReplayProcessor {
    /// Create a new [`ScanLogReplayProcessor`] instance
    fn new(
        engine: &dyn Engine,
        physical_predicate: Option<(ExpressionRef, SchemaRef)>,
        logical_schema: SchemaRef,
        transform: Option<Arc<Transform>>,
    ) -> Self {
        Self {
            partition_filter: physical_predicate.as_ref().map(|(e, _)| e.clone()),
            data_skipping_filter: DataSkippingFilter::new(engine, physical_predicate),
            add_transform: engine.get_expression_handler().get_evaluator(
                get_log_add_schema().clone(),
                get_add_transform_expr(),
                SCAN_ROW_DATATYPE.clone(),
            ),
            seen_file_keys: Default::default(),
            logical_schema,
            transform,
        }
    }
>>>>>>> 10bb7b56
}

/// A visitor that deduplicates a stream of add and remove actions into a stream of valid adds. Log
/// replay visits actions newest-first, so once we've seen a file action for a given (path, dvId)
/// pair, we should ignore all subsequent (older) actions for that same (path, dvId) pair. If the
/// first action for a given file is a remove, then that file does not show up in the result at all.
struct AddRemoveDedupVisitor<'seen> {
    deduplicator: FileActionDeduplicator<'seen>,
<<<<<<< HEAD
=======
    selection_vector: Vec<bool>,
>>>>>>> 10bb7b56
    logical_schema: SchemaRef,
    transform: Option<Arc<Transform>>,
    partition_filter: Option<ExpressionRef>,
    row_transform_exprs: Vec<Option<ExpressionRef>>,
}

impl AddRemoveDedupVisitor<'_> {
<<<<<<< HEAD
=======
    // The index position in the row getters for the following columns
    const ADD_PATH_INDEX: usize = 0;
    const ADD_PARTITION_VALUES_INDEX: usize = 1;
    const ADD_DV_START_INDEX: usize = 2;
    const REMOVE_PATH_INDEX: usize = 5;
    const REMOVE_DV_START_INDEX: usize = 6;

>>>>>>> 10bb7b56
    fn new(
        seen: &mut HashSet<FileActionKey>,
        selection_vector: Vec<bool>,
        logical_schema: SchemaRef,
        transform: Option<Arc<Transform>>,
        partition_filter: Option<ExpressionRef>,
        is_log_batch: bool,
    ) -> AddRemoveDedupVisitor<'_> {
        AddRemoveDedupVisitor {
<<<<<<< HEAD
            deduplicator: FileActionDeduplicator::new(seen, selection_vector, is_log_batch),
=======
            deduplicator: FileActionDeduplicator::new(
                seen,
                is_log_batch,
                Self::ADD_PATH_INDEX,
                Self::REMOVE_PATH_INDEX,
                Self::ADD_DV_START_INDEX,
                Self::REMOVE_DV_START_INDEX,
            ),
            selection_vector,
>>>>>>> 10bb7b56
            logical_schema,
            transform,
            partition_filter,
            row_transform_exprs: Vec::new(),
        }
    }

    fn parse_partition_value(
        &self,
        field_idx: usize,
        partition_values: &HashMap<String, String>,
    ) -> DeltaResult<(usize, (String, Scalar))> {
        let field = self.logical_schema.fields.get_index(field_idx);
        let Some((_, field)) = field else {
            return Err(Error::InternalError(format!(
                "out of bounds partition column field index {field_idx}"
            )));
        };
        let name = field.physical_name();
        let partition_value =
            super::parse_partition_value(partition_values.get(name), field.data_type())?;
        Ok((field_idx, (name.to_string(), partition_value)))
    }

    fn parse_partition_values(
        &self,
        transform: &Transform,
        partition_values: &HashMap<String, String>,
    ) -> DeltaResult<HashMap<usize, (String, Scalar)>> {
        transform
            .iter()
            .filter_map(|transform_expr| match transform_expr {
                TransformExpr::Partition(field_idx) => {
                    Some(self.parse_partition_value(*field_idx, partition_values))
                }
                TransformExpr::Static(_) => None,
            })
            .try_collect()
    }

    /// Compute an expression that will transform from physical to logical for a given Add file action
    fn get_transform_expr(
        &self,
        transform: &Transform,
        mut partition_values: HashMap<usize, (String, Scalar)>,
    ) -> DeltaResult<ExpressionRef> {
        let transforms = transform
            .iter()
            .map(|transform_expr| match transform_expr {
                TransformExpr::Partition(field_idx) => {
                    let Some((_, partition_value)) = partition_values.remove(field_idx) else {
                        return Err(Error::InternalError(format!(
                            "missing partition value for field index {field_idx}"
                        )));
                    };
                    Ok(partition_value.into())
                }
                TransformExpr::Static(field_expr) => Ok(field_expr.clone()),
            })
            .try_collect()?;
        Ok(Arc::new(Expression::Struct(transforms)))
    }

    fn is_file_partition_pruned(
        &self,
        partition_values: &HashMap<usize, (String, Scalar)>,
    ) -> bool {
        if partition_values.is_empty() {
            return false;
        }
        let Some(partition_filter) = &self.partition_filter else {
            return false;
        };
        let partition_values: HashMap<_, _> = partition_values
            .values()
            .map(|(k, v)| (ColumnName::new([k]), v.clone()))
            .collect();
        let evaluator = DefaultPredicateEvaluator::from(partition_values);
        evaluator.eval_sql_where(partition_filter) == Some(false)
    }

    /// True if this row contains an Add action that should survive log replay. Skip it if the row
    /// is not an Add action, or the file has already been seen previously.
    fn is_valid_add<'a>(&mut self, i: usize, getters: &[&'a dyn GetData<'a>]) -> DeltaResult<bool> {
<<<<<<< HEAD
        let Some((file_key, is_add)) = self.deduplicator.extract_file_action(
            i,
            getters,
            FileActionExtractConfig::new(0, 5, 2, 6, !self.deduplicator.is_log_batch()),
=======
        // When processing file actions, we extract path and deletion vector information based on action type:
        // - For Add actions: path is at index 0, followed by DV fields at indexes 2-4
        // - For Remove actions (in log batches only): path is at index 5, followed by DV fields at indexes 6-8
        // The file extraction logic selects the appropriate indexes based on whether we found a valid path.
        // Remove getters are not included when visiting a non-log batch (checkpoint batch), so do
        // not try to extract remove actions in that case.
        let Some((file_key, is_add)) = self.deduplicator.extract_file_action(
            i,
            getters,
            !self.deduplicator.is_log_batch(), // skip_removes. true if this is a checkpoint batch
>>>>>>> 10bb7b56
        )?
        else {
            return Ok(false);
        };

        // Apply partition pruning (to adds only) before deduplication, so that we don't waste memory
        // tracking pruned files. Removes don't get pruned and we'll still have to track them.
        //
        // WARNING: It's not safe to partition-prune removes (just like it's not safe to data skip
        // removes), because they are needed to suppress earlier incompatible adds we might
        // encounter if the table's schema was replaced after the most recent checkpoint.
        let partition_values = match &self.transform {
            Some(transform) if is_add => {
                let partition_values =
                    getters[Self::ADD_PARTITION_VALUES_INDEX].get(i, "add.partitionValues")?;
                let partition_values = self.parse_partition_values(transform, &partition_values)?;
                if self.is_file_partition_pruned(&partition_values) {
                    return Ok(false);
                }
                partition_values
            }
            _ => Default::default(),
        };

        // Check both adds and removes (skipping already-seen), but only transform and return adds
        if self.deduplicator.check_and_record_seen(file_key) || !is_add {
            return Ok(false);
        }
        let transform = self
            .transform
            .as_ref()
            .map(|transform| self.get_transform_expr(transform, partition_values))
            .transpose()?;
        if transform.is_some() {
            // fill in any needed `None`s for previous rows
            self.row_transform_exprs.resize_with(i, Default::default);
            self.row_transform_exprs.push(transform);
        }
        Ok(true)
    }
}

impl RowVisitor for AddRemoveDedupVisitor<'_> {
    fn selected_column_names_and_types(&self) -> (&'static [ColumnName], &'static [DataType]) {
        // NOTE: The visitor assumes a schema with adds first and removes optionally afterward.
        static NAMES_AND_TYPES: LazyLock<ColumnNamesAndTypes> = LazyLock::new(|| {
            const STRING: DataType = DataType::STRING;
            const INTEGER: DataType = DataType::INTEGER;
            let ss_map: DataType = MapType::new(STRING, STRING, true).into();
            let types_and_names = vec![
                (STRING, column_name!("add.path")),
                (ss_map, column_name!("add.partitionValues")),
                (STRING, column_name!("add.deletionVector.storageType")),
                (STRING, column_name!("add.deletionVector.pathOrInlineDv")),
                (INTEGER, column_name!("add.deletionVector.offset")),
                (STRING, column_name!("remove.path")),
                (STRING, column_name!("remove.deletionVector.storageType")),
                (STRING, column_name!("remove.deletionVector.pathOrInlineDv")),
                (INTEGER, column_name!("remove.deletionVector.offset")),
            ];
            let (types, names) = types_and_names.into_iter().unzip();
            (names, types).into()
        });
        let (names, types) = NAMES_AND_TYPES.as_ref();
        if self.deduplicator.is_log_batch() {
            (names, types)
        } else {
            // All checkpoint actions are already reconciled and Remove actions in checkpoint files
            // only serve as tombstones for vacuum jobs. So we only need to examine the adds here.
            (&names[..5], &types[..5])
        }
    }

    fn visit<'a>(&mut self, row_count: usize, getters: &[&'a dyn GetData<'a>]) -> DeltaResult<()> {
<<<<<<< HEAD
        let expected_getters = if self.deduplicator.is_log_batch() {
            9
        } else {
            5
        };
=======
        let is_log_batch = self.deduplicator.is_log_batch();
        let expected_getters = if is_log_batch { 9 } else { 5 };
>>>>>>> 10bb7b56
        require!(
            getters.len() == expected_getters,
            Error::InternalError(format!(
                "Wrong number of AddRemoveDedupVisitor getters: {}",
                getters.len()
            ))
        );

        for i in 0..row_count {
            if self.deduplicator.selection_vector_ref()[i] {
                self.deduplicator.selection_vector_mut()[i] = self.is_valid_add(i, getters)?;
            }
        }
        Ok(())
    }
}

// NB: If you update this schema, ensure you update the comment describing it in the doc comment
// for `scan_row_schema` in scan/mod.rs! You'll also need to update ScanFileVisitor as the
// indexes will be off, and [`get_add_transform_expr`] below to match it.
pub(crate) static SCAN_ROW_SCHEMA: LazyLock<Arc<StructType>> = LazyLock::new(|| {
    // Note that fields projected out of a nullable struct must be nullable
    let partition_values = MapType::new(DataType::STRING, DataType::STRING, true);
    let file_constant_values =
        StructType::new([StructField::nullable("partitionValues", partition_values)]);
    let deletion_vector = StructType::new([
        StructField::nullable("storageType", DataType::STRING),
        StructField::nullable("pathOrInlineDv", DataType::STRING),
        StructField::nullable("offset", DataType::INTEGER),
        StructField::nullable("sizeInBytes", DataType::INTEGER),
        StructField::nullable("cardinality", DataType::LONG),
    ]);
    Arc::new(StructType::new([
        StructField::nullable("path", DataType::STRING),
        StructField::nullable("size", DataType::LONG),
        StructField::nullable("modificationTime", DataType::LONG),
        StructField::nullable("stats", DataType::STRING),
        StructField::nullable("deletionVector", deletion_vector),
        StructField::nullable("fileConstantValues", file_constant_values),
    ]))
});

pub(crate) static SCAN_ROW_DATATYPE: LazyLock<DataType> =
    LazyLock::new(|| SCAN_ROW_SCHEMA.clone().into());

fn get_add_transform_expr() -> Expression {
    Expression::Struct(vec![
        column_expr!("add.path"),
        column_expr!("add.size"),
        column_expr!("add.modificationTime"),
        column_expr!("add.stats"),
        column_expr!("add.deletionVector"),
        Expression::Struct(vec![column_expr!("add.partitionValues")]),
    ])
}

impl LogReplayProcessor for ScanLogReplayProcessor {
<<<<<<< HEAD
    type ProcessingResult = ScanData;

    fn process_batch(
        &mut self,
        batch: Box<dyn EngineData>,
        is_log_batch: bool,
    ) -> DeltaResult<Self::ProcessingResult> {
=======
    type Output = ScanData;

    fn process_actions_batch(
        &mut self,
        batch: Box<dyn EngineData>,
        is_log_batch: bool,
    ) -> DeltaResult<Self::Output> {
>>>>>>> 10bb7b56
        // Apply data skipping to get back a selection vector for actions that passed skipping. We
        // will update the vector below as log replay identifies duplicates that should be ignored.
        let selection_vector = match &self.data_skipping_filter {
            Some(filter) => filter.apply(batch.as_ref())?,
            None => vec![true; batch.len()],
        };
        assert_eq!(selection_vector.len(), batch.len());

        let logical_schema = self.logical_schema.clone();
        let transform = self.transform.clone();
        let partition_filter = self.partition_filter.clone();
<<<<<<< HEAD
=======
        // TODO: Teach expression eval to respect the selection vector we just computed so carefully!
>>>>>>> 10bb7b56
        let result = self.add_transform.evaluate(batch.as_ref())?;

        let mut visitor = AddRemoveDedupVisitor::new(
            self.seen_file_keys(),
            selection_vector,
            logical_schema,
            transform,
            partition_filter,
            is_log_batch,
        );
<<<<<<< HEAD

        visitor.visit_rows_of(batch.as_ref())?;

        // TODO: Teach expression eval to respect the selection vector we just computed so carefully!
        let selection_vector = visitor.deduplicator.selection_vector();
        Ok((result, selection_vector, visitor.row_transform_exprs))
=======

        visitor.visit_rows_of(batch.as_ref())?;
        Ok((
            result,
            visitor.selection_vector,
            visitor.row_transform_exprs,
        ))
    }

    fn seen_file_keys(&mut self) -> &mut HashSet<FileActionKey> {
        &mut self.seen_file_keys
>>>>>>> 10bb7b56
    }

    fn seen_file_keys(&mut self) -> &mut HashSet<FileActionKey> {
        &mut self.seen_file_keys
    }
}

impl ScanLogReplayProcessor {
    /// Create a new [`ScanLogReplayProcessor`] instance
    fn new(
        engine: &dyn Engine,
        physical_predicate: Option<(ExpressionRef, SchemaRef)>,
        logical_schema: SchemaRef,
        transform: Option<Arc<Transform>>,
    ) -> Self {
        Self {
            partition_filter: physical_predicate.as_ref().map(|(e, _)| e.clone()),
            data_skipping_filter: DataSkippingFilter::new(engine, physical_predicate),
            add_transform: engine.get_expression_handler().get_evaluator(
                get_log_add_schema().clone(),
                get_add_transform_expr(),
                SCAN_ROW_DATATYPE.clone(),
            ),
            seen_file_keys: Default::default(),
            logical_schema,
            transform,
        }
    }
}

/// Given an iterator of (engine_data, bool) tuples and a predicate, returns an iterator of
/// `(engine_data, selection_vec)`. Each row that is selected in the returned `engine_data` _must_
/// be processed to complete the scan. Non-selected rows _must_ be ignored. The boolean flag
/// indicates whether the record batch is a log or checkpoint batch.
pub(crate) fn scan_action_iter(
    engine: &dyn Engine,
    action_iter: impl Iterator<Item = DeltaResult<(Box<dyn EngineData>, bool)>>,
    logical_schema: SchemaRef,
    transform: Option<Arc<Transform>>,
    physical_predicate: Option<(ExpressionRef, SchemaRef)>,
) -> impl Iterator<Item = DeltaResult<ScanData>> {
    let log_scanner =
        ScanLogReplayProcessor::new(engine, physical_predicate, logical_schema, transform);

<<<<<<< HEAD
    apply_processor_to_iterator(log_scanner, action_iter)
=======
    ScanLogReplayProcessor::apply_to_iterator(log_scanner, action_iter)
>>>>>>> 10bb7b56
}

#[cfg(test)]
mod tests {
    use std::{collections::HashMap, sync::Arc};

    use crate::actions::get_log_schema;
    use crate::expressions::{column_name, Scalar};
    use crate::scan::state::{DvInfo, Stats};
    use crate::scan::test_utils::{
        add_batch_simple, add_batch_with_partition_col, add_batch_with_remove,
        run_with_validate_callback,
    };
    use crate::scan::{get_state_info, Scan};
    use crate::Expression;
    use crate::{
        engine::sync::SyncEngine,
        schema::{DataType, SchemaRef, StructField, StructType},
        ExpressionRef,
    };

    use super::scan_action_iter;

    // dv-info is more complex to validate, we validate that works in the test for visit_scan_files
    // in state.rs
    fn validate_simple(
        _: &mut (),
        path: &str,
        size: i64,
        stats: Option<Stats>,
        _: DvInfo,
        _: Option<ExpressionRef>,
        part_vals: HashMap<String, String>,
    ) {
        assert_eq!(
            path,
            "part-00000-fae5310a-a37d-4e51-827b-c3d5516560ca-c000.snappy.parquet"
        );
        assert_eq!(size, 635);
        assert!(stats.is_some());
        assert_eq!(stats.as_ref().unwrap().num_records, 10);
        assert_eq!(part_vals.get("date"), Some(&"2017-12-10".to_string()));
        assert_eq!(part_vals.get("non-existent"), None);
    }

    #[test]
    fn test_scan_action_iter() {
        run_with_validate_callback(
            vec![add_batch_simple(get_log_schema().clone())],
            None, // not testing schema
            None, // not testing transform
            &[true, false],
            (),
            validate_simple,
        );
    }

    #[test]
    fn test_scan_action_iter_with_remove() {
        run_with_validate_callback(
            vec![add_batch_with_remove(get_log_schema().clone())],
            None, // not testing schema
            None, // not testing transform
            &[false, false, true, false],
            (),
            validate_simple,
        );
    }

    #[test]
    fn test_no_transforms() {
        let batch = vec![add_batch_simple(get_log_schema().clone())];
        let logical_schema = Arc::new(crate::schema::StructType::new(vec![]));
        let iter = scan_action_iter(
            &SyncEngine::new(),
            batch.into_iter().map(|batch| Ok((batch as _, true))),
            logical_schema,
            None,
            None,
        );
        for res in iter {
            let (_batch, _sel, transforms) = res.unwrap();
            assert!(transforms.is_empty(), "Should have no transforms");
        }
    }

    #[test]
    fn test_simple_transform() {
        let schema: SchemaRef = Arc::new(StructType::new([
            StructField::new("value", DataType::INTEGER, true),
            StructField::new("date", DataType::DATE, true),
        ]));
        let partition_cols = ["date".to_string()];
        let state_info = get_state_info(schema.as_ref(), &partition_cols).unwrap();
        let static_transform = Some(Arc::new(Scan::get_static_transform(&state_info.all_fields)));
        let batch = vec![add_batch_with_partition_col()];
        let iter = scan_action_iter(
            &SyncEngine::new(),
            batch.into_iter().map(|batch| Ok((batch as _, true))),
            schema,
            static_transform,
            None,
        );

        fn validate_transform(transform: Option<&ExpressionRef>, expected_date_offset: i32) {
            assert!(transform.is_some());
            let Expression::Struct(inner) = transform.unwrap().as_ref() else {
                panic!("Transform should always be a struct expr");
            };
            assert_eq!(inner.len(), 2, "expected two items in transform struct");

            let Expression::Column(ref name) = inner[0] else {
                panic!("Expected first expression to be a column");
            };
            assert_eq!(name, &column_name!("value"), "First col should be 'value'");

            let Expression::Literal(ref scalar) = inner[1] else {
                panic!("Expected second expression to be a literal");
            };
            assert_eq!(
                scalar,
                &Scalar::Date(expected_date_offset),
                "Didn't get expected date offset"
            );
        }

        for res in iter {
            let (_batch, _sel, transforms) = res.unwrap();
            // in this case we have a metadata action first and protocol 3rd, so we expect 4 items,
            // the first and 3rd being a `None`
            assert_eq!(transforms.len(), 4, "Should have 4 transforms");
            assert!(transforms[0].is_none(), "transform at [0] should be None");
            assert!(transforms[2].is_none(), "transform at [2] should be None");
            validate_transform(transforms[1].as_ref(), 17511);
            validate_transform(transforms[3].as_ref(), 17510);
        }
    }
}<|MERGE_RESOLUTION|>--- conflicted
+++ resolved
@@ -10,11 +10,7 @@
 use crate::actions::visitors::{FileActionDeduplicator, FileActionExtractConfig};
 use crate::engine_data::{GetData, RowVisitor, TypedGetData as _};
 use crate::expressions::{column_expr, column_name, ColumnName, Expression, ExpressionRef};
-<<<<<<< HEAD
-use crate::log_replay::{apply_processor_to_iterator, FileActionKey, LogReplayProcessor};
-=======
 use crate::log_replay::{FileActionDeduplicator, FileActionKey, LogReplayProcessor};
->>>>>>> 10bb7b56
 use crate::predicates::{DefaultPredicateEvaluator, PredicateEvaluator as _};
 use crate::scan::{Scalar, TransformExpr};
 use crate::schema::{ColumnNamesAndTypes, DataType, MapType, SchemaRef, StructField, StructType};
@@ -31,8 +27,6 @@
     /// far in the log. This is used to filter out files with Remove actions as
     /// well as duplicate entries in the log.
     seen_file_keys: HashSet<FileActionKey>,
-<<<<<<< HEAD
-=======
 }
 
 impl ScanLogReplayProcessor {
@@ -56,7 +50,6 @@
             transform,
         }
     }
->>>>>>> 10bb7b56
 }
 
 /// A visitor that deduplicates a stream of add and remove actions into a stream of valid adds. Log
@@ -65,10 +58,7 @@
 /// first action for a given file is a remove, then that file does not show up in the result at all.
 struct AddRemoveDedupVisitor<'seen> {
     deduplicator: FileActionDeduplicator<'seen>,
-<<<<<<< HEAD
-=======
     selection_vector: Vec<bool>,
->>>>>>> 10bb7b56
     logical_schema: SchemaRef,
     transform: Option<Arc<Transform>>,
     partition_filter: Option<ExpressionRef>,
@@ -76,8 +66,6 @@
 }
 
 impl AddRemoveDedupVisitor<'_> {
-<<<<<<< HEAD
-=======
     // The index position in the row getters for the following columns
     const ADD_PATH_INDEX: usize = 0;
     const ADD_PARTITION_VALUES_INDEX: usize = 1;
@@ -85,7 +73,6 @@
     const REMOVE_PATH_INDEX: usize = 5;
     const REMOVE_DV_START_INDEX: usize = 6;
 
->>>>>>> 10bb7b56
     fn new(
         seen: &mut HashSet<FileActionKey>,
         selection_vector: Vec<bool>,
@@ -95,9 +82,6 @@
         is_log_batch: bool,
     ) -> AddRemoveDedupVisitor<'_> {
         AddRemoveDedupVisitor {
-<<<<<<< HEAD
-            deduplicator: FileActionDeduplicator::new(seen, selection_vector, is_log_batch),
-=======
             deduplicator: FileActionDeduplicator::new(
                 seen,
                 is_log_batch,
@@ -107,7 +91,6 @@
                 Self::REMOVE_DV_START_INDEX,
             ),
             selection_vector,
->>>>>>> 10bb7b56
             logical_schema,
             transform,
             partition_filter,
@@ -192,12 +175,6 @@
     /// True if this row contains an Add action that should survive log replay. Skip it if the row
     /// is not an Add action, or the file has already been seen previously.
     fn is_valid_add<'a>(&mut self, i: usize, getters: &[&'a dyn GetData<'a>]) -> DeltaResult<bool> {
-<<<<<<< HEAD
-        let Some((file_key, is_add)) = self.deduplicator.extract_file_action(
-            i,
-            getters,
-            FileActionExtractConfig::new(0, 5, 2, 6, !self.deduplicator.is_log_batch()),
-=======
         // When processing file actions, we extract path and deletion vector information based on action type:
         // - For Add actions: path is at index 0, followed by DV fields at indexes 2-4
         // - For Remove actions (in log batches only): path is at index 5, followed by DV fields at indexes 6-8
@@ -208,7 +185,6 @@
             i,
             getters,
             !self.deduplicator.is_log_batch(), // skip_removes. true if this is a checkpoint batch
->>>>>>> 10bb7b56
         )?
         else {
             return Ok(false);
@@ -283,16 +259,8 @@
     }
 
     fn visit<'a>(&mut self, row_count: usize, getters: &[&'a dyn GetData<'a>]) -> DeltaResult<()> {
-<<<<<<< HEAD
-        let expected_getters = if self.deduplicator.is_log_batch() {
-            9
-        } else {
-            5
-        };
-=======
         let is_log_batch = self.deduplicator.is_log_batch();
         let expected_getters = if is_log_batch { 9 } else { 5 };
->>>>>>> 10bb7b56
         require!(
             getters.len() == expected_getters,
             Error::InternalError(format!(
@@ -350,15 +318,6 @@
 }
 
 impl LogReplayProcessor for ScanLogReplayProcessor {
-<<<<<<< HEAD
-    type ProcessingResult = ScanData;
-
-    fn process_batch(
-        &mut self,
-        batch: Box<dyn EngineData>,
-        is_log_batch: bool,
-    ) -> DeltaResult<Self::ProcessingResult> {
-=======
     type Output = ScanData;
 
     fn process_actions_batch(
@@ -366,7 +325,6 @@
         batch: Box<dyn EngineData>,
         is_log_batch: bool,
     ) -> DeltaResult<Self::Output> {
->>>>>>> 10bb7b56
         // Apply data skipping to get back a selection vector for actions that passed skipping. We
         // will update the vector below as log replay identifies duplicates that should be ignored.
         let selection_vector = match &self.data_skipping_filter {
@@ -378,10 +336,7 @@
         let logical_schema = self.logical_schema.clone();
         let transform = self.transform.clone();
         let partition_filter = self.partition_filter.clone();
-<<<<<<< HEAD
-=======
         // TODO: Teach expression eval to respect the selection vector we just computed so carefully!
->>>>>>> 10bb7b56
         let result = self.add_transform.evaluate(batch.as_ref())?;
 
         let mut visitor = AddRemoveDedupVisitor::new(
@@ -392,14 +347,6 @@
             partition_filter,
             is_log_batch,
         );
-<<<<<<< HEAD
-
-        visitor.visit_rows_of(batch.as_ref())?;
-
-        // TODO: Teach expression eval to respect the selection vector we just computed so carefully!
-        let selection_vector = visitor.deduplicator.selection_vector();
-        Ok((result, selection_vector, visitor.row_transform_exprs))
-=======
 
         visitor.visit_rows_of(batch.as_ref())?;
         Ok((
@@ -411,7 +358,6 @@
 
     fn seen_file_keys(&mut self) -> &mut HashSet<FileActionKey> {
         &mut self.seen_file_keys
->>>>>>> 10bb7b56
     }
 
     fn seen_file_keys(&mut self) -> &mut HashSet<FileActionKey> {
@@ -456,11 +402,7 @@
     let log_scanner =
         ScanLogReplayProcessor::new(engine, physical_predicate, logical_schema, transform);
 
-<<<<<<< HEAD
-    apply_processor_to_iterator(log_scanner, action_iter)
-=======
     ScanLogReplayProcessor::apply_to_iterator(log_scanner, action_iter)
->>>>>>> 10bb7b56
 }
 
 #[cfg(test)]
