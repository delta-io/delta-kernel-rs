--- conflicted
+++ resolved
@@ -79,11 +79,7 @@
             }
         }
         let nullcount_schema = NullCountStatsTransform
-<<<<<<< HEAD
             .transform_struct(&referenced_schema)?
-=======
-            .transform_struct(&minmax_schema)?
->>>>>>> 391d10c0
             .into_owned();
         let stats_schema = Arc::new(StructType::new([
             StructField::new("numRecords", DataType::LONG, true),
@@ -110,10 +106,9 @@
             DataType::STRING,
         );
 
-        let predicate = as_data_skipping_predicate(&predicate, false)?;
         let skipping_evaluator = engine.get_expression_handler().get_evaluator(
             stats_schema.clone(),
-            Expr::struct_from([predicate]),
+            Expr::struct_from([as_data_skipping_predicate(&predicate, false)?]),
             PREDICATE_SCHEMA.clone(),
         );
 
