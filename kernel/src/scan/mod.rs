//! Functionality to create and execute scans (reads) over data stored in a delta table

use std::borrow::Cow;
use std::collections::{HashMap, HashSet};
use std::sync::Arc;

use itertools::Itertools;
use tracing::debug;
use url::Url;

use crate::actions::deletion_vector::{
    deletion_treemap_to_bools, split_vector, DeletionVectorDescriptor,
};
use crate::actions::{get_log_schema, ADD_NAME, REMOVE_NAME, SIDECAR_NAME};
use crate::engine_data::FilteredEngineData;
use crate::expressions::{ColumnName, Expression, ExpressionRef, ExpressionTransform, Scalar};
use crate::log_replay::HasSelectionVector;
use crate::predicates::{DefaultPredicateEvaluator, EmptyColumnResolver};
use crate::scan::state::{DvInfo, Stats};
use crate::schema::{
    ArrayType, DataType, MapType, PrimitiveType, Schema, SchemaRef, SchemaTransform, StructField,
    StructType,
};
use crate::snapshot::Snapshot;
use crate::table_features::ColumnMappingMode;
use crate::{DeltaResult, Engine, EngineData, Error, FileMeta};

use self::log_replay::scan_action_iter;
use self::state::GlobalScanState;

pub(crate) mod data_skipping;
pub mod log_replay;
pub mod state;

/// Builder to scan a snapshot of a table.
pub struct ScanBuilder {
    snapshot: Arc<Snapshot>,
    schema: Option<SchemaRef>,
    predicate: Option<ExpressionRef>,
}

impl std::fmt::Debug for ScanBuilder {
    fn fmt(&self, f: &mut std::fmt::Formatter<'_>) -> Result<(), std::fmt::Error> {
        f.debug_struct("ScanBuilder")
            .field("schema", &self.schema)
            .field("predicate", &self.predicate)
            .finish()
    }
}

impl ScanBuilder {
    /// Create a new [`ScanBuilder`] instance.
    pub fn new(snapshot: impl Into<Arc<Snapshot>>) -> Self {
        Self {
            snapshot: snapshot.into(),
            schema: None,
            predicate: None,
        }
    }

    /// Provide [`Schema`] for columns to select from the [`Snapshot`].
    ///
    /// A table with columns `[a, b, c]` could have a scan which reads only the first
    /// two columns by using the schema `[a, b]`.
    ///
    /// [`Schema`]: crate::schema::Schema
    /// [`Snapshot`]: crate::snapshot::Snapshot
    pub fn with_schema(mut self, schema: SchemaRef) -> Self {
        self.schema = Some(schema);
        self
    }

    /// Optionally provide a [`SchemaRef`] for columns to select from the [`Snapshot`]. See
    /// [`ScanBuilder::with_schema`] for details. If `schema_opt` is `None` this is a no-op.
    pub fn with_schema_opt(self, schema_opt: Option<SchemaRef>) -> Self {
        match schema_opt {
            Some(schema) => self.with_schema(schema),
            None => self,
        }
    }

    /// Optionally provide an expression to filter rows. For example, using the predicate `x <
    /// 4` to return a subset of the rows in the scan which satisfy the filter. If `predicate_opt`
    /// is `None`, this is a no-op.
    ///
    /// NOTE: The filtering is best-effort and can produce false positives (rows that should should
    /// have been filtered out but were kept).
    pub fn with_predicate(mut self, predicate: impl Into<Option<ExpressionRef>>) -> Self {
        self.predicate = predicate.into();
        self
    }

    /// Build the [`Scan`].
    ///
    /// This does not scan the table at this point, but does do some work to ensure that the
    /// provided schema make sense, and to prepare some metadata that the scan will need.  The
    /// [`Scan`] type itself can be used to fetch the files and associated metadata required to
    /// perform actual data reads.
    pub fn build(self) -> DeltaResult<Scan> {
        // if no schema is provided, use snapshot's entire schema (e.g. SELECT *)
        let logical_schema = self.schema.unwrap_or_else(|| self.snapshot.schema());
        let state_info = get_state_info(
            logical_schema.as_ref(),
            &self.snapshot.metadata().partition_columns,
        )?;

        let physical_predicate = match self.predicate {
            Some(predicate) => PhysicalPredicate::try_new(&predicate, &logical_schema)?,
            None => PhysicalPredicate::None,
        };

        Ok(Scan {
            snapshot: self.snapshot,
            logical_schema,
            physical_schema: Arc::new(StructType::new(state_info.read_fields)),
            physical_predicate,
            all_fields: Arc::new(state_info.all_fields),
            have_partition_cols: state_info.have_partition_cols,
        })
    }
}

#[derive(Clone, Debug, PartialEq)]
pub(crate) enum PhysicalPredicate {
    Some(ExpressionRef, SchemaRef),
    StaticSkipAll,
    None,
}

impl PhysicalPredicate {
    /// If we have a predicate, verify the columns it references and apply column mapping. First, get
    /// the set of references; use that to filter the schema to only the columns of interest (and
    /// verify that all referenced columns exist); then use the resulting logical/physical mappings
    /// to rewrite the expression with physical column names.
    ///
    /// NOTE: It is possible the predicate resolves to FALSE even ignoring column references,
    /// e.g. `col > 10 AND FALSE`. Such predicates can statically skip the whole query.
    pub(crate) fn try_new(
        predicate: &Expression,
        logical_schema: &Schema,
    ) -> DeltaResult<PhysicalPredicate> {
        if can_statically_skip_all_files(predicate) {
            return Ok(PhysicalPredicate::StaticSkipAll);
        }
        let mut get_referenced_fields = GetReferencedFields {
            unresolved_references: predicate.references(),
            column_mappings: HashMap::new(),
            logical_path: vec![],
            physical_path: vec![],
        };
        let schema_opt = get_referenced_fields.transform_struct(logical_schema);
        let mut unresolved = get_referenced_fields.unresolved_references.into_iter();
        if let Some(unresolved) = unresolved.next() {
            // Schema traversal failed to resolve at least one column referenced by the predicate.
            //
            // NOTE: It's a pretty serious engine bug if we got this far with a query whose WHERE
            // clause has invalid column references. Data skipping is best-effort and the predicate
            // anyway needs to be evaluated against every row of data -- which is impossible if the
            // columns are missing/invalid. Just blow up instead of trying to handle it gracefully.
            return Err(Error::missing_column(format!(
                "Predicate references unknown column: {unresolved}"
            )));
        }
        let Some(schema) = schema_opt else {
            // The predicate doesn't statically skip all files, and it doesn't reference any columns
            // that could dynamically change its behavior, so it's useless for data skipping.
            return Ok(PhysicalPredicate::None);
        };
        let mut apply_mappings = ApplyColumnMappings {
            column_mappings: get_referenced_fields.column_mappings,
        };
        if let Some(predicate) = apply_mappings.transform(predicate) {
            Ok(PhysicalPredicate::Some(
                Arc::new(predicate.into_owned()),
                Arc::new(schema.into_owned()),
            ))
        } else {
            Ok(PhysicalPredicate::None)
        }
    }
}

// Evaluates a static data skipping predicate, ignoring any column references, and returns true if
// the predicate allows to statically skip all files. Since this is direct evaluation (not an
// expression rewrite), we use a `DefaultPredicateEvaluator` with an empty column resolver.
fn can_statically_skip_all_files(predicate: &Expression) -> bool {
    use crate::predicates::PredicateEvaluator as _;
    DefaultPredicateEvaluator::from(EmptyColumnResolver).eval_sql_where(predicate) == Some(false)
}

// Build the stats read schema filtering the table schema to keep only skipping-eligible
// leaf fields that the skipping expression actually references. Also extract physical name
// mappings so we can access the correct physical stats column for each logical column.
struct GetReferencedFields<'a> {
    unresolved_references: HashSet<&'a ColumnName>,
    column_mappings: HashMap<ColumnName, ColumnName>,
    logical_path: Vec<String>,
    physical_path: Vec<String>,
}
impl<'a> SchemaTransform<'a> for GetReferencedFields<'a> {
    // Capture the path mapping for this leaf field
    fn transform_primitive(&mut self, ptype: &'a PrimitiveType) -> Option<Cow<'a, PrimitiveType>> {
        // Record the physical name mappings for all referenced leaf columns
        self.unresolved_references
            .remove(self.logical_path.as_slice())
            .then(|| {
                self.column_mappings.insert(
                    ColumnName::new(&self.logical_path),
                    ColumnName::new(&self.physical_path),
                );
                Cow::Borrowed(ptype)
            })
    }

    // array and map fields are not eligible for data skipping, so filter them out.
    fn transform_array(&mut self, _: &'a ArrayType) -> Option<Cow<'a, ArrayType>> {
        None
    }
    fn transform_map(&mut self, _: &'a MapType) -> Option<Cow<'a, MapType>> {
        None
    }

    fn transform_struct_field(&mut self, field: &'a StructField) -> Option<Cow<'a, StructField>> {
        let physical_name = field.physical_name();
        self.logical_path.push(field.name.clone());
        self.physical_path.push(physical_name.to_string());
        let field = self.recurse_into_struct_field(field);
        self.logical_path.pop();
        self.physical_path.pop();
        Some(Cow::Owned(field?.with_name(physical_name)))
    }
}

struct ApplyColumnMappings {
    column_mappings: HashMap<ColumnName, ColumnName>,
}
impl<'a> ExpressionTransform<'a> for ApplyColumnMappings {
    // NOTE: We already verified all column references. But if the map probe ever did fail, the
    // transform would just delete any expression(s) that reference the invalid column.
    fn transform_column(&mut self, name: &'a ColumnName) -> Option<Cow<'a, ColumnName>> {
        self.column_mappings
            .get(name)
            .map(|physical_name| Cow::Owned(physical_name.clone()))
    }
}

/// A vector of this type is returned from calling [`Scan::execute`]. Each [`ScanResult`] contains
/// the raw [`EngineData`] as read by the engines [`crate::ParquetHandler`], and a boolean
/// mask. Rows can be dropped from a scan due to deletion vectors, so we communicate back both
/// EngineData and information regarding whether a row should be included or not (via an internal
/// mask). See the docs below for [`ScanResult::full_mask`] for details on the mask.
pub struct ScanResult {
    /// Raw engine data as read from the disk for a particular file included in the query. Note
    /// that this data may include data that should be filtered out based on the mask given by
    /// [`full_mask`].
    ///
    /// [`full_mask`]: #method.full_mask
    pub raw_data: DeltaResult<Box<dyn EngineData>>,
    /// Raw row mask.
    // TODO(nick) this should be allocated by the engine
    pub(crate) raw_mask: Option<Vec<bool>>,
}

impl ScanResult {
    /// Returns the raw row mask. If an item at `raw_mask()[i]` is true, row `i` is
    /// valid. Otherwise, row `i` is invalid and should be ignored.
    ///
    /// The raw mask is dangerous to use because it may be shorter than expected. In particular, if
    /// you are using the default engine and plan to call arrow's `filter_record_batch`, you _need_
    /// to extend the mask to the full length of the batch or arrow will drop the extra
    /// rows. Calling [`full_mask`] instead avoids this risk entirely, at the cost of a copy.
    ///
    /// [`full_mask`]: #method.full_mask
    pub fn raw_mask(&self) -> Option<&Vec<bool>> {
        self.raw_mask.as_ref()
    }

    /// Extends the underlying (raw) mask to match the row count of the accompanying data.
    ///
    /// If the raw mask is *shorter* than the number of rows returned, missing elements are
    /// considered `true`, i.e. included in the query. If the mask is `None`, all rows are valid.
    ///
    /// NB: If you are using the default engine and plan to call arrow's `filter_record_batch`, you
    /// _need_ to extend the mask to the full length of the batch or arrow will drop the extra rows.
    pub fn full_mask(&self) -> Option<Vec<bool>> {
        let mut mask = self.raw_mask.clone()?;
        mask.resize(self.raw_data.as_ref().ok()?.len(), true);
        Some(mask)
    }
}

/// Scan uses this to set up what kinds of top-level columns it is scanning. For `Selected` we just
/// store the name of the column, as that's all that's needed during the actual query. For
/// `Partition` we store an index into the logical schema for this query since later we need the
/// data type as well to materialize the partition column.
#[derive(PartialEq, Debug)]
pub enum ColumnType {
    // A column, selected from the data, as is
    Selected(String),
    // A partition column that needs to be added back in
    Partition(usize),
}

/// A transform is ultimately a `Struct` expr. This holds the set of expressions that make that struct expr up
type Transform = Vec<TransformExpr>;

/// utility method making it easy to get a transform for a particular row. If the requested row is
/// outside the range of the passed slice returns `None`, otherwise returns the element at the index
/// of the specified row
pub fn get_transform_for_row(
    row: usize,
    transforms: &[Option<ExpressionRef>],
) -> Option<ExpressionRef> {
    transforms.get(row).cloned().flatten()
}

/// Transforms aren't computed all at once. So static ones can just go straight to `Expression`, but
/// things like partition columns need to filled in. This enum holds an expression that's part of a
/// `Transform`.
pub(crate) enum TransformExpr {
    Static(Expression),
    Partition(usize),
}

/// Result of a data scan operation containing filtered data and associated transformations.
pub struct ScanData {
    /// Filtered engine data with one row per file to scan (and only selected rows should be scanned)
    pub scan_files: FilteredEngineData,

<<<<<<< HEAD
    /// Row-level transformations where each expression must be applied to its corresponding row in
    /// the `scan_files`. If an expression is `None`, no transformation is needed for that row.
    pub scan_file_transforms: Vec<Option<ExpressionRef>>,
}

impl ScanData {
    fn new(
        data: Box<dyn EngineData>,
        selection_vector: Vec<bool>,
        scan_file_transforms: Vec<Option<ExpressionRef>>,
    ) -> Self {
        Self {
            scan_files: FilteredEngineData {
                data,
                selection_vector,
            },
            scan_file_transforms,
        }
    }

    // Get a reference to the selection vector
    pub fn selection_vector(&self) -> &Vec<bool> {
        &self.scan_files.selection_vector
    }
}
=======
impl HasSelectionVector for ScanData {
    fn has_selected_rows(&self) -> bool {
        self.1.contains(&true)
    }
}

>>>>>>> 8961e974
/// The result of building a scan over a table. This can be used to get the actual data from
/// scanning the table.
pub struct Scan {
    snapshot: Arc<Snapshot>,
    logical_schema: SchemaRef,
    physical_schema: SchemaRef,
    physical_predicate: PhysicalPredicate,
    all_fields: Arc<Vec<ColumnType>>,
    have_partition_cols: bool,
}

impl std::fmt::Debug for Scan {
    fn fmt(&self, f: &mut std::fmt::Formatter<'_>) -> Result<(), std::fmt::Error> {
        f.debug_struct("Scan")
            .field("schema", &self.logical_schema)
            .field("predicate", &self.physical_predicate)
            .finish()
    }
}

impl Scan {
    /// Get a shared reference to the [`Schema`] of the scan.
    ///
    /// [`Schema`]: crate::schema::Schema
    pub fn schema(&self) -> &SchemaRef {
        &self.logical_schema
    }

    /// Get the predicate [`Expression`] of the scan.
    pub fn physical_predicate(&self) -> Option<ExpressionRef> {
        if let PhysicalPredicate::Some(ref predicate, _) = self.physical_predicate {
            Some(predicate.clone())
        } else {
            None
        }
    }

    /// Convert the parts of the transform that can be computed statically into `Expression`s. For
    /// parts that cannot be computed statically, include enough metadata so lower levels of
    /// processing can create and fill in an expression.
    fn get_static_transform(all_fields: &[ColumnType]) -> Transform {
        all_fields
            .iter()
            .map(|field| match field {
                ColumnType::Selected(col_name) => {
                    TransformExpr::Static(ColumnName::new([col_name]).into())
                }
                ColumnType::Partition(idx) => TransformExpr::Partition(*idx),
            })
            .collect()
    }

    /// Get an iterator of [`EngineData`]s that should be included in scan for a query. This handles
    /// log-replay, reconciling Add and Remove actions, and applying data skipping (if
    /// possible). Each item in the returned iterator is a tuple of:
    /// - `Box<dyn EngineData>`: Data in engine format, where each row represents a file to be
    ///   scanned. The schema for each row can be obtained by calling [`scan_row_schema`].
    /// - `Vec<bool>`: A selection vector. If a row is at index `i` and this vector is `false` at
    ///   index `i`, then that row should *not* be processed (i.e. it is filtered out). If the vector
    ///   is `true` at index `i` the row *should* be processed. If the selector vector is *shorter*
    ///   than the number of rows returned, missing elements are considered `true`, i.e. included in
    ///   the query. NB: If you are using the default engine and plan to call arrow's
    ///   `filter_record_batch`, you _need_ to extend this vector to the full length of the batch or
    ///   arrow will drop the extra rows.
    /// - `Vec<Option<Expression>>`: Transformation expressions that need to be applied. For each
    ///   row at index `i` in the above data, if an expression exists at index `i` in the `Vec`,
    ///   the associated expression _must_ be applied to the data read from the file specified by
    ///   the row. The resultant schema for this expression is guaranteed to be `Scan.schema()`. If
    ///   the item at index `i` in this `Vec` is `None`, or if the `Vec` contains fewer than `i`
    ///   elements, no expression need be applied and the data read from disk is already in the
    ///   correct logical state.
    pub fn scan_data(
        &self,
        engine: &dyn Engine,
    ) -> DeltaResult<impl Iterator<Item = DeltaResult<ScanData>>> {
        // Compute the static part of the transformation. This is `None` if no transformation is
        // needed (currently just means no partition cols AND no column mapping but will be extended
        // for other transforms as we support them)
        let static_transform = (self.have_partition_cols
            || self.snapshot.column_mapping_mode() != ColumnMappingMode::None)
            .then(|| Arc::new(Scan::get_static_transform(&self.all_fields)));
        let physical_predicate = match self.physical_predicate.clone() {
            PhysicalPredicate::StaticSkipAll => return Ok(None.into_iter().flatten()),
            PhysicalPredicate::Some(predicate, schema) => Some((predicate, schema)),
            PhysicalPredicate::None => None,
        };
        let it = scan_action_iter(
            engine,
            self.replay_for_scan_data(engine)?,
            self.logical_schema.clone(),
            static_transform,
            physical_predicate,
        );
        Ok(Some(it).into_iter().flatten())
    }

    // Factored out to facilitate testing
    fn replay_for_scan_data(
        &self,
        engine: &dyn Engine,
    ) -> DeltaResult<impl Iterator<Item = DeltaResult<(Box<dyn EngineData>, bool)>> + Send> {
        let commit_read_schema = get_log_schema().project(&[ADD_NAME, REMOVE_NAME])?;
        let checkpoint_read_schema = get_log_schema().project(&[ADD_NAME, SIDECAR_NAME])?;

        // NOTE: We don't pass any meta-predicate because we expect no meaningful row group skipping
        // when ~every checkpoint file will contain the adds and removes we are looking for.
        self.snapshot.log_segment().read_actions(
            engine,
            commit_read_schema,
            checkpoint_read_schema,
            None,
        )
    }

    /// Get global state that is valid for the entire scan. This is somewhat expensive so should
    /// only be called once per scan.
    pub fn global_scan_state(&self) -> GlobalScanState {
        GlobalScanState {
            table_root: self.snapshot.table_root().to_string(),
            partition_columns: self.snapshot.metadata().partition_columns.clone(),
            logical_schema: self.logical_schema.clone(),
            physical_schema: self.physical_schema.clone(),
        }
    }

    /// Perform an "all in one" scan. This will use the provided `engine` to read and
    /// process all the data for the query. Each [`ScanResult`] in the resultant iterator encapsulates
    /// the raw data and an optional boolean vector built from the deletion vector if it was
    /// present. See the documentation for [`ScanResult`] for more details. Generally
    /// connectors/engines will want to use [`Scan::scan_data`] so they can have more control over
    /// the execution of the scan.
    // This calls [`Scan::scan_data`] to get an iterator of `ScanData` actions for the scan, and then uses the
    // `engine`'s [`crate::ParquetHandler`] to read the actual table data.
    pub fn execute(
        &self,
        engine: Arc<dyn Engine>,
    ) -> DeltaResult<impl Iterator<Item = DeltaResult<ScanResult>>> {
        struct ScanFile {
            path: String,
            size: i64,
            dv_info: DvInfo,
            transform: Option<ExpressionRef>,
        }
        fn scan_data_callback(
            batches: &mut Vec<ScanFile>,
            path: &str,
            size: i64,
            _: Option<Stats>,
            dv_info: DvInfo,
            transform: Option<ExpressionRef>,
            _: HashMap<String, String>,
        ) {
            batches.push(ScanFile {
                path: path.to_string(),
                size,
                dv_info,
                transform,
            });
        }

        debug!(
            "Executing scan with logical schema {:#?} and physical schema {:#?}",
            self.logical_schema, self.physical_schema
        );

        let global_state = Arc::new(self.global_scan_state());
        let table_root = self.snapshot.table_root().clone();
        let physical_predicate = self.physical_predicate();

        let scan_data_iter = self.scan_data(engine.as_ref())?;
        let scan_files_iter = scan_data_iter
            .map(|res| {
                let scan_data = res?;
                let scan_files = vec![];
                scan_data.visit_scan_files(scan_files, scan_data_callback)
            })
            // Iterator<DeltaResult<Vec<ScanFile>>> to Iterator<DeltaResult<ScanFile>>
            .flatten_ok();

        let result = scan_files_iter
            .map(move |scan_file| -> DeltaResult<_> {
                let scan_file = scan_file?;
                let file_path = table_root.join(&scan_file.path)?;
                let mut selection_vector = scan_file
                    .dv_info
                    .get_selection_vector(engine.as_ref(), &table_root)?;
                let meta = FileMeta {
                    last_modified: 0,
                    size: scan_file.size as usize,
                    location: file_path,
                };

                // WARNING: We validated the physical predicate against a schema that includes
                // partition columns, but the read schema we use here does _NOT_ include partition
                // columns. So we cannot safely assume that all column references are valid. See
                // https://github.com/delta-io/delta-kernel-rs/issues/434 for more details.
                let read_result_iter = engine.parquet_handler().read_parquet_files(
                    &[meta],
                    global_state.physical_schema.clone(),
                    physical_predicate.clone(),
                )?;

                // Arc clones
                let engine = engine.clone();
                let global_state = global_state.clone();
                Ok(read_result_iter.map(move |read_result| -> DeltaResult<_> {
                    let read_result = read_result?;
                    // transform the physical data into the correct logical form
                    let logical = state::transform_to_logical(
                        engine.as_ref(),
                        read_result,
                        &global_state.physical_schema,
                        &global_state.logical_schema,
                        &scan_file.transform,
                    );
                    let len = logical.as_ref().map_or(0, |res| res.len());
                    // need to split the dv_mask. what's left in dv_mask covers this result, and rest
                    // will cover the following results. we `take()` out of `selection_vector` to avoid
                    // trying to return a captured variable. We're going to reassign `selection_vector`
                    // to `rest` in a moment anyway
                    let mut sv = selection_vector.take();
                    let rest = split_vector(sv.as_mut(), len, None);
                    let result = ScanResult {
                        raw_data: logical,
                        raw_mask: sv,
                    };
                    selection_vector = rest;
                    Ok(result)
                }))
            })
            // Iterator<DeltaResult<Iterator<DeltaResult<ScanResult>>>> to Iterator<DeltaResult<DeltaResult<ScanResult>>>
            .flatten_ok()
            // Iterator<DeltaResult<DeltaResult<ScanResult>>> to Iterator<DeltaResult<ScanResult>>
            .map(|x| x?);
        Ok(result)
    }
}

/// Get the schema that scan rows (from [`Scan::scan_data`]) will be returned with.
///
/// It is:
/// ```ignored
/// {
///    path: string,
///    size: long,
///    modificationTime: long,
///    stats: string,
///    deletionVector: {
///      storageType: string,
///      pathOrInlineDv: string,
///      offset: int,
///      sizeInBytes: int,
///      cardinality: long,
///    },
///    fileConstantValues: {
///      partitionValues: map<string, string>
///    }
/// }
/// ```
pub fn scan_row_schema() -> Schema {
    log_replay::SCAN_ROW_SCHEMA.as_ref().clone()
}

pub(crate) fn parse_partition_value(
    raw: Option<&String>,
    data_type: &DataType,
) -> DeltaResult<Scalar> {
    match (raw, data_type.as_primitive_opt()) {
        (Some(v), Some(primitive)) => primitive.parse_scalar(v),
        (Some(_), None) => Err(Error::generic(format!(
            "Unexpected partition column type: {data_type:?}"
        ))),
        _ => Ok(Scalar::Null(data_type.clone())),
    }
}

/// All the state needed to process a scan.
struct StateInfo {
    /// All fields referenced by the query.
    all_fields: Vec<ColumnType>,
    /// The physical (parquet) read schema to use.
    read_fields: Vec<StructField>,
    /// True if this query references any partition columns.
    have_partition_cols: bool,
}

/// Get the state needed to process a scan, see [`StateInfo`] for details.
fn get_state_info(logical_schema: &Schema, partition_columns: &[String]) -> DeltaResult<StateInfo> {
    let mut have_partition_cols = false;
    let mut read_fields = Vec::with_capacity(logical_schema.fields.len());
    // Loop over all selected fields and note if they are columns that will be read from the
    // parquet file ([`ColumnType::Selected`]) or if they are partition columns and will need to
    // be filled in by evaluating an expression ([`ColumnType::Partition`])
    let all_fields = logical_schema
        .fields()
        .enumerate()
        .map(|(index, logical_field)| -> DeltaResult<_> {
            if partition_columns.contains(logical_field.name()) {
                // Store the index into the schema for this field. When we turn it into an
                // expression in the inner loop, we will index into the schema and get the name and
                // data type, which we need to properly materialize the column.
                have_partition_cols = true;
                Ok(ColumnType::Partition(index))
            } else {
                // Add to read schema, store field so we can build a `Column` expression later
                // if needed (i.e. if we have partition columns)
                let physical_field = logical_field.make_physical();
                debug!("\n\n{logical_field:#?}\nAfter mapping: {physical_field:#?}\n\n");
                let physical_name = physical_field.name.clone();
                read_fields.push(physical_field);
                Ok(ColumnType::Selected(physical_name))
            }
        })
        .try_collect()?;
    Ok(StateInfo {
        all_fields,
        read_fields,
        have_partition_cols,
    })
}

pub fn selection_vector(
    engine: &dyn Engine,
    descriptor: &DeletionVectorDescriptor,
    table_root: &Url,
) -> DeltaResult<Vec<bool>> {
    let storage = engine.storage_handler();
    let dv_treemap = descriptor.read(storage, table_root)?;
    Ok(deletion_treemap_to_bools(dv_treemap))
}

// some utils that are used in file_stream.rs and state.rs tests
#[cfg(test)]
pub(crate) mod test_utils {
    use crate::arrow::array::StringArray;
    use crate::utils::test_utils::string_array_to_engine_data;
    use itertools::Itertools;
    use std::sync::Arc;

    use crate::{
        actions::get_log_schema,
        engine::{
            arrow_data::ArrowEngineData,
            sync::{json::SyncJsonHandler, SyncEngine},
        },
        scan::log_replay::scan_action_iter,
        schema::SchemaRef,
        JsonHandler,
    };

    use super::{state::ScanCallback, Transform};

    // Generates a batch of sidecar actions with the given paths.
    // The schema is provided as null columns affect equality checks.
    pub(crate) fn sidecar_batch_with_given_paths(
        paths: Vec<&str>,
        output_schema: SchemaRef,
    ) -> Box<ArrowEngineData> {
        let handler = SyncJsonHandler {};

        let mut json_strings: Vec<String> = paths
        .iter()
        .map(|path| {
            format!(
                r#"{{"sidecar":{{"path":"{path}","sizeInBytes":9268,"modificationTime":1714496113961,"tags":{{"tag_foo":"tag_bar"}}}}}}"#
            )
        })
        .collect();
        json_strings.push(r#"{"metaData":{"id":"testId","format":{"provider":"parquet","options":{}},"schemaString":"{\"type\":\"struct\",\"fields\":[{\"name\":\"value\",\"type\":\"integer\",\"nullable\":true,\"metadata\":{}}]}","partitionColumns":[],"configuration":{"delta.enableDeletionVectors":"true","delta.columnMapping.mode":"none"},"createdTime":1677811175819}}"#.to_string());

        let json_strings_array: StringArray =
            json_strings.iter().map(|s| s.as_str()).collect_vec().into();

        let parsed = handler
            .parse_json(
                string_array_to_engine_data(json_strings_array),
                output_schema,
            )
            .unwrap();

        ArrowEngineData::try_from_engine_data(parsed).unwrap()
    }

    // Generates a batch with an add action.
    // The schema is provided as null columns affect equality checks.
    pub(crate) fn add_batch_simple(output_schema: SchemaRef) -> Box<ArrowEngineData> {
        let handler = SyncJsonHandler {};
        let json_strings: StringArray = vec![
            r#"{"add":{"path":"part-00000-fae5310a-a37d-4e51-827b-c3d5516560ca-c000.snappy.parquet","partitionValues": {"date": "2017-12-10"},"size":635,"modificationTime":1677811178336,"dataChange":true,"stats":"{\"numRecords\":10,\"minValues\":{\"value\":0},\"maxValues\":{\"value\":9},\"nullCount\":{\"value\":0},\"tightBounds\":true}","tags":{"INSERTION_TIME":"1677811178336000","MIN_INSERTION_TIME":"1677811178336000","MAX_INSERTION_TIME":"1677811178336000","OPTIMIZE_TARGET_SIZE":"268435456"},"deletionVector":{"storageType":"u","pathOrInlineDv":"vBn[lx{q8@P<9BNH/isA","offset":1,"sizeInBytes":36,"cardinality":2}}}"#,
            r#"{"metaData":{"id":"testId","format":{"provider":"parquet","options":{}},"schemaString":"{\"type\":\"struct\",\"fields\":[{\"name\":\"value\",\"type\":\"integer\",\"nullable\":true,\"metadata\":{}}]}","partitionColumns":[],"configuration":{"delta.enableDeletionVectors":"true","delta.columnMapping.mode":"none"},"createdTime":1677811175819}}"#,
        ]
        .into();
        let parsed = handler
            .parse_json(string_array_to_engine_data(json_strings), output_schema)
            .unwrap();
        ArrowEngineData::try_from_engine_data(parsed).unwrap()
    }

    // An add batch with a removed file parsed with the schema provided
    pub(crate) fn add_batch_with_remove(output_schema: SchemaRef) -> Box<ArrowEngineData> {
        let handler = SyncJsonHandler {};
        let json_strings: StringArray = vec![
            r#"{"remove":{"path":"part-00000-fae5310a-a37d-4e51-827b-c3d5516560ca-c001.snappy.parquet","deletionTimestamp":1677811194426,"dataChange":true,"extendedFileMetadata":true,"partitionValues":{},"size":635,"tags":{"INSERTION_TIME":"1677811178336000","MIN_INSERTION_TIME":"1677811178336000","MAX_INSERTION_TIME":"1677811178336000","OPTIMIZE_TARGET_SIZE":"268435456"}}}"#,
            r#"{"add":{"path":"part-00000-fae5310a-a37d-4e51-827b-c3d5516560ca-c001.snappy.parquet","partitionValues":{},"size":635,"modificationTime":1677811178336,"dataChange":true,"stats":"{\"numRecords\":10,\"minValues\":{\"value\":0},\"maxValues\":{\"value\":9},\"nullCount\":{\"value\":0},\"tightBounds\":false}","tags":{"INSERTION_TIME":"1677811178336000","MIN_INSERTION_TIME":"1677811178336000","MAX_INSERTION_TIME":"1677811178336000","OPTIMIZE_TARGET_SIZE":"268435456"}}}"#,
            r#"{"add":{"path":"part-00000-fae5310a-a37d-4e51-827b-c3d5516560ca-c000.snappy.parquet","partitionValues": {"date": "2017-12-10"},"size":635,"modificationTime":1677811178336,"dataChange":true,"stats":"{\"numRecords\":10,\"minValues\":{\"value\":0},\"maxValues\":{\"value\":9},\"nullCount\":{\"value\":0},\"tightBounds\":true}","tags":{"INSERTION_TIME":"1677811178336000","MIN_INSERTION_TIME":"1677811178336000","MAX_INSERTION_TIME":"1677811178336000","OPTIMIZE_TARGET_SIZE":"268435456"},"deletionVector":{"storageType":"u","pathOrInlineDv":"vBn[lx{q8@P<9BNH/isA","offset":1,"sizeInBytes":36,"cardinality":2}}}"#,
            r#"{"metaData":{"id":"testId","format":{"provider":"parquet","options":{}},"schemaString":"{\"type\":\"struct\",\"fields\":[{\"name\":\"value\",\"type\":\"integer\",\"nullable\":true,\"metadata\":{}}]}","partitionColumns":[],"configuration":{"delta.enableDeletionVectors":"true","delta.columnMapping.mode":"none"},"createdTime":1677811175819}}"#,
        ]
        .into();
        let parsed = handler
            .parse_json(string_array_to_engine_data(json_strings), output_schema)
            .unwrap();
        ArrowEngineData::try_from_engine_data(parsed).unwrap()
    }

    // add batch with a `date` partition col
    pub(crate) fn add_batch_with_partition_col() -> Box<ArrowEngineData> {
        let handler = SyncJsonHandler {};
        let json_strings: StringArray = vec![
            r#"{"metaData":{"id":"testId","format":{"provider":"parquet","options":{}},"schemaString":"{\"type\":\"struct\",\"fields\":[{\"name\":\"value\",\"type\":\"integer\",\"nullable\":true,\"metadata\":{}},{\"name\":\"date\",\"type\":\"date\",\"nullable\":true,\"metadata\":{}}]}","partitionColumns":["date"],"configuration":{"delta.enableDeletionVectors":"true","delta.columnMapping.mode":"none"},"createdTime":1677811175819}}"#,
            r#"{"add":{"path":"part-00000-fae5310a-a37d-4e51-827b-c3d5516560ca-c001.snappy.parquet","partitionValues": {"date": "2017-12-11"},"size":635,"modificationTime":1677811178336,"dataChange":true,"stats":"{\"numRecords\":10,\"minValues\":{\"value\":0},\"maxValues\":{\"value\":9},\"nullCount\":{\"value\":0},\"tightBounds\":false}","tags":{"INSERTION_TIME":"1677811178336000","MIN_INSERTION_TIME":"1677811178336000","MAX_INSERTION_TIME":"1677811178336000","OPTIMIZE_TARGET_SIZE":"268435456"}}}"#,
            r#"{"protocol":{"minReaderVersion":1,"minWriterVersion":2}}"#,
            r#"{"add":{"path":"part-00000-fae5310a-a37d-4e51-827b-c3d5516560ca-c000.snappy.parquet","partitionValues": {"date": "2017-12-10"},"size":635,"modificationTime":1677811178336,"dataChange":true,"stats":"{\"numRecords\":10,\"minValues\":{\"value\":0},\"maxValues\":{\"value\":9},\"nullCount\":{\"value\":0},\"tightBounds\":true}","tags":{"INSERTION_TIME":"1677811178336000","MIN_INSERTION_TIME":"1677811178336000","MAX_INSERTION_TIME":"1677811178336000","OPTIMIZE_TARGET_SIZE":"268435456"},"deletionVector":{"storageType":"u","pathOrInlineDv":"vBn[lx{q8@P<9BNH/isA","offset":1,"sizeInBytes":36,"cardinality":2}}}"#,
        ]
        .into();
        let output_schema = get_log_schema().clone();
        let parsed = handler
            .parse_json(string_array_to_engine_data(json_strings), output_schema)
            .unwrap();
        ArrowEngineData::try_from_engine_data(parsed).unwrap()
    }

    /// Create a scan action iter and validate what's called back. If you pass `None` as
    /// `logical_schema`, `transform` should also be `None`
    #[allow(clippy::vec_box)]
    pub(crate) fn run_with_validate_callback<T: Clone>(
        batch: Vec<Box<ArrowEngineData>>,
        logical_schema: Option<SchemaRef>,
        transform: Option<Arc<Transform>>,
        expected_sel_vec: &[bool],
        context: T,
        validate_callback: ScanCallback<T>,
    ) {
        let logical_schema =
            logical_schema.unwrap_or_else(|| Arc::new(crate::schema::StructType::new(vec![])));
        let iter = scan_action_iter(
            &SyncEngine::new(),
            batch.into_iter().map(|batch| Ok((batch as _, true))),
            logical_schema,
            transform,
            None,
        );
        let mut batch_count = 0;
        for res in iter {
            let scan_data = res.unwrap();
            assert_eq!(scan_data.selection_vector(), &expected_sel_vec);
            scan_data
                .visit_scan_files(context.clone(), validate_callback)
                .unwrap();
            batch_count += 1;
        }
        assert_eq!(batch_count, 1);
    }
}

#[cfg(all(test, feature = "sync-engine"))]
mod tests {
    use std::path::PathBuf;

    use crate::engine::sync::SyncEngine;
    use crate::expressions::column_expr;
    use crate::schema::{ColumnMetadataKey, PrimitiveType};
    use crate::Table;

    use super::*;

    #[test]
    fn test_static_skipping() {
        const NULL: Expression = Expression::null_literal(DataType::BOOLEAN);
        let test_cases = [
            (false, column_expr!("a")),
            (true, Expression::literal(false)),
            (false, Expression::literal(true)),
            (true, NULL),
            (true, Expression::and(column_expr!("a"), false)),
            (false, Expression::or(column_expr!("a"), true)),
            (false, Expression::or(column_expr!("a"), false)),
            (false, Expression::lt(column_expr!("a"), 10)),
            (false, Expression::lt(Expression::literal(10), 100)),
            (true, Expression::gt(Expression::literal(10), 100)),
            (true, Expression::and(NULL, column_expr!("a"))),
        ];
        for (should_skip, predicate) in test_cases {
            assert_eq!(
                can_statically_skip_all_files(&predicate),
                should_skip,
                "Failed for predicate: {:#?}",
                predicate
            );
        }
    }

    #[test]
    fn test_physical_predicate() {
        let logical_schema = StructType::new(vec![
            StructField::nullable("a", DataType::LONG),
            StructField::nullable("b", DataType::LONG).with_metadata([(
                ColumnMetadataKey::ColumnMappingPhysicalName.as_ref(),
                "phys_b",
            )]),
            StructField::nullable("phys_b", DataType::LONG).with_metadata([(
                ColumnMetadataKey::ColumnMappingPhysicalName.as_ref(),
                "phys_c",
            )]),
            StructField::nullable(
                "nested",
                StructType::new(vec![
                    StructField::nullable("x", DataType::LONG),
                    StructField::nullable("y", DataType::LONG).with_metadata([(
                        ColumnMetadataKey::ColumnMappingPhysicalName.as_ref(),
                        "phys_y",
                    )]),
                ]),
            ),
            StructField::nullable(
                "mapped",
                StructType::new(vec![StructField::nullable("n", DataType::LONG)
                    .with_metadata([(
                        ColumnMetadataKey::ColumnMappingPhysicalName.as_ref(),
                        "phys_n",
                    )])]),
            )
            .with_metadata([(
                ColumnMetadataKey::ColumnMappingPhysicalName.as_ref(),
                "phys_mapped",
            )]),
        ]);

        // NOTE: We break several column mapping rules here because they don't matter for this
        // test. For example, we do not provide field ids, and not all columns have physical names.
        let test_cases = [
            (Expression::literal(true), Some(PhysicalPredicate::None)),
            (
                Expression::literal(false),
                Some(PhysicalPredicate::StaticSkipAll),
            ),
            (column_expr!("x"), None), // no such column
            (
                column_expr!("a"),
                Some(PhysicalPredicate::Some(
                    column_expr!("a").into(),
                    StructType::new(vec![StructField::nullable("a", DataType::LONG)]).into(),
                )),
            ),
            (
                column_expr!("b"),
                Some(PhysicalPredicate::Some(
                    column_expr!("phys_b").into(),
                    StructType::new(vec![StructField::nullable("phys_b", DataType::LONG)
                        .with_metadata([(
                            ColumnMetadataKey::ColumnMappingPhysicalName.as_ref(),
                            "phys_b",
                        )])])
                    .into(),
                )),
            ),
            (
                column_expr!("nested.x"),
                Some(PhysicalPredicate::Some(
                    column_expr!("nested.x").into(),
                    StructType::new(vec![StructField::nullable(
                        "nested",
                        StructType::new(vec![StructField::nullable("x", DataType::LONG)]),
                    )])
                    .into(),
                )),
            ),
            (
                column_expr!("nested.y"),
                Some(PhysicalPredicate::Some(
                    column_expr!("nested.phys_y").into(),
                    StructType::new(vec![StructField::nullable(
                        "nested",
                        StructType::new(vec![StructField::nullable("phys_y", DataType::LONG)
                            .with_metadata([(
                                ColumnMetadataKey::ColumnMappingPhysicalName.as_ref(),
                                "phys_y",
                            )])]),
                    )])
                    .into(),
                )),
            ),
            (
                column_expr!("mapped.n"),
                Some(PhysicalPredicate::Some(
                    column_expr!("phys_mapped.phys_n").into(),
                    StructType::new(vec![StructField::nullable(
                        "phys_mapped",
                        StructType::new(vec![StructField::nullable("phys_n", DataType::LONG)
                            .with_metadata([(
                                ColumnMetadataKey::ColumnMappingPhysicalName.as_ref(),
                                "phys_n",
                            )])]),
                    )
                    .with_metadata([(
                        ColumnMetadataKey::ColumnMappingPhysicalName.as_ref(),
                        "phys_mapped",
                    )])])
                    .into(),
                )),
            ),
            (
                Expression::and(column_expr!("mapped.n"), true),
                Some(PhysicalPredicate::Some(
                    Expression::and(column_expr!("phys_mapped.phys_n"), true).into(),
                    StructType::new(vec![StructField::nullable(
                        "phys_mapped",
                        StructType::new(vec![StructField::nullable("phys_n", DataType::LONG)
                            .with_metadata([(
                                ColumnMetadataKey::ColumnMappingPhysicalName.as_ref(),
                                "phys_n",
                            )])]),
                    )
                    .with_metadata([(
                        ColumnMetadataKey::ColumnMappingPhysicalName.as_ref(),
                        "phys_mapped",
                    )])])
                    .into(),
                )),
            ),
            (
                Expression::and(column_expr!("mapped.n"), false),
                Some(PhysicalPredicate::StaticSkipAll),
            ),
        ];

        for (predicate, expected) in test_cases {
            let result = PhysicalPredicate::try_new(&predicate, &logical_schema).ok();
            assert_eq!(
                result, expected,
                "Failed for predicate: {:#?}, expected {:#?}, got {:#?}",
                predicate, expected, result
            );
        }
    }

    fn get_files_for_scan(scan: Scan, engine: &dyn Engine) -> DeltaResult<Vec<String>> {
        let scan_data = scan.scan_data(engine)?;
        fn scan_data_callback(
            paths: &mut Vec<String>,
            path: &str,
            _size: i64,
            _: Option<Stats>,
            dv_info: DvInfo,
            _transform: Option<ExpressionRef>,
            _partition_values: HashMap<String, String>,
        ) {
            paths.push(path.to_string());
            assert!(dv_info.deletion_vector.is_none());
        }
        let mut files = vec![];
        for data in scan_data {
            let scan_data = data?;
            files = scan_data.visit_scan_files(files, scan_data_callback)?;
        }
        Ok(files)
    }

    #[test]
    fn test_scan_data_paths() {
        let path =
            std::fs::canonicalize(PathBuf::from("./tests/data/table-without-dv-small/")).unwrap();
        let url = url::Url::from_directory_path(path).unwrap();
        let engine = SyncEngine::new();

        let table = Table::new(url);
        let snapshot = table.snapshot(&engine, None).unwrap();
        let scan = snapshot.into_scan_builder().build().unwrap();
        let files = get_files_for_scan(scan, &engine).unwrap();
        assert_eq!(files.len(), 1);
        assert_eq!(
            files[0],
            "part-00000-517f5d32-9c95-48e8-82b4-0229cc194867-c000.snappy.parquet"
        );
    }

    #[test_log::test]
    fn test_scan_data() {
        let path =
            std::fs::canonicalize(PathBuf::from("./tests/data/table-without-dv-small/")).unwrap();
        let url = url::Url::from_directory_path(path).unwrap();
        let engine = Arc::new(SyncEngine::new());

        let table = Table::new(url);
        let snapshot = table.snapshot(engine.as_ref(), None).unwrap();
        let scan = snapshot.into_scan_builder().build().unwrap();
        let files: Vec<ScanResult> = scan.execute(engine).unwrap().try_collect().unwrap();

        assert_eq!(files.len(), 1);
        let num_rows = files[0].raw_data.as_ref().unwrap().len();
        assert_eq!(num_rows, 10)
    }

    #[test]
    fn test_get_partition_value() {
        let cases = [
            (
                "string",
                PrimitiveType::String,
                Scalar::String("string".to_string()),
            ),
            ("123", PrimitiveType::Integer, Scalar::Integer(123)),
            ("1234", PrimitiveType::Long, Scalar::Long(1234)),
            ("12", PrimitiveType::Short, Scalar::Short(12)),
            ("1", PrimitiveType::Byte, Scalar::Byte(1)),
            ("1.1", PrimitiveType::Float, Scalar::Float(1.1)),
            ("10.10", PrimitiveType::Double, Scalar::Double(10.1)),
            ("true", PrimitiveType::Boolean, Scalar::Boolean(true)),
            ("2024-01-01", PrimitiveType::Date, Scalar::Date(19723)),
            ("1970-01-01", PrimitiveType::Date, Scalar::Date(0)),
            (
                "1970-01-01 00:00:00",
                PrimitiveType::Timestamp,
                Scalar::Timestamp(0),
            ),
            (
                "1970-01-01 00:00:00.123456",
                PrimitiveType::Timestamp,
                Scalar::Timestamp(123456),
            ),
            (
                "1970-01-01 00:00:00.123456789",
                PrimitiveType::Timestamp,
                Scalar::Timestamp(123456),
            ),
        ];

        for (raw, data_type, expected) in &cases {
            let value = parse_partition_value(
                Some(&raw.to_string()),
                &DataType::Primitive(data_type.clone()),
            )
            .unwrap();
            assert_eq!(value, *expected);
        }
    }

    #[test]
    fn test_replay_for_scan_data() {
        let path = std::fs::canonicalize(PathBuf::from("./tests/data/parquet_row_group_skipping/"));
        let url = url::Url::from_directory_path(path.unwrap()).unwrap();
        let engine = SyncEngine::new();

        let table = Table::new(url);
        let snapshot = table.snapshot(&engine, None).unwrap();
        let scan = snapshot.into_scan_builder().build().unwrap();
        let data: Vec<_> = scan
            .replay_for_scan_data(&engine)
            .unwrap()
            .try_collect()
            .unwrap();
        // No predicate pushdown attempted, because at most one part of a multi-part checkpoint
        // could be skipped when looking for adds/removes.
        //
        // NOTE: Each checkpoint part is a single-row file -- guaranteed to produce one row group.
        assert_eq!(data.len(), 5);
    }

    #[test]
    fn test_data_row_group_skipping() {
        let path = std::fs::canonicalize(PathBuf::from("./tests/data/parquet_row_group_skipping/"));
        let url = url::Url::from_directory_path(path.unwrap()).unwrap();
        let engine = Arc::new(SyncEngine::new());

        let table = Table::new(url);
        let snapshot = Arc::new(table.snapshot(engine.as_ref(), None).unwrap());

        // No predicate pushdown attempted, so the one data file should be returned.
        //
        // NOTE: The data file contains only five rows -- near guaranteed to produce one row group.
        let scan = snapshot.clone().scan_builder().build().unwrap();
        let data: Vec<_> = scan.execute(engine.clone()).unwrap().try_collect().unwrap();
        assert_eq!(data.len(), 1);

        // Ineffective predicate pushdown attempted, so the one data file should be returned.
        let int_col = column_expr!("numeric.ints.int32");
        let value = Expression::literal(1000i32);
        let predicate = Arc::new(int_col.clone().gt(value.clone()));
        let scan = snapshot
            .clone()
            .scan_builder()
            .with_predicate(predicate)
            .build()
            .unwrap();
        let data: Vec<_> = scan.execute(engine.clone()).unwrap().try_collect().unwrap();
        assert_eq!(data.len(), 1);

        // Effective predicate pushdown, so no data files should be returned.
        let predicate = Arc::new(int_col.lt(value));
        let scan = snapshot
            .scan_builder()
            .with_predicate(predicate)
            .build()
            .unwrap();
        let data: Vec<_> = scan.execute(engine).unwrap().try_collect().unwrap();
        assert_eq!(data.len(), 0);
    }

    #[test]
    fn test_missing_column_row_group_skipping() {
        let path = std::fs::canonicalize(PathBuf::from("./tests/data/parquet_row_group_skipping/"));
        let url = url::Url::from_directory_path(path.unwrap()).unwrap();
        let engine = Arc::new(SyncEngine::new());

        let table = Table::new(url);
        let snapshot = Arc::new(table.snapshot(engine.as_ref(), None).unwrap());

        // Predicate over a logically valid but physically missing column. No data files should be
        // returned because the column is inferred to be all-null.
        //
        // WARNING: https://github.com/delta-io/delta-kernel-rs/issues/434 - This
        // optimization is currently disabled, so the one data file is still returned.
        let predicate = Arc::new(column_expr!("missing").lt(1000i64));
        let scan = snapshot
            .clone()
            .scan_builder()
            .with_predicate(predicate)
            .build()
            .unwrap();
        let data: Vec<_> = scan.execute(engine.clone()).unwrap().try_collect().unwrap();
        assert_eq!(data.len(), 1);

        // Predicate over a logically missing column fails the scan
        let predicate = Arc::new(column_expr!("numeric.ints.invalid").lt(1000));
        snapshot
            .scan_builder()
            .with_predicate(predicate)
            .build()
            .expect_err("unknown column");
    }

    #[test_log::test]
    fn test_scan_with_checkpoint() -> DeltaResult<()> {
        let path = std::fs::canonicalize(PathBuf::from(
            "./tests/data/with_checkpoint_no_last_checkpoint/",
        ))?;

        let url = url::Url::from_directory_path(path).unwrap();
        let engine = SyncEngine::new();

        let table = Table::new(url);
        let snapshot = table.snapshot(&engine, None)?;
        let scan = snapshot.into_scan_builder().build()?;
        let files = get_files_for_scan(scan, &engine)?;
        // test case:
        //
        // commit0:     P and M, no add/remove
        // commit1:     add file-ad1
        // commit2:     remove file-ad1, add file-a19
        // checkpoint2: remove file-ad1, add file-a19
        // commit3:     remove file-a19, add file-70b
        //
        // thus replay should produce only file-70b
        assert_eq!(
            files,
            vec!["part-00000-70b1dcdf-0236-4f63-a072-124cdbafd8a0-c000.snappy.parquet"]
        );
        Ok(())
    }
}<|MERGE_RESOLUTION|>--- conflicted
+++ resolved
@@ -327,7 +327,6 @@
     /// Filtered engine data with one row per file to scan (and only selected rows should be scanned)
     pub scan_files: FilteredEngineData,
 
-<<<<<<< HEAD
     /// Row-level transformations where each expression must be applied to its corresponding row in
     /// the `scan_files`. If an expression is `None`, no transformation is needed for that row.
     pub scan_file_transforms: Vec<Option<ExpressionRef>>,
@@ -353,14 +352,13 @@
         &self.scan_files.selection_vector
     }
 }
-=======
+
 impl HasSelectionVector for ScanData {
     fn has_selected_rows(&self) -> bool {
-        self.1.contains(&true)
-    }
-}
-
->>>>>>> 8961e974
+        self.scan_files.selection_vector.contains(&true)
+    }
+}
+
 /// The result of building a scan over a table. This can be used to get the actual data from
 /// scanning the table.
 pub struct Scan {
