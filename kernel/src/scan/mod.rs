//! Functionality to create and execute scans (reads) over data stored in a delta table

use std::borrow::Cow;
use std::collections::{HashMap, HashSet};
use std::sync::Arc;

use itertools::Itertools;
use tracing::debug;
use url::Url;

use crate::actions::deletion_vector::{
    deletion_treemap_to_bools, split_vector, DeletionVectorDescriptor,
};
use crate::actions::{get_log_schema, ADD_NAME, REMOVE_NAME, SIDECAR_NAME};
use crate::expressions::{ColumnName, Expression, ExpressionRef, ExpressionTransform, Scalar};
use crate::predicates::{DefaultPredicateEvaluator, EmptyColumnResolver};
use crate::scan::state::{DvInfo, Stats};
use crate::schema::{
    ArrayType, DataType, MapType, PrimitiveType, Schema, SchemaRef, SchemaTransform, StructField,
    StructType,
};
use crate::snapshot::Snapshot;
use crate::table_features::ColumnMappingMode;
use crate::{DeltaResult, Engine, EngineData, Error, FileMeta};

use self::log_replay::scan_action_iter;
use self::state::GlobalScanState;

pub(crate) mod data_skipping;
pub mod log_replay;
pub mod state;

/// Builder to scan a snapshot of a table.
pub struct ScanBuilder {
    snapshot: Arc<Snapshot>,
    schema: Option<SchemaRef>,
    predicate: Option<ExpressionRef>,
}

impl std::fmt::Debug for ScanBuilder {
    fn fmt(&self, f: &mut std::fmt::Formatter<'_>) -> Result<(), std::fmt::Error> {
        f.debug_struct("ScanBuilder")
            .field("schema", &self.schema)
            .field("predicate", &self.predicate)
            .finish()
    }
}

impl ScanBuilder {
    /// Create a new [`ScanBuilder`] instance.
    pub fn new(snapshot: impl Into<Arc<Snapshot>>) -> Self {
        Self {
            snapshot: snapshot.into(),
            schema: None,
            predicate: None,
        }
    }

    /// Provide [`Schema`] for columns to select from the [`Snapshot`].
    ///
    /// A table with columns `[a, b, c]` could have a scan which reads only the first
    /// two columns by using the schema `[a, b]`.
    ///
    /// [`Schema`]: crate::schema::Schema
    /// [`Snapshot`]: crate::snapshot::Snapshot
    pub fn with_schema(mut self, schema: SchemaRef) -> Self {
        self.schema = Some(schema);
        self
    }

    /// Optionally provide a [`SchemaRef`] for columns to select from the [`Snapshot`]. See
    /// [`ScanBuilder::with_schema`] for details. If `schema_opt` is `None` this is a no-op.
    pub fn with_schema_opt(self, schema_opt: Option<SchemaRef>) -> Self {
        match schema_opt {
            Some(schema) => self.with_schema(schema),
            None => self,
        }
    }

    /// Optionally provide an expression to filter rows. For example, using the predicate `x <
    /// 4` to return a subset of the rows in the scan which satisfy the filter. If `predicate_opt`
    /// is `None`, this is a no-op.
    ///
    /// NOTE: The filtering is best-effort and can produce false positives (rows that should should
    /// have been filtered out but were kept).
    pub fn with_predicate(mut self, predicate: impl Into<Option<ExpressionRef>>) -> Self {
        self.predicate = predicate.into();
        self
    }

    /// Build the [`Scan`].
    ///
    /// This does not scan the table at this point, but does do some work to ensure that the
    /// provided schema make sense, and to prepare some metadata that the scan will need.  The
    /// [`Scan`] type itself can be used to fetch the files and associated metadata required to
    /// perform actual data reads.
    pub fn build(self) -> DeltaResult<Scan> {
        // if no schema is provided, use snapshot's entire schema (e.g. SELECT *)
        let logical_schema = self.schema.unwrap_or_else(|| self.snapshot.schema());
        let state_info = get_state_info(
            logical_schema.as_ref(),
            &self.snapshot.metadata().partition_columns,
        )?;

        let physical_predicate = match self.predicate {
            Some(predicate) => PhysicalPredicate::try_new(&predicate, &logical_schema)?,
            None => PhysicalPredicate::None,
        };

        Ok(Scan {
            snapshot: self.snapshot,
            logical_schema,
            physical_schema: Arc::new(StructType::new(state_info.read_fields)),
            physical_predicate,
            all_fields: Arc::new(state_info.all_fields),
            have_partition_cols: state_info.have_partition_cols,
        })
    }
}

#[derive(Clone, Debug, PartialEq)]
pub(crate) enum PhysicalPredicate {
    Some(ExpressionRef, SchemaRef),
    StaticSkipAll,
    None,
}

impl PhysicalPredicate {
    /// If we have a predicate, verify the columns it references and apply column mapping. First, get
    /// the set of references; use that to filter the schema to only the columns of interest (and
    /// verify that all referenced columns exist); then use the resulting logical/physical mappings
    /// to rewrite the expression with physical column names.
    ///
    /// NOTE: It is possible the predicate resolves to FALSE even ignoring column references,
    /// e.g. `col > 10 AND FALSE`. Such predicates can statically skip the whole query.
    pub(crate) fn try_new(
        predicate: &Expression,
        logical_schema: &Schema,
    ) -> DeltaResult<PhysicalPredicate> {
        if can_statically_skip_all_files(predicate) {
            return Ok(PhysicalPredicate::StaticSkipAll);
        }
        let mut get_referenced_fields = GetReferencedFields {
            unresolved_references: predicate.references(),
            column_mappings: HashMap::new(),
            logical_path: vec![],
            physical_path: vec![],
        };
        let schema_opt = get_referenced_fields.transform_struct(logical_schema);
        let mut unresolved = get_referenced_fields.unresolved_references.into_iter();
        if let Some(unresolved) = unresolved.next() {
            // Schema traversal failed to resolve at least one column referenced by the predicate.
            //
            // NOTE: It's a pretty serious engine bug if we got this far with a query whose WHERE
            // clause has invalid column references. Data skipping is best-effort and the predicate
            // anyway needs to be evaluated against every row of data -- which is impossible if the
            // columns are missing/invalid. Just blow up instead of trying to handle it gracefully.
            return Err(Error::missing_column(format!(
                "Predicate references unknown column: {unresolved}"
            )));
        }
        let Some(schema) = schema_opt else {
            // The predicate doesn't statically skip all files, and it doesn't reference any columns
            // that could dynamically change its behavior, so it's useless for data skipping.
            return Ok(PhysicalPredicate::None);
        };
        let mut apply_mappings = ApplyColumnMappings {
            column_mappings: get_referenced_fields.column_mappings,
        };
        if let Some(predicate) = apply_mappings.transform(predicate) {
            Ok(PhysicalPredicate::Some(
                Arc::new(predicate.into_owned()),
                Arc::new(schema.into_owned()),
            ))
        } else {
            Ok(PhysicalPredicate::None)
        }
    }
}

// Evaluates a static data skipping predicate, ignoring any column references, and returns true if
// the predicate allows to statically skip all files. Since this is direct evaluation (not an
// expression rewrite), we use a `DefaultPredicateEvaluator` with an empty column resolver.
fn can_statically_skip_all_files(predicate: &Expression) -> bool {
    use crate::predicates::PredicateEvaluator as _;
    DefaultPredicateEvaluator::from(EmptyColumnResolver).eval_sql_where(predicate) == Some(false)
}

// Build the stats read schema filtering the table schema to keep only skipping-eligible
// leaf fields that the skipping expression actually references. Also extract physical name
// mappings so we can access the correct physical stats column for each logical column.
struct GetReferencedFields<'a> {
    unresolved_references: HashSet<&'a ColumnName>,
    column_mappings: HashMap<ColumnName, ColumnName>,
    logical_path: Vec<String>,
    physical_path: Vec<String>,
}
impl<'a> SchemaTransform<'a> for GetReferencedFields<'a> {
    // Capture the path mapping for this leaf field
    fn transform_primitive(&mut self, ptype: &'a PrimitiveType) -> Option<Cow<'a, PrimitiveType>> {
        // Record the physical name mappings for all referenced leaf columns
        self.unresolved_references
            .remove(self.logical_path.as_slice())
            .then(|| {
                self.column_mappings.insert(
                    ColumnName::new(&self.logical_path),
                    ColumnName::new(&self.physical_path),
                );
                Cow::Borrowed(ptype)
            })
    }

    // array and map fields are not eligible for data skipping, so filter them out.
    fn transform_array(&mut self, _: &'a ArrayType) -> Option<Cow<'a, ArrayType>> {
        None
    }
    fn transform_map(&mut self, _: &'a MapType) -> Option<Cow<'a, MapType>> {
        None
    }

    fn transform_struct_field(&mut self, field: &'a StructField) -> Option<Cow<'a, StructField>> {
        let physical_name = field.physical_name();
        self.logical_path.push(field.name.clone());
        self.physical_path.push(physical_name.to_string());
        let field = self.recurse_into_struct_field(field);
        self.logical_path.pop();
        self.physical_path.pop();
        Some(Cow::Owned(field?.with_name(physical_name)))
    }
}

struct ApplyColumnMappings {
    column_mappings: HashMap<ColumnName, ColumnName>,
}
impl<'a> ExpressionTransform<'a> for ApplyColumnMappings {
    // NOTE: We already verified all column references. But if the map probe ever did fail, the
    // transform would just delete any expression(s) that reference the invalid column.
    fn transform_column(&mut self, name: &'a ColumnName) -> Option<Cow<'a, ColumnName>> {
        self.column_mappings
            .get(name)
            .map(|physical_name| Cow::Owned(physical_name.clone()))
    }
}

/// A vector of this type is returned from calling [`Scan::execute`]. Each [`ScanResult`] contains
/// the raw [`EngineData`] as read by the engines [`crate::ParquetHandler`], and a boolean
/// mask. Rows can be dropped from a scan due to deletion vectors, so we communicate back both
/// EngineData and information regarding whether a row should be included or not (via an internal
/// mask). See the docs below for [`ScanResult::full_mask`] for details on the mask.
pub struct ScanResult {
    /// Raw engine data as read from the disk for a particular file included in the query. Note
    /// that this data may include data that should be filtered out based on the mask given by
    /// [`full_mask`].
    ///
    /// [`full_mask`]: #method.full_mask
    pub raw_data: DeltaResult<Box<dyn EngineData>>,
    /// Raw row mask.
    // TODO(nick) this should be allocated by the engine
    pub(crate) raw_mask: Option<Vec<bool>>,
}

impl ScanResult {
    /// Returns the raw row mask. If an item at `raw_mask()[i]` is true, row `i` is
    /// valid. Otherwise, row `i` is invalid and should be ignored.
    ///
    /// The raw mask is dangerous to use because it may be shorter than expected. In particular, if
    /// you are using the default engine and plan to call arrow's `filter_record_batch`, you _need_
    /// to extend the mask to the full length of the batch or arrow will drop the extra
    /// rows. Calling [`full_mask`] instead avoids this risk entirely, at the cost of a copy.
    ///
    /// [`full_mask`]: #method.full_mask
    pub fn raw_mask(&self) -> Option<&Vec<bool>> {
        self.raw_mask.as_ref()
    }

    /// Extends the underlying (raw) mask to match the row count of the accompanying data.
    ///
    /// If the raw mask is *shorter* than the number of rows returned, missing elements are
    /// considered `true`, i.e. included in the query. If the mask is `None`, all rows are valid.
    ///
    /// NB: If you are using the default engine and plan to call arrow's `filter_record_batch`, you
    /// _need_ to extend the mask to the full length of the batch or arrow will drop the extra rows.
    pub fn full_mask(&self) -> Option<Vec<bool>> {
        let mut mask = self.raw_mask.clone()?;
        mask.resize(self.raw_data.as_ref().ok()?.len(), true);
        Some(mask)
    }
}

/// Scan uses this to set up what kinds of top-level columns it is scanning. For `Selected` we just
/// store the name of the column, as that's all that's needed during the actual query. For
/// `Partition` we store an index into the logical schema for this query since later we need the
/// data type as well to materialize the partition column.
#[derive(PartialEq, Debug)]
pub enum ColumnType {
    // A column, selected from the data, as is
    Selected(String),
    // A partition column that needs to be added back in
    Partition(usize),
}

/// A transform is ultimately a `Struct` expr. This holds the set of expressions that make that struct expr up
type Transform = Vec<TransformExpr>;

/// utility method making it easy to get a transform for a particular row. If the requested row is
/// outside the range of the passed slice returns `None`, otherwise returns the element at the index
/// of the specified row
pub fn get_transform_for_row(
    row: usize,
    transforms: &[Option<ExpressionRef>],
) -> Option<ExpressionRef> {
    transforms.get(row).cloned().flatten()
}

/// Transforms aren't computed all at once. So static ones can just go straight to `Expression`, but
/// things like partition columns need to filled in. This enum holds an expression that's part of a
/// `Transform`.
pub(crate) enum TransformExpr {
    Static(Expression),
    Partition(usize),
}

// TODO(nick): Make this a struct in a follow-on PR
// (data, deletion_vec, transforms)
pub type ScanData = (Box<dyn EngineData>, Vec<bool>, Vec<Option<ExpressionRef>>);

/// The result of building a scan over a table. This can be used to get the actual data from
/// scanning the table.
pub struct Scan {
    snapshot: Arc<Snapshot>,
    logical_schema: SchemaRef,
    physical_schema: SchemaRef,
    physical_predicate: PhysicalPredicate,
    all_fields: Arc<Vec<ColumnType>>,
    have_partition_cols: bool,
}

impl std::fmt::Debug for Scan {
    fn fmt(&self, f: &mut std::fmt::Formatter<'_>) -> Result<(), std::fmt::Error> {
        f.debug_struct("Scan")
            .field("schema", &self.logical_schema)
            .field("predicate", &self.physical_predicate)
            .finish()
    }
}

impl Scan {
    /// Get a shared reference to the [`Schema`] of the scan.
    ///
    /// [`Schema`]: crate::schema::Schema
    pub fn schema(&self) -> &SchemaRef {
        &self.logical_schema
    }

    /// Get the predicate [`Expression`] of the scan.
    pub fn physical_predicate(&self) -> Option<ExpressionRef> {
        if let PhysicalPredicate::Some(ref predicate, _) = self.physical_predicate {
            Some(predicate.clone())
        } else {
            None
        }
    }

    /// Convert the parts of the transform that can be computed statically into `Expression`s. For
    /// parts that cannot be computed statically, include enough metadata so lower levels of
    /// processing can create and fill in an expression.
    fn get_static_transform(all_fields: &[ColumnType]) -> Transform {
        all_fields
            .iter()
            .map(|field| match field {
                ColumnType::Selected(col_name) => {
                    TransformExpr::Static(ColumnName::new([col_name]).into())
                }
                ColumnType::Partition(idx) => TransformExpr::Partition(*idx),
            })
            .collect()
    }

    /// Get an iterator of [`EngineData`]s that should be included in scan for a query. This handles
    /// log-replay, reconciling Add and Remove actions, and applying data skipping (if
    /// possible). Each item in the returned iterator is a tuple of:
    /// - `Box<dyn EngineData>`: Data in engine format, where each row represents a file to be
    ///   scanned. The schema for each row can be obtained by calling [`scan_row_schema`].
    /// - `Vec<bool>`: A selection vector. If a row is at index `i` and this vector is `false` at
    ///   index `i`, then that row should *not* be processed (i.e. it is filtered out). If the vector
    ///   is `true` at index `i` the row *should* be processed. If the selector vector is *shorter*
    ///   than the number of rows returned, missing elements are considered `true`, i.e. included in
    ///   the query. NB: If you are using the default engine and plan to call arrow's
    ///   `filter_record_batch`, you _need_ to extend this vector to the full length of the batch or
    ///   arrow will drop the extra rows.
    /// - `Vec<Option<Expression>>`: Transformation expressions that need to be applied. For each
    ///   row at index `i` in the above data, if an expression exists at index `i` in the `Vec`,
    ///   the associated expression _must_ be applied to the data read from the file specified by
    ///   the row. The resultant schema for this expression is guaranteed to be `Scan.schema()`. If
    ///   the item at index `i` in this `Vec` is `None`, or if the `Vec` contains fewer than `i`
    ///   elements, no expression need be applied and the data read from disk is already in the
    ///   correct logical state.
    pub fn scan_data(
        &self,
        engine: &dyn Engine,
    ) -> DeltaResult<impl Iterator<Item = DeltaResult<ScanData>>> {
        // Compute the static part of the transformation. This is `None` if no transformation is
        // needed (currently just means no partition cols AND no column mapping but will be extended
        // for other transforms as we support them)
        let static_transform = (self.have_partition_cols
            || self.snapshot.column_mapping_mode() != ColumnMappingMode::None)
            .then(|| Arc::new(Scan::get_static_transform(&self.all_fields)));
        let physical_predicate = match self.physical_predicate.clone() {
            PhysicalPredicate::StaticSkipAll => return Ok(None.into_iter().flatten()),
            PhysicalPredicate::Some(predicate, schema) => Some((predicate, schema)),
            PhysicalPredicate::None => None,
        };
        let it = scan_action_iter(
            engine,
            self.replay_for_scan_data(engine)?,
            self.logical_schema.clone(),
            static_transform,
            physical_predicate,
        );
        Ok(Some(it).into_iter().flatten())
    }

    // Factored out to facilitate testing
    fn replay_for_scan_data(
        &self,
        engine: &dyn Engine,
    ) -> DeltaResult<impl Iterator<Item = DeltaResult<(Box<dyn EngineData>, bool)>> + Send> {
        let commit_read_schema = get_log_schema().project(&[ADD_NAME, REMOVE_NAME])?;
        let checkpoint_read_schema = get_log_schema().project(&[ADD_NAME, SIDECAR_NAME])?;

        // NOTE: We don't pass any meta-predicate because we expect no meaningful row group skipping
        // when ~every checkpoint file will contain the adds and removes we are looking for.
        self.snapshot.log_segment().read_actions(
            engine,
            commit_read_schema,
            checkpoint_read_schema,
            None,
        )
    }

    /// Get global state that is valid for the entire scan. This is somewhat expensive so should
    /// only be called once per scan.
    pub fn global_scan_state(&self) -> GlobalScanState {
        GlobalScanState {
            table_root: self.snapshot.table_root().to_string(),
            partition_columns: self.snapshot.metadata().partition_columns.clone(),
            logical_schema: self.logical_schema.clone(),
            physical_schema: self.physical_schema.clone(),
        }
    }

    /// Perform an "all in one" scan. This will use the provided `engine` to read and
    /// process all the data for the query. Each [`ScanResult`] in the resultant iterator encapsulates
    /// the raw data and an optional boolean vector built from the deletion vector if it was
    /// present. See the documentation for [`ScanResult`] for more details. Generally
    /// connectors/engines will want to use [`Scan::scan_data`] so they can have more control over
    /// the execution of the scan.
    // This calls [`Scan::scan_data`] to get an iterator of `ScanData` actions for the scan, and then uses the
    // `engine`'s [`crate::ParquetHandler`] to read the actual table data.
    pub fn execute(
        &self,
        engine: Arc<dyn Engine>,
    ) -> DeltaResult<impl Iterator<Item = DeltaResult<ScanResult>>> {
        struct ScanFile {
            path: String,
            size: i64,
            dv_info: DvInfo,
            transform: Option<ExpressionRef>,
        }
        fn scan_data_callback(
            batches: &mut Vec<ScanFile>,
            path: &str,
            size: i64,
            _: Option<Stats>,
            dv_info: DvInfo,
            transform: Option<ExpressionRef>,
            _: HashMap<String, String>,
        ) {
            batches.push(ScanFile {
                path: path.to_string(),
                size,
                dv_info,
                transform,
            });
        }

        debug!(
            "Executing scan with logical schema {:#?} and physical schema {:#?}",
            self.logical_schema, self.physical_schema
        );

        let global_state = Arc::new(self.global_scan_state());
        let table_root = self.snapshot.table_root().clone();
        let physical_predicate = self.physical_predicate();

        let scan_data = self.scan_data(engine.as_ref())?;
        let scan_files_iter = scan_data
            .map(|res| {
                let (data, vec, transforms) = res?;
                let scan_files = vec![];
                state::visit_scan_files(
                    data.as_ref(),
                    &vec,
                    &transforms,
                    scan_files,
                    scan_data_callback,
                )
            })
            // Iterator<DeltaResult<Vec<ScanFile>>> to Iterator<DeltaResult<ScanFile>>
            .flatten_ok();

        let result = scan_files_iter
            .map(move |scan_file| -> DeltaResult<_> {
                let scan_file = scan_file?;
                let file_path = table_root.join(&scan_file.path)?;
                let mut selection_vector = scan_file
                    .dv_info
                    .get_selection_vector(engine.as_ref(), &table_root)?;
                let meta = FileMeta {
                    last_modified: 0,
                    size: scan_file.size as usize,
                    location: file_path,
                };

                // WARNING: We validated the physical predicate against a schema that includes
                // partition columns, but the read schema we use here does _NOT_ include partition
                // columns. So we cannot safely assume that all column references are valid. See
                // https://github.com/delta-io/delta-kernel-rs/issues/434 for more details.
                let read_result_iter = engine.get_parquet_handler().read_parquet_files(
                    &[meta],
                    global_state.physical_schema.clone(),
                    physical_predicate.clone(),
                )?;

                // Arc clones
                let engine = engine.clone();
                let global_state = global_state.clone();
                Ok(read_result_iter.map(move |read_result| -> DeltaResult<_> {
                    let read_result = read_result?;
                    // transform the physical data into the correct logical form
                    let logical = state::transform_to_logical(
                        engine.as_ref(),
                        read_result,
                        &global_state.physical_schema,
                        &global_state.logical_schema,
                        &scan_file.transform,
                    );
                    let len = logical.as_ref().map_or(0, |res| res.len());
                    // need to split the dv_mask. what's left in dv_mask covers this result, and rest
                    // will cover the following results. we `take()` out of `selection_vector` to avoid
                    // trying to return a captured variable. We're going to reassign `selection_vector`
                    // to `rest` in a moment anyway
                    let mut sv = selection_vector.take();
                    let rest = split_vector(sv.as_mut(), len, None);
                    let result = ScanResult {
                        raw_data: logical,
                        raw_mask: sv,
                    };
                    selection_vector = rest;
                    Ok(result)
                }))
            })
            // Iterator<DeltaResult<Iterator<DeltaResult<ScanResult>>>> to Iterator<DeltaResult<DeltaResult<ScanResult>>>
            .flatten_ok()
            // Iterator<DeltaResult<DeltaResult<ScanResult>>> to Iterator<DeltaResult<ScanResult>>
            .map(|x| x?);
        Ok(result)
    }
}

/// Get the schema that scan rows (from [`Scan::scan_data`]) will be returned with.
///
/// It is:
/// ```ignored
/// {
///    path: string,
///    size: long,
///    modificationTime: long,
///    stats: string,
///    deletionVector: {
///      storageType: string,
///      pathOrInlineDv: string,
///      offset: int,
///      sizeInBytes: int,
///      cardinality: long,
///    },
///    fileConstantValues: {
///      partitionValues: map<string, string>
///    }
/// }
/// ```
pub fn scan_row_schema() -> Schema {
    log_replay::SCAN_ROW_SCHEMA.as_ref().clone()
}

pub(crate) fn parse_partition_value(
    raw: Option<&String>,
    data_type: &DataType,
) -> DeltaResult<Scalar> {
    match (raw, data_type.as_primitive_opt()) {
        (Some(v), Some(primitive)) => primitive.parse_scalar(v),
        (Some(_), None) => Err(Error::generic(format!(
            "Unexpected partition column type: {data_type:?}"
        ))),
        _ => Ok(Scalar::Null(data_type.clone())),
    }
}

/// All the state needed to process a scan.
struct StateInfo {
    /// All fields referenced by the query.
    all_fields: Vec<ColumnType>,
    /// The physical (parquet) read schema to use.
    read_fields: Vec<StructField>,
    /// True if this query references any partition columns.
    have_partition_cols: bool,
}

/// Get the state needed to process a scan, see [`StateInfo`] for details.
fn get_state_info(logical_schema: &Schema, partition_columns: &[String]) -> DeltaResult<StateInfo> {
    let mut have_partition_cols = false;
    let mut read_fields = Vec::with_capacity(logical_schema.fields.len());
    // Loop over all selected fields and note if they are columns that will be read from the
    // parquet file ([`ColumnType::Selected`]) or if they are partition columns and will need to
    // be filled in by evaluating an expression ([`ColumnType::Partition`])
    let all_fields = logical_schema
        .fields()
        .enumerate()
        .map(|(index, logical_field)| -> DeltaResult<_> {
            if partition_columns.contains(logical_field.name()) {
                // Store the index into the schema for this field. When we turn it into an
                // expression in the inner loop, we will index into the schema and get the name and
                // data type, which we need to properly materialize the column.
                have_partition_cols = true;
                Ok(ColumnType::Partition(index))
            } else {
                // Add to read schema, store field so we can build a `Column` expression later
                // if needed (i.e. if we have partition columns)
                let physical_field = logical_field.make_physical();
                debug!("\n\n{logical_field:#?}\nAfter mapping: {physical_field:#?}\n\n");
                let physical_name = physical_field.name.clone();
                read_fields.push(physical_field);
                Ok(ColumnType::Selected(physical_name))
            }
        })
        .try_collect()?;
    Ok(StateInfo {
        all_fields,
        read_fields,
        have_partition_cols,
    })
}

pub fn selection_vector(
    engine: &dyn Engine,
    descriptor: &DeletionVectorDescriptor,
    table_root: &Url,
) -> DeltaResult<Vec<bool>> {
    let fs_client = engine.get_file_system_client();
    let dv_treemap = descriptor.read(fs_client, table_root)?;
    Ok(deletion_treemap_to_bools(dv_treemap))
}

// some utils that are used in file_stream.rs and state.rs tests
#[cfg(test)]
pub(crate) mod test_utils {
    use crate::arrow::array::StringArray;
    use crate::utils::test_utils::string_array_to_engine_data;
    use itertools::Itertools;
    use std::sync::Arc;

    use crate::{
        actions::get_log_schema,
        engine::{
            arrow_data::ArrowEngineData,
            sync::{json::SyncJsonHandler, SyncEngine},
        },
        scan::log_replay::scan_action_iter,
        schema::SchemaRef,
        JsonHandler,
    };

    use super::{state::ScanCallback, Transform};

<<<<<<< HEAD
    // TODO(nick): Merge all copies of this into one "test utils" thing
    pub(crate) fn string_array_to_engine_data(string_array: StringArray) -> Box<dyn EngineData> {
        let string_field = Arc::new(Field::new("a", DataType::Utf8, true));
        let schema = Arc::new(ArrowSchema::new(vec![string_field]));
        let batch = RecordBatch::try_new(schema, vec![Arc::new(string_array)])
            .expect("Can't convert to record batch");
        Box::new(ArrowEngineData::new(batch))
    }

=======
>>>>>>> 72e369f9
    // Generates a batch of sidecar actions with the given paths.
    // The schema is provided as null columns affect equality checks.
    pub(crate) fn sidecar_batch_with_given_paths(
        paths: Vec<&str>,
        output_schema: SchemaRef,
    ) -> Box<ArrowEngineData> {
        let handler = SyncJsonHandler {};

        let mut json_strings: Vec<String> = paths
        .iter()
        .map(|path| {
            format!(
                r#"{{"sidecar":{{"path":"{path}","sizeInBytes":9268,"modificationTime":1714496113961,"tags":{{"tag_foo":"tag_bar"}}}}}}"#
            )
        })
        .collect();
        json_strings.push(r#"{"metaData":{"id":"testId","format":{"provider":"parquet","options":{}},"schemaString":"{\"type\":\"struct\",\"fields\":[{\"name\":\"value\",\"type\":\"integer\",\"nullable\":true,\"metadata\":{}}]}","partitionColumns":[],"configuration":{"delta.enableDeletionVectors":"true","delta.columnMapping.mode":"none"},"createdTime":1677811175819}}"#.to_string());

        let json_strings_array: StringArray =
            json_strings.iter().map(|s| s.as_str()).collect_vec().into();

        let parsed = handler
            .parse_json(
                string_array_to_engine_data(json_strings_array),
                output_schema,
            )
            .unwrap();

        ArrowEngineData::try_from_engine_data(parsed).unwrap()
    }

    // Generates a batch with an add action.
    // The schema is provided as null columns affect equality checks.
    pub(crate) fn add_batch_simple(output_schema: SchemaRef) -> Box<ArrowEngineData> {
        let handler = SyncJsonHandler {};
        let json_strings: StringArray = vec![
            r#"{"add":{"path":"part-00000-fae5310a-a37d-4e51-827b-c3d5516560ca-c000.snappy.parquet","partitionValues": {"date": "2017-12-10"},"size":635,"modificationTime":1677811178336,"dataChange":true,"stats":"{\"numRecords\":10,\"minValues\":{\"value\":0},\"maxValues\":{\"value\":9},\"nullCount\":{\"value\":0},\"tightBounds\":true}","tags":{"INSERTION_TIME":"1677811178336000","MIN_INSERTION_TIME":"1677811178336000","MAX_INSERTION_TIME":"1677811178336000","OPTIMIZE_TARGET_SIZE":"268435456"},"deletionVector":{"storageType":"u","pathOrInlineDv":"vBn[lx{q8@P<9BNH/isA","offset":1,"sizeInBytes":36,"cardinality":2}}}"#,
            r#"{"metaData":{"id":"testId","format":{"provider":"parquet","options":{}},"schemaString":"{\"type\":\"struct\",\"fields\":[{\"name\":\"value\",\"type\":\"integer\",\"nullable\":true,\"metadata\":{}}]}","partitionColumns":[],"configuration":{"delta.enableDeletionVectors":"true","delta.columnMapping.mode":"none"},"createdTime":1677811175819}}"#,
        ]
        .into();
        let parsed = handler
            .parse_json(string_array_to_engine_data(json_strings), output_schema)
            .unwrap();
        ArrowEngineData::try_from_engine_data(parsed).unwrap()
    }

    // An add batch with a removed file parsed with the schema provided
    pub(crate) fn add_batch_with_remove(output_schema: SchemaRef) -> Box<ArrowEngineData> {
        let handler = SyncJsonHandler {};
        let json_strings: StringArray = vec![
            r#"{"remove":{"path":"part-00000-fae5310a-a37d-4e51-827b-c3d5516560ca-c001.snappy.parquet","deletionTimestamp":1677811194426,"dataChange":true,"extendedFileMetadata":true,"partitionValues":{},"size":635,"tags":{"INSERTION_TIME":"1677811178336000","MIN_INSERTION_TIME":"1677811178336000","MAX_INSERTION_TIME":"1677811178336000","OPTIMIZE_TARGET_SIZE":"268435456"}}}"#,
            r#"{"add":{"path":"part-00000-fae5310a-a37d-4e51-827b-c3d5516560ca-c001.snappy.parquet","partitionValues":{},"size":635,"modificationTime":1677811178336,"dataChange":true,"stats":"{\"numRecords\":10,\"minValues\":{\"value\":0},\"maxValues\":{\"value\":9},\"nullCount\":{\"value\":0},\"tightBounds\":false}","tags":{"INSERTION_TIME":"1677811178336000","MIN_INSERTION_TIME":"1677811178336000","MAX_INSERTION_TIME":"1677811178336000","OPTIMIZE_TARGET_SIZE":"268435456"}}}"#,
            r#"{"add":{"path":"part-00000-fae5310a-a37d-4e51-827b-c3d5516560ca-c000.snappy.parquet","partitionValues": {"date": "2017-12-10"},"size":635,"modificationTime":1677811178336,"dataChange":true,"stats":"{\"numRecords\":10,\"minValues\":{\"value\":0},\"maxValues\":{\"value\":9},\"nullCount\":{\"value\":0},\"tightBounds\":true}","tags":{"INSERTION_TIME":"1677811178336000","MIN_INSERTION_TIME":"1677811178336000","MAX_INSERTION_TIME":"1677811178336000","OPTIMIZE_TARGET_SIZE":"268435456"},"deletionVector":{"storageType":"u","pathOrInlineDv":"vBn[lx{q8@P<9BNH/isA","offset":1,"sizeInBytes":36,"cardinality":2}}}"#,
            r#"{"metaData":{"id":"testId","format":{"provider":"parquet","options":{}},"schemaString":"{\"type\":\"struct\",\"fields\":[{\"name\":\"value\",\"type\":\"integer\",\"nullable\":true,\"metadata\":{}}]}","partitionColumns":[],"configuration":{"delta.enableDeletionVectors":"true","delta.columnMapping.mode":"none"},"createdTime":1677811175819}}"#,
        ]
        .into();
        let parsed = handler
            .parse_json(string_array_to_engine_data(json_strings), output_schema)
            .unwrap();
        ArrowEngineData::try_from_engine_data(parsed).unwrap()
    }

    // add batch with a `date` partition col
    pub(crate) fn add_batch_with_partition_col() -> Box<ArrowEngineData> {
        let handler = SyncJsonHandler {};
        let json_strings: StringArray = vec![
            r#"{"metaData":{"id":"testId","format":{"provider":"parquet","options":{}},"schemaString":"{\"type\":\"struct\",\"fields\":[{\"name\":\"value\",\"type\":\"integer\",\"nullable\":true,\"metadata\":{}},{\"name\":\"date\",\"type\":\"date\",\"nullable\":true,\"metadata\":{}}]}","partitionColumns":["date"],"configuration":{"delta.enableDeletionVectors":"true","delta.columnMapping.mode":"none"},"createdTime":1677811175819}}"#,
            r#"{"add":{"path":"part-00000-fae5310a-a37d-4e51-827b-c3d5516560ca-c001.snappy.parquet","partitionValues": {"date": "2017-12-11"},"size":635,"modificationTime":1677811178336,"dataChange":true,"stats":"{\"numRecords\":10,\"minValues\":{\"value\":0},\"maxValues\":{\"value\":9},\"nullCount\":{\"value\":0},\"tightBounds\":false}","tags":{"INSERTION_TIME":"1677811178336000","MIN_INSERTION_TIME":"1677811178336000","MAX_INSERTION_TIME":"1677811178336000","OPTIMIZE_TARGET_SIZE":"268435456"}}}"#,
            r#"{"protocol":{"minReaderVersion":1,"minWriterVersion":2}}"#,
            r#"{"add":{"path":"part-00000-fae5310a-a37d-4e51-827b-c3d5516560ca-c000.snappy.parquet","partitionValues": {"date": "2017-12-10"},"size":635,"modificationTime":1677811178336,"dataChange":true,"stats":"{\"numRecords\":10,\"minValues\":{\"value\":0},\"maxValues\":{\"value\":9},\"nullCount\":{\"value\":0},\"tightBounds\":true}","tags":{"INSERTION_TIME":"1677811178336000","MIN_INSERTION_TIME":"1677811178336000","MAX_INSERTION_TIME":"1677811178336000","OPTIMIZE_TARGET_SIZE":"268435456"},"deletionVector":{"storageType":"u","pathOrInlineDv":"vBn[lx{q8@P<9BNH/isA","offset":1,"sizeInBytes":36,"cardinality":2}}}"#,
        ]
        .into();
        let output_schema = get_log_schema().clone();
        let parsed = handler
            .parse_json(string_array_to_engine_data(json_strings), output_schema)
            .unwrap();
        ArrowEngineData::try_from_engine_data(parsed).unwrap()
    }

    /// Create a scan action iter and validate what's called back. If you pass `None` as
    /// `logical_schema`, `transform` should also be `None`
    #[allow(clippy::vec_box)]
    pub(crate) fn run_with_validate_callback<T: Clone>(
        batch: Vec<Box<ArrowEngineData>>,
        logical_schema: Option<SchemaRef>,
        transform: Option<Arc<Transform>>,
        expected_sel_vec: &[bool],
        context: T,
        validate_callback: ScanCallback<T>,
    ) {
        let logical_schema =
            logical_schema.unwrap_or_else(|| Arc::new(crate::schema::StructType::new(vec![])));
        let iter = scan_action_iter(
            &SyncEngine::new(),
            batch.into_iter().map(|batch| Ok((batch as _, true))),
            logical_schema,
            transform,
            None,
        );
        let mut batch_count = 0;
        for res in iter {
            let (batch, sel, transforms) = res.unwrap();
            assert_eq!(sel, expected_sel_vec);
            crate::scan::state::visit_scan_files(
                batch.as_ref(),
                &sel,
                &transforms,
                context.clone(),
                validate_callback,
            )
            .unwrap();
            batch_count += 1;
        }
        assert_eq!(batch_count, 1);
    }
}

#[cfg(all(test, feature = "sync-engine"))]
mod tests {
    use std::path::PathBuf;

    use crate::engine::sync::SyncEngine;
    use crate::expressions::column_expr;
    use crate::schema::{ColumnMetadataKey, PrimitiveType};
    use crate::Table;

    use super::*;

    #[test]
    fn test_static_skipping() {
        const NULL: Expression = Expression::null_literal(DataType::BOOLEAN);
        let test_cases = [
            (false, column_expr!("a")),
            (true, Expression::literal(false)),
            (false, Expression::literal(true)),
            (true, NULL),
            (true, Expression::and(column_expr!("a"), false)),
            (false, Expression::or(column_expr!("a"), true)),
            (false, Expression::or(column_expr!("a"), false)),
            (false, Expression::lt(column_expr!("a"), 10)),
            (false, Expression::lt(Expression::literal(10), 100)),
            (true, Expression::gt(Expression::literal(10), 100)),
            (true, Expression::and(NULL, column_expr!("a"))),
        ];
        for (should_skip, predicate) in test_cases {
            assert_eq!(
                can_statically_skip_all_files(&predicate),
                should_skip,
                "Failed for predicate: {:#?}",
                predicate
            );
        }
    }

    #[test]
    fn test_physical_predicate() {
        let logical_schema = StructType::new(vec![
            StructField::nullable("a", DataType::LONG),
            StructField::nullable("b", DataType::LONG).with_metadata([(
                ColumnMetadataKey::ColumnMappingPhysicalName.as_ref(),
                "phys_b",
            )]),
            StructField::nullable("phys_b", DataType::LONG).with_metadata([(
                ColumnMetadataKey::ColumnMappingPhysicalName.as_ref(),
                "phys_c",
            )]),
            StructField::nullable(
                "nested",
                StructType::new(vec![
                    StructField::nullable("x", DataType::LONG),
                    StructField::nullable("y", DataType::LONG).with_metadata([(
                        ColumnMetadataKey::ColumnMappingPhysicalName.as_ref(),
                        "phys_y",
                    )]),
                ]),
            ),
            StructField::nullable(
                "mapped",
                StructType::new(vec![StructField::nullable("n", DataType::LONG)
                    .with_metadata([(
                        ColumnMetadataKey::ColumnMappingPhysicalName.as_ref(),
                        "phys_n",
                    )])]),
            )
            .with_metadata([(
                ColumnMetadataKey::ColumnMappingPhysicalName.as_ref(),
                "phys_mapped",
            )]),
        ]);

        // NOTE: We break several column mapping rules here because they don't matter for this
        // test. For example, we do not provide field ids, and not all columns have physical names.
        let test_cases = [
            (Expression::literal(true), Some(PhysicalPredicate::None)),
            (
                Expression::literal(false),
                Some(PhysicalPredicate::StaticSkipAll),
            ),
            (column_expr!("x"), None), // no such column
            (
                column_expr!("a"),
                Some(PhysicalPredicate::Some(
                    column_expr!("a").into(),
                    StructType::new(vec![StructField::nullable("a", DataType::LONG)]).into(),
                )),
            ),
            (
                column_expr!("b"),
                Some(PhysicalPredicate::Some(
                    column_expr!("phys_b").into(),
                    StructType::new(vec![StructField::nullable("phys_b", DataType::LONG)
                        .with_metadata([(
                            ColumnMetadataKey::ColumnMappingPhysicalName.as_ref(),
                            "phys_b",
                        )])])
                    .into(),
                )),
            ),
            (
                column_expr!("nested.x"),
                Some(PhysicalPredicate::Some(
                    column_expr!("nested.x").into(),
                    StructType::new(vec![StructField::nullable(
                        "nested",
                        StructType::new(vec![StructField::nullable("x", DataType::LONG)]),
                    )])
                    .into(),
                )),
            ),
            (
                column_expr!("nested.y"),
                Some(PhysicalPredicate::Some(
                    column_expr!("nested.phys_y").into(),
                    StructType::new(vec![StructField::nullable(
                        "nested",
                        StructType::new(vec![StructField::nullable("phys_y", DataType::LONG)
                            .with_metadata([(
                                ColumnMetadataKey::ColumnMappingPhysicalName.as_ref(),
                                "phys_y",
                            )])]),
                    )])
                    .into(),
                )),
            ),
            (
                column_expr!("mapped.n"),
                Some(PhysicalPredicate::Some(
                    column_expr!("phys_mapped.phys_n").into(),
                    StructType::new(vec![StructField::nullable(
                        "phys_mapped",
                        StructType::new(vec![StructField::nullable("phys_n", DataType::LONG)
                            .with_metadata([(
                                ColumnMetadataKey::ColumnMappingPhysicalName.as_ref(),
                                "phys_n",
                            )])]),
                    )
                    .with_metadata([(
                        ColumnMetadataKey::ColumnMappingPhysicalName.as_ref(),
                        "phys_mapped",
                    )])])
                    .into(),
                )),
            ),
            (
                Expression::and(column_expr!("mapped.n"), true),
                Some(PhysicalPredicate::Some(
                    Expression::and(column_expr!("phys_mapped.phys_n"), true).into(),
                    StructType::new(vec![StructField::nullable(
                        "phys_mapped",
                        StructType::new(vec![StructField::nullable("phys_n", DataType::LONG)
                            .with_metadata([(
                                ColumnMetadataKey::ColumnMappingPhysicalName.as_ref(),
                                "phys_n",
                            )])]),
                    )
                    .with_metadata([(
                        ColumnMetadataKey::ColumnMappingPhysicalName.as_ref(),
                        "phys_mapped",
                    )])])
                    .into(),
                )),
            ),
            (
                Expression::and(column_expr!("mapped.n"), false),
                Some(PhysicalPredicate::StaticSkipAll),
            ),
        ];

        for (predicate, expected) in test_cases {
            let result = PhysicalPredicate::try_new(&predicate, &logical_schema).ok();
            assert_eq!(
                result, expected,
                "Failed for predicate: {:#?}, expected {:#?}, got {:#?}",
                predicate, expected, result
            );
        }
    }

    fn get_files_for_scan(scan: Scan, engine: &dyn Engine) -> DeltaResult<Vec<String>> {
        let scan_data = scan.scan_data(engine)?;
        fn scan_data_callback(
            paths: &mut Vec<String>,
            path: &str,
            _size: i64,
            _: Option<Stats>,
            dv_info: DvInfo,
            _transform: Option<ExpressionRef>,
            _partition_values: HashMap<String, String>,
        ) {
            paths.push(path.to_string());
            assert!(dv_info.deletion_vector.is_none());
        }
        let mut files = vec![];
        for data in scan_data {
            let (data, vec, transforms) = data?;
            files = state::visit_scan_files(
                data.as_ref(),
                &vec,
                &transforms,
                files,
                scan_data_callback,
            )?;
        }
        Ok(files)
    }

    #[test]
    fn test_scan_data_paths() {
        let path =
            std::fs::canonicalize(PathBuf::from("./tests/data/table-without-dv-small/")).unwrap();
        let url = url::Url::from_directory_path(path).unwrap();
        let engine = SyncEngine::new();

        let table = Table::new(url);
        let snapshot = table.snapshot(&engine, None).unwrap();
        let scan = snapshot.into_scan_builder().build().unwrap();
        let files = get_files_for_scan(scan, &engine).unwrap();
        assert_eq!(files.len(), 1);
        assert_eq!(
            files[0],
            "part-00000-517f5d32-9c95-48e8-82b4-0229cc194867-c000.snappy.parquet"
        );
    }

    #[test_log::test]
    fn test_scan_data() {
        let path =
            std::fs::canonicalize(PathBuf::from("./tests/data/table-without-dv-small/")).unwrap();
        let url = url::Url::from_directory_path(path).unwrap();
        let engine = Arc::new(SyncEngine::new());

        let table = Table::new(url);
        let snapshot = table.snapshot(engine.as_ref(), None).unwrap();
        let scan = snapshot.into_scan_builder().build().unwrap();
        let files: Vec<ScanResult> = scan.execute(engine).unwrap().try_collect().unwrap();

        assert_eq!(files.len(), 1);
        let num_rows = files[0].raw_data.as_ref().unwrap().len();
        assert_eq!(num_rows, 10)
    }

    #[test]
    fn test_get_partition_value() {
        let cases = [
            (
                "string",
                PrimitiveType::String,
                Scalar::String("string".to_string()),
            ),
            ("123", PrimitiveType::Integer, Scalar::Integer(123)),
            ("1234", PrimitiveType::Long, Scalar::Long(1234)),
            ("12", PrimitiveType::Short, Scalar::Short(12)),
            ("1", PrimitiveType::Byte, Scalar::Byte(1)),
            ("1.1", PrimitiveType::Float, Scalar::Float(1.1)),
            ("10.10", PrimitiveType::Double, Scalar::Double(10.1)),
            ("true", PrimitiveType::Boolean, Scalar::Boolean(true)),
            ("2024-01-01", PrimitiveType::Date, Scalar::Date(19723)),
            ("1970-01-01", PrimitiveType::Date, Scalar::Date(0)),
            (
                "1970-01-01 00:00:00",
                PrimitiveType::Timestamp,
                Scalar::Timestamp(0),
            ),
            (
                "1970-01-01 00:00:00.123456",
                PrimitiveType::Timestamp,
                Scalar::Timestamp(123456),
            ),
            (
                "1970-01-01 00:00:00.123456789",
                PrimitiveType::Timestamp,
                Scalar::Timestamp(123456),
            ),
        ];

        for (raw, data_type, expected) in &cases {
            let value = parse_partition_value(
                Some(&raw.to_string()),
                &DataType::Primitive(data_type.clone()),
            )
            .unwrap();
            assert_eq!(value, *expected);
        }
    }

    #[test]
    fn test_replay_for_scan_data() {
        let path = std::fs::canonicalize(PathBuf::from("./tests/data/parquet_row_group_skipping/"));
        let url = url::Url::from_directory_path(path.unwrap()).unwrap();
        let engine = SyncEngine::new();

        let table = Table::new(url);
        let snapshot = table.snapshot(&engine, None).unwrap();
        let scan = snapshot.into_scan_builder().build().unwrap();
        let data: Vec<_> = scan
            .replay_for_scan_data(&engine)
            .unwrap()
            .try_collect()
            .unwrap();
        // No predicate pushdown attempted, because at most one part of a multi-part checkpoint
        // could be skipped when looking for adds/removes.
        //
        // NOTE: Each checkpoint part is a single-row file -- guaranteed to produce one row group.
        assert_eq!(data.len(), 5);
    }

    #[test]
    fn test_data_row_group_skipping() {
        let path = std::fs::canonicalize(PathBuf::from("./tests/data/parquet_row_group_skipping/"));
        let url = url::Url::from_directory_path(path.unwrap()).unwrap();
        let engine = Arc::new(SyncEngine::new());

        let table = Table::new(url);
        let snapshot = Arc::new(table.snapshot(engine.as_ref(), None).unwrap());

        // No predicate pushdown attempted, so the one data file should be returned.
        //
        // NOTE: The data file contains only five rows -- near guaranteed to produce one row group.
        let scan = snapshot.clone().scan_builder().build().unwrap();
        let data: Vec<_> = scan.execute(engine.clone()).unwrap().try_collect().unwrap();
        assert_eq!(data.len(), 1);

        // Ineffective predicate pushdown attempted, so the one data file should be returned.
        let int_col = column_expr!("numeric.ints.int32");
        let value = Expression::literal(1000i32);
        let predicate = Arc::new(int_col.clone().gt(value.clone()));
        let scan = snapshot
            .clone()
            .scan_builder()
            .with_predicate(predicate)
            .build()
            .unwrap();
        let data: Vec<_> = scan.execute(engine.clone()).unwrap().try_collect().unwrap();
        assert_eq!(data.len(), 1);

        // Effective predicate pushdown, so no data files should be returned.
        let predicate = Arc::new(int_col.lt(value));
        let scan = snapshot
            .scan_builder()
            .with_predicate(predicate)
            .build()
            .unwrap();
        let data: Vec<_> = scan.execute(engine).unwrap().try_collect().unwrap();
        assert_eq!(data.len(), 0);
    }

    #[test]
    fn test_missing_column_row_group_skipping() {
        let path = std::fs::canonicalize(PathBuf::from("./tests/data/parquet_row_group_skipping/"));
        let url = url::Url::from_directory_path(path.unwrap()).unwrap();
        let engine = Arc::new(SyncEngine::new());

        let table = Table::new(url);
        let snapshot = Arc::new(table.snapshot(engine.as_ref(), None).unwrap());

        // Predicate over a logically valid but physically missing column. No data files should be
        // returned because the column is inferred to be all-null.
        //
        // WARNING: https://github.com/delta-io/delta-kernel-rs/issues/434 - This
        // optimization is currently disabled, so the one data file is still returned.
        let predicate = Arc::new(column_expr!("missing").lt(1000i64));
        let scan = snapshot
            .clone()
            .scan_builder()
            .with_predicate(predicate)
            .build()
            .unwrap();
        let data: Vec<_> = scan.execute(engine.clone()).unwrap().try_collect().unwrap();
        assert_eq!(data.len(), 1);

        // Predicate over a logically missing column fails the scan
        let predicate = Arc::new(column_expr!("numeric.ints.invalid").lt(1000));
        snapshot
            .scan_builder()
            .with_predicate(predicate)
            .build()
            .expect_err("unknown column");
    }

    #[test_log::test]
    fn test_scan_with_checkpoint() -> DeltaResult<()> {
        let path = std::fs::canonicalize(PathBuf::from(
            "./tests/data/with_checkpoint_no_last_checkpoint/",
        ))?;

        let url = url::Url::from_directory_path(path).unwrap();
        let engine = SyncEngine::new();

        let table = Table::new(url);
        let snapshot = table.snapshot(&engine, None)?;
        let scan = snapshot.into_scan_builder().build()?;
        let files = get_files_for_scan(scan, &engine)?;
        // test case:
        //
        // commit0:     P and M, no add/remove
        // commit1:     add file-ad1
        // commit2:     remove file-ad1, add file-a19
        // checkpoint2: remove file-ad1, add file-a19
        // commit3:     remove file-a19, add file-70b
        //
        // thus replay should produce only file-70b
        assert_eq!(
            files,
            vec!["part-00000-70b1dcdf-0236-4f63-a072-124cdbafd8a0-c000.snappy.parquet"]
        );
        Ok(())
    }
}<|MERGE_RESOLUTION|>--- conflicted
+++ resolved
@@ -682,18 +682,6 @@
 
     use super::{state::ScanCallback, Transform};
 
-<<<<<<< HEAD
-    // TODO(nick): Merge all copies of this into one "test utils" thing
-    pub(crate) fn string_array_to_engine_data(string_array: StringArray) -> Box<dyn EngineData> {
-        let string_field = Arc::new(Field::new("a", DataType::Utf8, true));
-        let schema = Arc::new(ArrowSchema::new(vec![string_field]));
-        let batch = RecordBatch::try_new(schema, vec![Arc::new(string_array)])
-            .expect("Can't convert to record batch");
-        Box::new(ArrowEngineData::new(batch))
-    }
-
-=======
->>>>>>> 72e369f9
     // Generates a batch of sidecar actions with the given paths.
     // The schema is provided as null columns affect equality checks.
     pub(crate) fn sidecar_batch_with_given_paths(
