--- conflicted
+++ resolved
@@ -668,13 +668,6 @@
     use itertools::Itertools;
     use std::sync::Arc;
 
-<<<<<<< HEAD
-    use arrow_array::{RecordBatch, StringArray};
-    use arrow_schema::{DataType, Field, Schema as ArrowSchema};
-    use itertools::Itertools;
-
-=======
->>>>>>> 95c06f12
     use crate::{
         actions::get_log_schema,
         engine::{
