//! This module defines [`TableConfiguration`], a high level api to check feature support and
//! feature enablement for a table at a given version. This encapsulates [`Protocol`], [`Metadata`],
//! [`Schema`], [`TableProperties`], and [`ColumnMappingMode`]. These structs in isolation should
//! be considered raw and unvalidated if they are not a part of [`TableConfiguration`]. We unify
//! these fields because they are deeply intertwined when dealing with table features. For example:
//! To check that deletion vector writes are enabled, you must check both both the protocol's
//! reader/writer features, and ensure that the deletion vector table property is enabled in the
//! [`TableProperties`].
//!
//! [`Schema`]: crate::schema::Schema
use std::collections::HashSet;
use std::sync::{Arc, LazyLock};

use url::Url;

use crate::actions::{ensure_supported_features, Metadata, Protocol};
use crate::schema::{Schema, SchemaRef};
use crate::table_features::{
    column_mapping_mode, validate_schema_column_mapping, ColumnMappingMode, ReaderFeatures,
    WriterFeatures,
};
use crate::table_properties::TableProperties;
use crate::{DeltaResult, Version};

/// Holds all the configuration for a table at a specific version. This includes the supported
/// reader and writer features, table properties, schema, version, and table root. This can be used
/// to check whether a table supports a feature or has it enabled. For example, deletion vector
/// support can be checked with [`TableConfiguration::is_deletion_vector_supported`] and deletion
/// vector write enablement can be checked with [`TableConfiguration::is_deletion_vector_enabled`].
///
/// [`TableConfiguration`] performs checks upon construction with `TableConfiguration::try_new`
/// to validate that Metadata and Protocol are correctly formatted and mutually compatible. If
/// `try_new` successfully returns `TableConfiguration`, it is also guaranteed that reading the
/// table is supported.
#[cfg_attr(feature = "developer-visibility", visibility::make(pub))]
#[derive(Debug)]
pub(crate) struct TableConfiguration {
    metadata: Metadata,
    protocol: Protocol,
    schema: SchemaRef,
    table_properties: TableProperties,
    column_mapping_mode: ColumnMappingMode,
    table_root: Url,
    version: Version,
}

impl TableConfiguration {
    /// Constructs a [`TableConfiguration`] for a table located in `table_root` at `version`.
    /// This validates that the [`Metadata`] and [`Protocol`] are compatible with one another
    /// and that the kernel supports reading from this table.
    ///
    /// Note: This only returns successfully kernel supports reading the table. It's important
    /// to do this validation is done in `try_new` because all table accesses must first construct
    /// the [`TableConfiguration`]. This ensures that developers never forget to check that kernel
    /// supports reading the table, and that all table accesses are legal.
    ///
    /// Note: In the future, we will perform stricter checks on the set of reader and writer
    /// features. In particular, we will check that:
    ///     - Non-legacy features must appear in both reader features and writer features lists.
    ///       If such a feature is present, the reader version and writer version must be 3, and 5
    ///       respectively.
    ///     - Legacy reader features occur when the reader version is 3, but the writer version is
    ///       either 5 or 6. In this case, the writer feature list must be empty.
    ///     - Column mapping is the only legacy feature present in kernel. No future delta versions
    ///       will introduce new legacy features.
    /// See: <https://github.com/delta-io/delta-kernel-rs/issues/650>
    pub(crate) fn try_new(
        metadata: Metadata,
        protocol: Protocol,
        table_root: Url,
        version: Version,
    ) -> DeltaResult<Self> {
        protocol.ensure_read_supported()?;

        let schema = Arc::new(metadata.parse_schema()?);
        let table_properties = metadata.parse_table_properties();
        let column_mapping_mode = column_mapping_mode(&protocol, &table_properties);

        // validate column mapping mode -- all schema fields should be correctly (un)annotated
        validate_schema_column_mapping(&schema, column_mapping_mode)?;
        Ok(Self {
            schema,
            metadata,
            protocol,
            table_properties,
            column_mapping_mode,
            table_root,
            version,
        })
    }
    /// The [`Metadata`] for this table at this version.
    #[cfg_attr(feature = "developer-visibility", visibility::make(pub))]
    pub(crate) fn metadata(&self) -> &Metadata {
        &self.metadata
    }
    /// The [`Protocol`] of this table at this version.
    #[cfg_attr(feature = "developer-visibility", visibility::make(pub))]
    pub(crate) fn protocol(&self) -> &Protocol {
        &self.protocol
    }
    /// The [`Schema`] of for this table at this version.
    #[cfg_attr(feature = "developer-visibility", visibility::make(pub))]
    pub(crate) fn schema(&self) -> &Schema {
        self.schema.as_ref()
    }
    /// The [`TableProperties`] of this table at this version.
    #[allow(unused)]
    #[cfg_attr(feature = "developer-visibility", visibility::make(pub))]
    pub(crate) fn table_properties(&self) -> &TableProperties {
        &self.table_properties
    }
    /// The [`ColumnMappingMode`] for this table at this version.
    #[cfg_attr(feature = "developer-visibility", visibility::make(pub))]
    pub(crate) fn column_mapping_mode(&self) -> ColumnMappingMode {
        self.column_mapping_mode
    }
    /// The [`Url`] of the table this [`TableConfiguration`] belongs to
    #[cfg_attr(feature = "developer-visibility", visibility::make(pub))]
    pub(crate) fn table_root(&self) -> &Url {
        &self.table_root
    }
    /// The [`Version`] which this [`TableConfiguration`] belongs to.
    #[cfg_attr(feature = "developer-visibility", visibility::make(pub))]
    pub(crate) fn version(&self) -> Version {
        self.version
    }
    /// Returns `true` if the kernel supports writing to this table. This checks that the
    /// protocol's writer features are all supported.
    #[allow(unused)]
    #[cfg_attr(feature = "developer-visibility", visibility::make(pub))]
    pub(crate) fn is_write_supported(&self) -> bool {
        self.protocol.ensure_write_supported().is_ok()
    }
    /// Returns `true` if kernel supports reading Change Data Feed on this table.
    /// See the documentation of [`TableChanges`] for more details.
    ///
    /// [`TableChanges`]: crate::table_changes::TableChanges
    #[cfg_attr(feature = "developer-visibility", visibility::make(pub))]
    pub(crate) fn is_cdf_read_supported(&self) -> bool {
        static CDF_SUPPORTED_READER_FEATURES: LazyLock<HashSet<ReaderFeatures>> =
            LazyLock::new(|| HashSet::from([ReaderFeatures::DeletionVectors]));
        let protocol_supported = match self.protocol.reader_features() {
            // if min_reader_version = 3 and all reader features are subset of supported => OK
            Some(reader_features) if self.protocol.min_reader_version() == 3 => {
                ensure_supported_features(reader_features, &CDF_SUPPORTED_READER_FEATURES).is_ok()
            }
            // if min_reader_version = 1 and there are no reader features => OK
            None => self.protocol.min_reader_version() == 1,
            // any other protocol is not supported
            _ => false,
        };
        let cdf_enabled = self
            .table_properties
            .enable_change_data_feed
            .unwrap_or(false);
        let column_mapping_disabled = matches!(
            self.table_properties.column_mapping_mode,
            None | Some(ColumnMappingMode::None)
        );
        protocol_supported && cdf_enabled && column_mapping_disabled
    }
    /// Returns `true` if deletion vectors is supported on this table. To support deletion vectors,
    /// a table must support reader version 3, writer version 7, and the deletionVectors feature in
    /// both the protocol's readerFeatures and writerFeatures.
    ///
    /// See: <https://github.com/delta-io/delta/blob/master/PROTOCOL.md#deletion-vectors>
    #[allow(unused)]
    #[cfg_attr(feature = "developer-visibility", visibility::make(pub))]
    pub(crate) fn is_deletion_vector_supported(&self) -> bool {
        let read_supported = self
            .protocol()
            .has_reader_feature(&ReaderFeatures::DeletionVectors)
            && self.protocol.min_reader_version() == 3;
        let write_supported = self
            .protocol()
            .has_writer_feature(&WriterFeatures::DeletionVectors)
            && self.protocol.min_writer_version() == 7;
        read_supported && write_supported
    }

    /// Returns `true` if writing deletion vectors is enabled for this table. This is the case
    /// when the deletion vectors is supported on this table and the `delta.enableDeletionVectors`
    /// table property is set to `true`.
    ///
    /// See: <https://github.com/delta-io/delta/blob/master/PROTOCOL.md#deletion-vectors>
    #[allow(unused)]
    #[cfg_attr(feature = "developer-visibility", visibility::make(pub))]
    pub(crate) fn is_deletion_vector_enabled(&self) -> bool {
        self.is_deletion_vector_supported()
            && self
                .table_properties
                .enable_deletion_vectors
                .unwrap_or(false)
    }
}

#[cfg(test)]
mod test {
    use std::collections::HashMap;

    use url::Url;

    use crate::actions::{Metadata, Protocol};
    use crate::table_features::{ReaderFeatures, WriterFeatures};

    use super::TableConfiguration;

    #[test]
    fn dv_supported_not_enabled() {
        let metadata = Metadata {
            configuration: HashMap::from_iter([(
                "delta.enableChangeDataFeed".to_string(),
                "true".to_string(),
            )]),
            schema_string: r#"{"type":"struct","fields":[{"name":"value","type":"integer","nullable":true,"metadata":{}}]}"#.to_string(),
            ..Default::default()
        };
        let protocol = Protocol::try_new(
            3,
            7,
            Some([ReaderFeatures::DeletionVectors]),
            Some([WriterFeatures::DeletionVectors]),
        )
        .unwrap();
        let table_root = Url::try_from("file:///").unwrap();
        let table_config = TableConfiguration::try_new(metadata, protocol, table_root, 0).unwrap();
        assert!(table_config.is_deletion_vector_supported());
        assert!(!table_config.is_deletion_vector_enabled());
    }
    #[test]
    fn dv_enabled() {
        let metadata = Metadata {
            configuration: HashMap::from_iter([(
                "delta.enableChangeDataFeed".to_string(),
                "true".to_string(),
            ),
            (
                "delta.enableDeletionVectors".to_string(),
                "true".to_string(),
            )]),
            schema_string: r#"{"type":"struct","fields":[{"name":"value","type":"integer","nullable":true,"metadata":{}}]}"#.to_string(),
            ..Default::default()
        };
        let protocol = Protocol::try_new(
            3,
            7,
            Some([ReaderFeatures::DeletionVectors]),
            Some([WriterFeatures::DeletionVectors]),
        )
        .unwrap();
        let table_root = Url::try_from("file:///").unwrap();
        let table_config = TableConfiguration::try_new(metadata, protocol, table_root, 0).unwrap();
        assert!(table_config.is_deletion_vector_supported());
        assert!(table_config.is_deletion_vector_enabled());
    }
    #[test]
    fn fails_on_unsupported_feature() {
        let metadata = Metadata {
            schema_string: r#"{"type":"struct","fields":[{"name":"value","type":"integer","nullable":true,"metadata":{}}]}"#.to_string(),
            ..Default::default()
        };
<<<<<<< HEAD
        let protocol = Protocol::try_new(
            3,
            7,
            Some([ReaderFeatures::UnrecognizedReaderFeature(
                "unrecognizedReaderFeature".to_string(),
            )]),
            Some([WriterFeatures::UnrecognizedWriterFeature(
                "unrecognizedWriterFeature".to_string(),
            )]),
        )
        .unwrap();
=======
        let protocol = Protocol::try_new(3, 7, Some(["unknown"]), Some(["unknown"])).unwrap();
>>>>>>> 95c06f12
        let table_root = Url::try_from("file:///").unwrap();
        TableConfiguration::try_new(metadata, protocol, table_root, 0)
            .expect_err("Unknown feature is not supported in kernel");
    }
    #[test]
    fn dv_not_supported() {
        let metadata = Metadata {
            configuration: HashMap::from_iter([(
                "delta.enableChangeDataFeed".to_string(),
                "true".to_string(),
            )]),
            schema_string: r#"{"type":"struct","fields":[{"name":"value","type":"integer","nullable":true,"metadata":{}}]}"#.to_string(),
            ..Default::default()
        };
        let protocol = Protocol::try_new(
            3,
            7,
            Some([ReaderFeatures::TimestampWithoutTimezone]),
            Some([WriterFeatures::TimestampWithoutTimezone]),
        )
        .unwrap();
        let table_root = Url::try_from("file:///").unwrap();
        let table_config = TableConfiguration::try_new(metadata, protocol, table_root, 0).unwrap();
        assert!(!table_config.is_deletion_vector_supported());
        assert!(!table_config.is_deletion_vector_enabled());
    }
}<|MERGE_RESOLUTION|>--- conflicted
+++ resolved
@@ -259,21 +259,7 @@
             schema_string: r#"{"type":"struct","fields":[{"name":"value","type":"integer","nullable":true,"metadata":{}}]}"#.to_string(),
             ..Default::default()
         };
-<<<<<<< HEAD
-        let protocol = Protocol::try_new(
-            3,
-            7,
-            Some([ReaderFeatures::UnrecognizedReaderFeature(
-                "unrecognizedReaderFeature".to_string(),
-            )]),
-            Some([WriterFeatures::UnrecognizedWriterFeature(
-                "unrecognizedWriterFeature".to_string(),
-            )]),
-        )
-        .unwrap();
-=======
         let protocol = Protocol::try_new(3, 7, Some(["unknown"]), Some(["unknown"])).unwrap();
->>>>>>> 95c06f12
         let table_root = Url::try_from("file:///").unwrap();
         TableConfiguration::try_new(metadata, protocol, table_root, 0)
             .expect_err("Unknown feature is not supported in kernel");
