//! Functionality to create and execute table changes scans over the data in the delta table

use std::sync::Arc;

use itertools::Itertools;
use tracing::debug;
use url::Url;

use crate::actions::deletion_vector::split_vector;
use crate::scan::{PhysicalPredicate, ScanResult};
use crate::schema::{SchemaRef, StructType};
use crate::transforms::{get_transform_spec, ColumnType, TransformSpec};
use crate::{DeltaResult, Engine, FileMeta, PredicateRef};

use super::log_replay::{table_changes_action_iter, TableChangesScanMetadata};
use super::physical_to_logical::{get_cdf_transform_expr, scan_file_physical_schema};
use super::resolve_dvs::{resolve_scan_file_dv, ResolvedCdfScanFile};
use super::scan_file::scan_metadata_to_scan_file;
use super::{TableChanges, CDF_FIELDS, CHANGE_TYPE_COL_NAME};

/// The result of building a [`TableChanges`] scan over a table. This can be used to get the change
/// data feed from the table.
#[derive(Debug)]
pub struct TableChangesScan {
    // The [`TableChanges`] that specifies this scan's start and end versions
    table_changes: Arc<TableChanges>,
    // The logical schema of the Change Data Feed. By default, this is the schema from
    // [`TableChanges::schema`]. The schema may be projected to a subset of those columns. See
    // [`TableChangesScanBuilder::with_schema`]
    logical_schema: SchemaRef,
    // The physical schema. This schema omits partition columns and columns generated for Change
    // Data Feed
    physical_schema: SchemaRef,
    // The predicate to filter the data
    physical_predicate: PhysicalPredicate,
    // The [`ColumnType`] of all the fields in the `logical_schema`
    all_fields: Arc<Vec<ColumnType>>,
}

/// This builder constructs a [`TableChangesScan`] that can be used to read the [`TableChanges`]
/// of a table. [`TableChangesScanBuilder`] allows you to specify a schema to project the columns
/// or specify a predicate to filter rows in the Change Data Feed. Note that predicates containing Change
/// Data Feed columns `_change_type`, `_commit_version`, and `_commit_timestamp` are not currently
/// allowed. See issue [#525](https://github.com/delta-io/delta-kernel-rs/issues/525).
///
/// Note: There is a lot of shared functionality between [`TableChangesScanBuilder`] and
/// [`ScanBuilder`].
///
/// [`ScanBuilder`]: crate::scan::ScanBuilder
/// # Example
/// Construct a [`TableChangesScan`] from `table_changes` with a given schema and predicate
/// ```rust
/// # use std::sync::Arc;
/// # use test_utils::DefaultEngineExtension;
/// # use delta_kernel::engine::default::DefaultEngine;
/// # use delta_kernel::expressions::{column_expr, Scalar};
/// # use delta_kernel::Predicate;
/// # use delta_kernel::table_changes::TableChanges;
/// # let path = "./tests/data/table-with-cdf";
/// # let engine = DefaultEngine::new_local();
/// # let url = delta_kernel::try_parse_uri(path).unwrap();
/// # let table_changes = TableChanges::try_new(url, engine.as_ref(), 0, Some(1)).unwrap();
/// let schema = table_changes
///     .schema()
///     .project(&["id", "_commit_version"])
///     .unwrap();
/// let predicate = Arc::new(Predicate::gt(column_expr!("id"), Scalar::from(10)));
/// let scan = table_changes
///     .into_scan_builder()
///     .with_schema(schema)
///     .with_predicate(predicate.clone())
///     .build();
/// ```
#[derive(Debug)]
pub struct TableChangesScanBuilder {
    table_changes: Arc<TableChanges>,
    schema: Option<SchemaRef>,
    predicate: Option<PredicateRef>,
}

impl TableChangesScanBuilder {
    /// Create a new [`TableChangesScanBuilder`] instance.
    pub fn new(table_changes: impl Into<Arc<TableChanges>>) -> Self {
        Self {
            table_changes: table_changes.into(),
            schema: None,
            predicate: None,
        }
    }

    /// Provide [`Schema`] for columns to select from the [`TableChanges`].
    ///
    /// A table with columns `[a, b, c]` could have a scan which reads only the first
    /// two columns by using the schema `[a, b]`.
    ///
    /// [`Schema`]: crate::schema::Schema
    pub fn with_schema(mut self, schema: impl Into<Option<SchemaRef>>) -> Self {
        self.schema = schema.into();
        self
    }

    /// Optionally provide an expression to filter rows. For example, using the predicate `x <
    /// 4` to return a subset of the rows in the scan which satisfy the filter. If `predicate_opt`
    /// is `None`, this is a no-op.
    ///
    /// NOTE: The filtering is best-effort and can produce false positives (rows that should should
    /// have been filtered out but were kept).
    pub fn with_predicate(mut self, predicate: impl Into<Option<PredicateRef>>) -> Self {
        self.predicate = predicate.into();
        self
    }

    /// Build the [`TableChangesScan`].
    ///
    /// This does not scan the table at this point, but does do some work to ensure that the
    /// provided schema make sense, and to prepare some metadata that the scan will need.  The
    /// [`TableChangesScan`] type itself can be used to fetch the files and associated metadata required to
    /// perform actual data reads.
    pub fn build(self) -> DeltaResult<TableChangesScan> {
        // if no schema is provided, use `TableChanges`'s entire (logical) schema (e.g. SELECT *)
        let logical_schema = self
            .schema
            .unwrap_or_else(|| self.table_changes.schema.clone().into());
        let mut read_fields = Vec::with_capacity(logical_schema.num_fields());

        // Loop over all selected fields. We produce the following:
        // - If the field is read from the parquet file then it is ([`ColumnType::Selected`]).
        // - If the field is a column generated by CDF, it is also  ([`ColumnType::Selected`]).
        //   These fields will be handled separately from the other ([`ColumnType::Selected`]).
        // - If the field is a partition column, it is ([`ColumnType::MetadataDerivedColumn`]).
        //
        //   Both the partition columns and CDF generated columns will be filled in by evaluating an
        //   expression when transforming physical data to the logical representation.
        let all_fields = logical_schema
            .fields()
            .enumerate()
            .map(|(index, logical_field)| -> DeltaResult<_> {
                if self
                    .table_changes
                    .partition_columns()
                    .contains(logical_field.name())
                {
                    // Store the index into the schema for this field. When we turn it into an
                    // expression in the inner loop, we will index into the schema and get the name and
                    // data type, which we need to properly materialize the column.
                    Ok(ColumnType::MetadataDerivedColumn(index))
                } else if logical_field.name() == CHANGE_TYPE_COL_NAME {
                    // _change_type is dynamic - physical in CDC files, computed in Add/Remove files
                    Ok(ColumnType::Dynamic {
                        logical_index: index,
                        physical_name: CHANGE_TYPE_COL_NAME.to_string(),
                    })
                } else if CDF_FIELDS
                    .iter()
                    .any(|field| field.name() == logical_field.name())
                {
                    // Other CDF metadata columns (_commit_version, _commit_timestamp) are always computed
                    Ok(ColumnType::MetadataDerivedColumn(index))
                } else {
                    // Add to read schema, store field so we can build a `Column` expression later
                    // if needed (i.e. if we have partition columns)
                    let physical_field = logical_field
                        .make_physical(self.table_changes.end_snapshot.column_mapping_mode());
                    debug!("\n\n{logical_field:#?}\nAfter mapping: {physical_field:#?}\n\n");
                    let physical_name = physical_field.name.clone();
                    read_fields.push(physical_field);
                    Ok(ColumnType::Selected(physical_name))
                }
            })
            .try_collect()?;
        let physical_predicate = match self.predicate {
            Some(predicate) => PhysicalPredicate::try_new(&predicate, &logical_schema)?,
            None => PhysicalPredicate::None,
        };

        Ok(TableChangesScan {
            table_changes: self.table_changes,
            logical_schema,
            physical_predicate,
            all_fields: Arc::new(all_fields),
            physical_schema: StructType::try_new(read_fields)?.into(),
        })
    }
}

impl TableChangesScan {
    /// Returns an iterator of [`TableChangesScanMetadata`] necessary to read CDF. Each row
    /// represents an action in the delta log. These rows are filtered to yield only the actions
    /// necessary to read CDF. Additionally, [`TableChangesScanMetadata`] holds metadata on the
    /// deletion vectors present in the commit. The engine data in each scan metadata is guaranteed
    /// to belong to the same commit. Several [`TableChangesScanMetadata`] may belong to the same
    /// commit.
    fn scan_metadata(
        &self,
        engine: Arc<dyn Engine>,
    ) -> DeltaResult<impl Iterator<Item = DeltaResult<TableChangesScanMetadata>>> {
        let commits = self
            .table_changes
            .log_segment
            .ascending_commit_files
            .clone();
        // NOTE: This is a cheap arc clone
        let physical_predicate = match self.physical_predicate.clone() {
            PhysicalPredicate::StaticSkipAll => return Ok(None.into_iter().flatten()),
            PhysicalPredicate::Some(predicate, schema) => Some((predicate, schema)),
            PhysicalPredicate::None => None,
        };
        let schema = self.table_changes.end_snapshot.schema();
        let it = table_changes_action_iter(engine, commits, schema, physical_predicate)?;
        Ok(Some(it).into_iter().flatten())
    }

    /// Get a shared reference to the logical [`Schema`] of the table changes scan.
    ///
    /// [`Schema`]: crate::schema::Schema
    pub fn logical_schema(&self) -> &SchemaRef {
        &self.logical_schema
    }

    /// Get a shared reference to the physical [`Schema`] of the table changes scan.
    ///
    /// [`Schema`]: crate::schema::Schema
    pub fn physical_schema(&self) -> &SchemaRef {
        &self.physical_schema
    }

    pub fn table_root(&self) -> &Url {
        self.table_changes.table_root()
    }

    /// Get the predicate [`PredicateRef`] of the scan.
    fn physical_predicate(&self) -> Option<PredicateRef> {
        if let PhysicalPredicate::Some(ref predicate, _) = self.physical_predicate {
            Some(predicate.clone())
        } else {
            None
        }
    }

    /// Perform an "all in one" scan to get the change data feed. This will use the provided `engine`
    /// to read and process all the data for the query. Each [`ScanResult`] in the resultant iterator
    /// encapsulates the raw data and an optional boolean vector built from the deletion vector if it
    /// was present. See the documentation for [`ScanResult`] for more details.
    pub fn execute(
        &self,
        engine: Arc<dyn Engine>,
    ) -> DeltaResult<impl Iterator<Item = DeltaResult<ScanResult>>> {
        let scan_metadata = self.scan_metadata(engine.clone())?;
        let scan_files = scan_metadata_to_scan_file(scan_metadata);

        let table_root = self.table_changes.table_root().clone();
        let all_fields = self.all_fields.clone();
        let dv_engine_ref = engine.clone();

<<<<<<< HEAD
        let logical_schema = self.logical_schema().clone();
        let physical_schema = self.physical_schema().clone();
        let table_root_copy = self.table_changes.table_root().clone();
=======
        // Generate transform_spec once and pass it to read_scan_file
        let transform_spec = get_transform_spec(&all_fields);
>>>>>>> fc5ccb06

        let result = scan_files
            .map(move |scan_file| {
                resolve_scan_file_dv(dv_engine_ref.as_ref(), &table_root, scan_file?)
            }) // Iterator-Result-Iterator
            .flatten_ok() // Iterator-Result
            .map(move |resolved_scan_file| -> DeltaResult<_> {
                read_scan_file(
                    engine.as_ref(),
                    resolved_scan_file?,
<<<<<<< HEAD
                    &table_root_copy,
                    &logical_schema,
                    &physical_schema,
                    &all_fields,
                    physical_predicate.clone(),
=======
                    self.table_root(),
                    self.logical_schema(),
                    self.physical_schema(),
                    &transform_spec,
                    self.physical_predicate(),
>>>>>>> fc5ccb06
                )
            }) // Iterator-Result-Iterator-Result
            .flatten_ok() // Iterator-Result-Result
            .map(|x| x?); // Iterator-Result

        Ok(result)
    }
}

/// Reads the data at the `resolved_scan_file` and transforms the data from physical to logical.
/// The result is a fallible iterator of [`ScanResult`] containing the logical data.
fn read_scan_file(
    engine: &dyn Engine,
    resolved_scan_file: ResolvedCdfScanFile,
    table_root: &Url,
    logical_schema: &SchemaRef,
    physical_schema: &SchemaRef,
    transform_spec: &TransformSpec,
    _physical_predicate: Option<PredicateRef>,
) -> DeltaResult<impl Iterator<Item = DeltaResult<ScanResult>>> {
    let ResolvedCdfScanFile {
        scan_file,
        mut selection_vector,
    } = resolved_scan_file;

    let physical_schema = scan_file_physical_schema(&scan_file, physical_schema.as_ref());
    let transform_expr = get_cdf_transform_expr(
        &scan_file,
        logical_schema,
        transform_spec,
        physical_schema.as_ref(),
    )?;

    let phys_to_logical_eval = engine.evaluation_handler().new_expression_evaluator(
        physical_schema.clone(),
        transform_expr,
        logical_schema.clone().into(),
    );
    // Determine if the scan file was derived from a deletion vector pair
    let is_dv_resolved_pair = scan_file.remove_dv.is_some();

    let location = table_root.join(&scan_file.path)?;
    let file = FileMeta {
        last_modified: 0,
        size: 0,
        location,
    };
    // TODO(#860): we disable predicate pushdown until we support row indexes.
    let read_result_iter =
        engine
            .parquet_handler()
            .read_parquet_files(&[file], physical_schema, None)?;

    let result = read_result_iter.map(move |batch| -> DeltaResult<_> {
        let batch = batch?;
        // to transform the physical data into the correct logical form
        let logical = phys_to_logical_eval.evaluate(batch.as_ref());
        let len = logical.as_ref().map_or(0, |res| res.len());
        // need to split the dv_mask. what's left in dv_mask covers this result, and rest
        // will cover the following results. we `take()` out of `selection_vector` to avoid
        // trying to return a captured variable. We're going to reassign `selection_vector`
        // to `rest` in a moment anyway
        let mut sv = selection_vector.take();

        // Gets the selection vector for a data batch with length `len`. There are three cases to
        // consider:
        // 1. A scan file derived from a deletion vector pair getting resolved.
        // 2. A scan file that was not the result of a resolved pair, and has a deletion vector.
        // 3. A scan file that was not the result of a resolved pair, and has no deletion vector.
        //
        // # Case 1
        // If the scan file is derived from a deletion vector pair, its selection vector should be
        // extended with `false`. Consider a resolved selection vector `[0, 1]`. Only row 1 has
        // changed. If there were more rows (for example 4 total), then none of them have changed.
        // Hence, the selection vector is extended to become `[0, 1, 0, 0]`.
        //
        // # Case 2
        // If the scan file has a deletion vector but is unpaired, its selection vector should be
        // extended with `true`. Consider a deletion vector with row 1 deleted. This generates a
        // selection vector `[1, 0, 1]`. Only row 1 is deleted. Rows 0 and 2 are selected. If there
        // are more rows (for example 4), then all the extra rows should be selected. The selection
        // vector becomes `[1, 0, 1, 1]`.
        //
        // # Case 3
        // These scan files are either simple adds, removes, or cdc files. This case is a noop because
        // the selection vector is `None`.
        let extend = Some(!is_dv_resolved_pair);
        let rest = split_vector(sv.as_mut(), len, extend);
        let result = ScanResult {
            raw_data: logical,
            raw_mask: sv,
        };
        selection_vector = rest;
        Ok(result)
    });
    Ok(result)
}

#[cfg(test)]
mod tests {
    use std::sync::Arc;

    use crate::engine::sync::SyncEngine;
    use crate::expressions::{column_expr, Scalar};
    use crate::scan::PhysicalPredicate;
    use crate::schema::{DataType, StructField, StructType};
    use crate::table_changes::TableChanges;
    use crate::table_changes::COMMIT_VERSION_COL_NAME;
    use crate::transforms::ColumnType;
    use crate::Predicate;

    #[test]
    fn simple_table_changes_scan_builder() {
        let path = "./tests/data/table-with-cdf";
        let engine = Box::new(SyncEngine::new());
        let url = delta_kernel::try_parse_uri(path).unwrap();

        // A field in the schema goes from being nullable to non-nullable
        let table_changes = TableChanges::try_new(url, engine.as_ref(), 0, Some(1)).unwrap();

        let scan = table_changes.into_scan_builder().build().unwrap();
        // Note that this table is not partitioned. `part` is a regular field
        assert_eq!(
            scan.all_fields,
            vec![
                ColumnType::Selected("part".to_string()),
                ColumnType::Selected("id".to_string()),
                ColumnType::Dynamic {
                    logical_index: 2,
                    physical_name: "_change_type".to_string(),
                },
                ColumnType::MetadataDerivedColumn(3), // _commit_version
                ColumnType::MetadataDerivedColumn(4), // _commit_timestamp
            ]
            .into()
        );
        assert_eq!(scan.physical_predicate, PhysicalPredicate::None);
    }

    #[test]
    fn projected_and_filtered_table_changes_scan_builder() {
        let path = "./tests/data/table-with-cdf";
        let engine = Box::new(SyncEngine::new());
        let url = delta_kernel::try_parse_uri(path).unwrap();

        // A field in the schema goes from being nullable to non-nullable
        let table_changes = TableChanges::try_new(url, engine.as_ref(), 0, Some(1)).unwrap();

        let schema = table_changes
            .schema()
            .project(&["id", COMMIT_VERSION_COL_NAME])
            .unwrap();
        let predicate = Arc::new(Predicate::gt(column_expr!("id"), Scalar::from(10)));
        let scan = table_changes
            .into_scan_builder()
            .with_schema(schema)
            .with_predicate(predicate.clone())
            .build()
            .unwrap();
        assert_eq!(
            scan.all_fields,
            vec![
                ColumnType::Selected("id".to_string()),
                ColumnType::MetadataDerivedColumn(1), // _commit_version
            ]
            .into()
        );
        assert_eq!(
            scan.logical_schema,
            StructType::new_unchecked([
                StructField::nullable("id", DataType::INTEGER),
                StructField::not_null("_commit_version", DataType::LONG),
            ])
            .into()
        );
        assert_eq!(
            scan.physical_predicate,
            PhysicalPredicate::Some(
                predicate,
                StructType::new_unchecked([StructField::nullable("id", DataType::INTEGER),]).into()
            )
        );
    }
}<|MERGE_RESOLUTION|>--- conflicted
+++ resolved
@@ -252,14 +252,13 @@
         let all_fields = self.all_fields.clone();
         let dv_engine_ref = engine.clone();
 
-<<<<<<< HEAD
         let logical_schema = self.logical_schema().clone();
         let physical_schema = self.physical_schema().clone();
         let table_root_copy = self.table_changes.table_root().clone();
-=======
+        let physical_predicate = self.physical_predicate().clone();
+
         // Generate transform_spec once and pass it to read_scan_file
         let transform_spec = get_transform_spec(&all_fields);
->>>>>>> fc5ccb06
 
         let result = scan_files
             .map(move |scan_file| {
@@ -270,19 +269,11 @@
                 read_scan_file(
                     engine.as_ref(),
                     resolved_scan_file?,
-<<<<<<< HEAD
                     &table_root_copy,
                     &logical_schema,
                     &physical_schema,
-                    &all_fields,
+                    &transform_spec,
                     physical_predicate.clone(),
-=======
-                    self.table_root(),
-                    self.logical_schema(),
-                    self.physical_schema(),
-                    &transform_spec,
-                    self.physical_predicate(),
->>>>>>> fc5ccb06
                 )
             }) // Iterator-Result-Iterator-Result
             .flatten_ok() // Iterator-Result-Result
