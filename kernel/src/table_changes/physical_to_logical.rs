use std::collections::HashMap;

use crate::expressions::Scalar;
use crate::scan::state_info::StateInfo;
use crate::schema::{DataType, SchemaRef, StructField, StructType};
use crate::transforms::{get_transform_expr, parse_partition_values};
use crate::{DeltaResult, Error, ExpressionRef};

use super::scan_file::{CdfScanFile, CdfScanFileType};
use super::{CHANGE_TYPE_COL_NAME, COMMIT_TIMESTAMP_COL_NAME, COMMIT_VERSION_COL_NAME};

/// Gets CDF metadata columns from the logical schema and scan file.
///
/// This function directly looks up CDF columns in the schema and generates their values
/// based on the scan file metadata, returning an iterator over the metadata.
fn get_cdf_columns(
    logical_schema: &SchemaRef,
    scan_file: &CdfScanFile,
) -> DeltaResult<impl Iterator<Item = (usize, (String, Scalar))>> {
    // Handle _change_type
    let change_type_field = logical_schema.field_with_index(CHANGE_TYPE_COL_NAME);
    let change_type_metadata = match (change_type_field, &scan_file.scan_type) {
        (Some((idx, field)), CdfScanFileType::Add | CdfScanFileType::Remove) => {
            let name = field.name().to_string();
            let value = Scalar::String(scan_file.scan_type.get_cdf_string_value().to_string());
            Some((idx, (name, value)))
        }
        (Some(_), CdfScanFileType::Cdc) | (None, _) => {
            // Cdc files contain the `change_type_` column physically, so we do not insert a metadata-derived value
            None
        }
    };

    // Handle _commit_timestamp
    let timestamp_field = logical_schema.field_with_index(COMMIT_TIMESTAMP_COL_NAME);
    let timestamp_metadata = if let Some((idx, field)) = timestamp_field {
        let value = Scalar::timestamp_from_millis(scan_file.commit_timestamp)
            .map_err(|e| Error::generic(format!("Failed to process {}: {e}", scan_file.path)))?;
        Some((idx, (field.name().to_string(), value)))
    } else {
        None
    };

    // Handle _commit_version
    let version_field = logical_schema.field_with_index(COMMIT_VERSION_COL_NAME);
    let version_metadata = version_field.map(|(idx, field)| {
        let name = field.name().to_string();
        let value = Scalar::Long(scan_file.commit_version);
        (idx, (name, value))
    });

    Ok(change_type_metadata
        .into_iter()
        .chain(timestamp_metadata)
        .chain(version_metadata))
}

/// Gets the physical schema that will be used to read data in the `scan_file` path.
pub(crate) fn scan_file_physical_schema(
    scan_file: &CdfScanFile,
    physical_schema: &StructType,
) -> SchemaRef {
    if scan_file.scan_type == CdfScanFileType::Cdc {
        let change_type = StructField::not_null(CHANGE_TYPE_COL_NAME, DataType::STRING);
        let fields = physical_schema.fields().cloned().chain(Some(change_type));
        // NOTE: We don't validate the fields again because CHANGE_TYPE_COL_NAME should never be used anywhere else
        StructType::new_unchecked(fields).into()
    } else {
        physical_schema.clone().into()
    }
}

// Get the transform expression for a CDF scan file
//
// Returns None when no transformation is needed (identity transform), otherwise returns Some(expr).
//
// Note: parse_partition_values returns null values for missing partition columns,
// and CDF metadata columns (commit_timestamp, commit_version, change_type) are then
// added to overwrite any conflicting values. This behavior can be made more strict by changing
// the parse_partition_values function to return an error for missing partition values,
// and adding cdf values to the partition_values map
pub(crate) fn get_cdf_transform_expr(
    scan_file: &CdfScanFile,
    state_info: &StateInfo,
    physical_schema: &StructType,
) -> DeltaResult<Option<ExpressionRef>> {
    let mut partition_values = HashMap::new();

    // Get the transform spec from StateInfo (if present)
    let empty_spec = Vec::new();
    let transform_spec = state_info
        .transform_spec
        .as_ref()
        .map(|ts| ts.as_ref())
        .unwrap_or(&empty_spec);

    // Return None for identity transforms to avoid unnecessary expression evaluation
    if transform_spec.is_empty() {
        return Ok(None);
    }

    // Handle regular partition values using parse_partition_values
    let parsed_values = parse_partition_values(
        &state_info.logical_schema,
        transform_spec,
        &scan_file.partition_values,
    )?;
    partition_values.extend(parsed_values);

    // Handle CDF metadata columns
    let cdf_values = get_cdf_columns(&state_info.logical_schema, scan_file)?;
    partition_values.extend(cdf_values);

<<<<<<< HEAD
    get_transform_expr(
        transform_spec,
        partition_values,
        physical_schema,
        None, /* base_row_id */
    )
=======
    let expr = get_transform_expr(transform_spec, partition_values, physical_schema)?;

    Ok(Some(expr))
>>>>>>> b78e080e
}

#[cfg(test)]
mod tests {
    use super::*;
    use crate::expressions::Expression;
    use crate::scan::state::DvInfo;
    use crate::scan::state_info::StateInfo;
    use crate::scan::PhysicalPredicate;
    use crate::schema::{DataType, StructField, StructType};
    use crate::transforms::FieldTransformSpec;
    use std::collections::HashMap;
    use std::sync::Arc;

    fn create_test_logical_schema() -> SchemaRef {
        Arc::new(StructType::new_unchecked(vec![
            StructField::nullable("id", DataType::STRING),
            StructField::nullable("age", DataType::LONG),
            StructField::nullable("name", DataType::STRING),
            StructField::nullable("_change_type", DataType::STRING),
            StructField::nullable("_commit_version", DataType::LONG),
            StructField::nullable("_commit_timestamp", DataType::TIMESTAMP),
        ]))
    }

    fn create_test_physical_schema() -> StructType {
        StructType::new_unchecked(vec![
            StructField::nullable("id", DataType::STRING),
            StructField::nullable("name", DataType::STRING),
        ])
    }

    fn create_test_cdf_scan_file() -> CdfScanFile {
        CdfScanFile {
            path: "test/file.parquet".to_string(),
            partition_values: {
                let mut map = HashMap::new();
                map.insert("age".to_string(), "30".to_string());
                map
            },
            scan_type: CdfScanFileType::Add,
            commit_version: 100,
            commit_timestamp: 1000000000000,
            dv_info: DvInfo::default(),
            remove_dv: None,
        }
    }

    // Helper to create StateInfo with a custom transform spec for tests
    fn create_test_state_info(
        logical_schema: SchemaRef,
        transform_spec: Vec<FieldTransformSpec>,
    ) -> StateInfo {
        let physical_schema = create_test_physical_schema();
        StateInfo {
            logical_schema,
            physical_schema: physical_schema.into(),
            physical_predicate: PhysicalPredicate::None,
            transform_spec: Some(Arc::new(transform_spec)),
        }
    }

    #[test]
    fn test_get_cdf_transform_expr_add_file_with_cdf_metadata() {
        // Add files need _change_type metadata injected
        let scan_file = create_test_cdf_scan_file(); // Default is Add type
        let logical_schema = create_test_logical_schema();
        let physical_schema = create_test_physical_schema();

        // Request CDF metadata columns in transform
        // _change_type should be DynamicColumn (physical in CDC, metadata in Add/Remove)
        let transform_spec = vec![
            FieldTransformSpec::DynamicColumn {
                field_index: 3, // _change_type
                physical_name: "_change_type".to_string(),
                insert_after: Some("id".to_string()),
            },
            FieldTransformSpec::MetadataDerivedColumn {
                field_index: 4, // _commit_version
                insert_after: Some("id".to_string()),
            },
        ];

        let state_info = create_test_state_info(logical_schema, transform_spec);

        let result = get_cdf_transform_expr(&scan_file, &state_info, &physical_schema);
        assert!(result.is_ok());

        let expr_opt = result.unwrap();
        assert!(expr_opt.is_some(), "Expected Some(expr) but got None");
        let expr = expr_opt.unwrap();
        let Expression::Transform(transform) = expr.as_ref() else {
            panic!("Expected Transform expression");
        };

        // Should have transform for "id" field with CDF metadata
        assert!(transform.field_transforms.contains_key("id"));
        let id_transform = &transform.field_transforms["id"];
        assert!(!id_transform.is_replace);
        assert_eq!(id_transform.exprs.len(), 2);

        // Verify _change_type is "insert" for Add files
        let Expression::Literal(change_type) = id_transform.exprs[0].as_ref() else {
            panic!("Expected literal for _change_type");
        };
        assert_eq!(change_type, &Scalar::String("insert".to_string()));

        // Verify _commit_version
        let Expression::Literal(version) = id_transform.exprs[1].as_ref() else {
            panic!("Expected literal for _commit_version");
        };
        assert_eq!(version, &Scalar::Long(100));
    }

    #[test]
    fn test_get_cdf_transform_expr_remove_file_with_cdf_metadata() {
        // Remove files need _change_type metadata with "delete" value
        let mut scan_file = create_test_cdf_scan_file();
        scan_file.scan_type = CdfScanFileType::Remove;

        let logical_schema = create_test_logical_schema();
        let physical_schema = create_test_physical_schema();

        let transform_spec = vec![FieldTransformSpec::DynamicColumn {
            field_index: 3, // _change_type
            physical_name: "_change_type".to_string(),
            insert_after: Some("name".to_string()),
        }];

        let state_info = create_test_state_info(logical_schema, transform_spec);

        let result = get_cdf_transform_expr(&scan_file, &state_info, &physical_schema);
        assert!(result.is_ok());

        let expr_opt = result.unwrap();
        assert!(expr_opt.is_some(), "Expected Some(expr) but got None");
        let expr = expr_opt.unwrap();
        let Expression::Transform(transform) = expr.as_ref() else {
            panic!("Expected Transform expression");
        };

        let name_transform = &transform.field_transforms["name"];
        assert_eq!(name_transform.exprs.len(), 1);

        // Verify _change_type is "delete" for Remove files
        let Expression::Literal(change_type) = name_transform.exprs[0].as_ref() else {
            panic!("Expected literal for _change_type");
        };
        assert_eq!(change_type, &Scalar::String("delete".to_string()));
    }

    #[test]
    fn test_get_cdf_transform_expr_cdc_file_with_partition() {
        // CDC files with partitions - should get partition values but not _change_type metadata
        let mut scan_file = create_test_cdf_scan_file();
        scan_file.scan_type = CdfScanFileType::Cdc;

        let logical_schema = create_test_logical_schema();
        // For CDC, physical schema needs _change_type column
        let physical_schema = StructType::new_unchecked(vec![
            StructField::nullable("id", DataType::STRING),
            StructField::nullable("name", DataType::STRING),
            StructField::nullable("_change_type", DataType::STRING),
        ]);

        // Request both partition and CDF columns
        let transform_spec = vec![
            FieldTransformSpec::MetadataDerivedColumn {
                field_index: 1, // age partition
                insert_after: Some("id".to_string()),
            },
            FieldTransformSpec::DynamicColumn {
                field_index: 3, // _change_type - physical in CDC files
                physical_name: "_change_type".to_string(),
                insert_after: Some("name".to_string()),
            },
        ];

        let state_info = create_test_state_info(logical_schema, transform_spec);

        let result = get_cdf_transform_expr(&scan_file, &state_info, &physical_schema);
        assert!(result.is_ok());

        let expr_opt = result.unwrap();
        assert!(expr_opt.is_some(), "Expected Some(expr) but got None");
        let expr = expr_opt.unwrap();
        let Expression::Transform(transform) = expr.as_ref() else {
            panic!("Expected Transform expression");
        };

        // Should have age partition value
        let id_transform = &transform.field_transforms["id"];
        assert_eq!(id_transform.exprs.len(), 1);
        let Expression::Literal(age_value) = id_transform.exprs[0].as_ref() else {
            panic!("Expected literal for age");
        };
        assert_eq!(age_value, &Scalar::Long(30));

        // For CDC files with DynamicColumn, _change_type is handled as physical
        // The transform spec has DynamicColumn which becomes a Column expression for CDC files
        // (not a literal metadata value)
        let name_transform = &transform.field_transforms["name"];
        assert_eq!(name_transform.exprs.len(), 1);
        // Should be a Column expression, not a Literal
        assert!(matches!(
            name_transform.exprs[0].as_ref(),
            Expression::Column(_)
        ));
    }

    #[test]
    fn test_scan_file_physical_schema_for_cdc() {
        // CDC files need _change_type added to physical schema
        let physical_schema = create_test_physical_schema();
        let mut scan_file = create_test_cdf_scan_file();
        scan_file.scan_type = CdfScanFileType::Cdc;

        let result = scan_file_physical_schema(&scan_file, &physical_schema);

        assert_eq!(result.fields().len(), 3); // Original 2 + _change_type
        let change_type_field = result.field_at_index(2).unwrap();
        assert_eq!(change_type_field.name(), "_change_type");
        assert_eq!(change_type_field.data_type(), &DataType::STRING);
        assert!(!change_type_field.is_nullable()); // Should be non-nullable
    }

    #[test]
    fn test_scan_file_physical_schema_for_add_remove() {
        // Add/Remove files don't modify physical schema
        let physical_schema = create_test_physical_schema();
        let scan_file = create_test_cdf_scan_file();

        // Test Add file
        let result = scan_file_physical_schema(&scan_file, &physical_schema);
        assert_eq!(result.fields().len(), 2); // No change

        // Test Remove file
        let mut remove_file = scan_file.clone();
        remove_file.scan_type = CdfScanFileType::Remove;
        let result = scan_file_physical_schema(&remove_file, &physical_schema);
        assert_eq!(result.fields().len(), 2); // No change
    }

    #[test]
    fn test_get_cdf_transform_expr_returns_none_for_identity() {
        // When there's no transform spec and no CDF metadata columns in the schema,
        // the function should return None (identity transform)
        let scan_file = CdfScanFile {
            path: "test/file.parquet".to_string(),
            partition_values: HashMap::new(),
            scan_type: CdfScanFileType::Add,
            commit_version: 100,
            commit_timestamp: 1000000000000,
            dv_info: DvInfo::default(),
            remove_dv: None,
        };

        // Create a simple schema without CDF metadata columns
        let logical_schema = Arc::new(StructType::new_unchecked(vec![
            StructField::nullable("id", DataType::STRING),
            StructField::nullable("name", DataType::STRING),
        ]));

        let physical_schema = StructType::new_unchecked(vec![
            StructField::nullable("id", DataType::STRING),
            StructField::nullable("name", DataType::STRING),
        ]);

        // Empty transform spec - no transformations needed
        let transform_spec = vec![];

        let state_info = StateInfo {
            logical_schema,
            physical_schema: physical_schema.clone().into(),
            physical_predicate: PhysicalPredicate::None,
            transform_spec: Some(Arc::new(transform_spec)),
        };

        let result = get_cdf_transform_expr(&scan_file, &state_info, &physical_schema);
        assert!(result.is_ok());

        let expr_opt = result.unwrap();
        assert!(
            expr_opt.is_none(),
            "Expected None for identity transform but got Some(expr)"
        );
    }
}<|MERGE_RESOLUTION|>--- conflicted
+++ resolved
@@ -111,18 +111,13 @@
     let cdf_values = get_cdf_columns(&state_info.logical_schema, scan_file)?;
     partition_values.extend(cdf_values);
 
-<<<<<<< HEAD
     get_transform_expr(
         transform_spec,
         partition_values,
         physical_schema,
         None, /* base_row_id */
     )
-=======
-    let expr = get_transform_expr(transform_spec, partition_values, physical_schema)?;
-
-    Ok(Some(expr))
->>>>>>> b78e080e
+    .map(Some)
 }
 
 #[cfg(test)]
