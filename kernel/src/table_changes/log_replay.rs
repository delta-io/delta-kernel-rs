--- conflicted
+++ resolved
@@ -239,15 +239,9 @@
             .map_err(|_| Error::generic("Failed to convert commit version to i64"))?;
         let evaluator = engine.get_expression_handler().get_evaluator(
             get_log_add_schema().clone(),
-<<<<<<< HEAD
-            add_transform_expr(),
-            scan_row_schema().into(),
-        )?;
-=======
             cdf_scan_row_expression(timestamp, commit_version),
             cdf_scan_row_schema().into(),
         );
->>>>>>> ed714c53
 
         let result = action_iter.map(move |actions| -> DeltaResult<_> {
             let actions = actions?;
