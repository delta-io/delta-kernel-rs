//! This module handles the log replay for Change Data Feed. This is done in two phases:
//! [`ProcessedCdfCommit::try_new`], and [`ProcessedCdfCommit::into_scan_batches`]. The first phase
//! pre-processes the commit file to validate the [`TableConfiguration`] and to collect information
//! about the commit's timestamp and presence of cdc actions. Then [`TableChangesScanMetadata`] are
//! generated in the second phase. Note: As a consequence of the two phases, we must iterate over
//! each action in the commit twice. It also may use an unbounded amount of memory, proportional to
//! the number of `add` + `remove` actions in the _single_ commit.
use std::collections::{HashMap, HashSet};
use std::sync::{Arc, LazyLock};

use crate::actions::schemas::GetStructField;
use crate::actions::visitors::{visit_deletion_vector_at, ProtocolVisitor};
use crate::actions::{
    get_log_add_schema, Add, Cdc, Metadata, Protocol, Remove, ADD_NAME, CDC_NAME, METADATA_NAME,
    PROTOCOL_NAME, REMOVE_NAME,
};
use crate::engine_data::{GetData, TypedGetData};
use crate::expressions::{column_name, ColumnName};
use crate::path::ParsedLogPath;
use crate::scan::data_skipping::DataSkippingFilter;
use crate::scan::state::DvInfo;
use crate::schema::{ArrayType, ColumnNamesAndTypes, DataType, MapType, SchemaRef, StructType};
use crate::table_changes::scan_file::{cdf_scan_row_expression, cdf_scan_row_schema};
use crate::table_configuration::TableConfiguration;
use crate::utils::require;
use crate::{DeltaResult, Engine, EngineData, Error, PredicateRef, RowVisitor};

use itertools::Itertools;

#[cfg(test)]
mod tests;

/// Scan metadata for a Change Data Feed query. This holds metadata that's needed to read data rows.
pub(crate) struct TableChangesScanMetadata {
    /// Engine data with the schema defined in [`scan_row_schema`]
    ///
    /// Note: The schema of the engine data will be updated in the future to include columns
    /// used by Change Data Feed.
    pub(crate) scan_metadata: Box<dyn EngineData>,
    /// The selection vector used to filter the `scan_metadata`.
    pub(crate) selection_vector: Vec<bool>,
    /// A map from a remove action's path to its deletion vector
    pub(crate) remove_dvs: Arc<HashMap<String, DvInfo>>,
}

/// Given an iterator of [`ParsedLogPath`] returns an iterator of [`TableChangesScanMetadata`].
/// Each row that is selected in the returned `TableChangesScanMetadata.scan_metadata` (according
/// to the `selection_vector` field) _must_ be processed to complete the scan. Non-selected
/// rows _must_ be ignored.
///
/// Note: The [`ParsedLogPath`]s in the `commit_files` iterator must be ordered, contiguous
/// (JSON) commit files.
pub(crate) fn table_changes_action_iter(
    engine: Arc<dyn Engine>,
    commit_files: impl IntoIterator<Item = ParsedLogPath>,
    table_schema: SchemaRef,
<<<<<<< HEAD
    physical_predicate: Option<(ExpressionRef, SchemaRef)>,
    mut table_configuration: TableConfiguration,
=======
    physical_predicate: Option<(PredicateRef, SchemaRef)>,
>>>>>>> 1f4e4c0d
) -> DeltaResult<impl Iterator<Item = DeltaResult<TableChangesScanMetadata>>> {
    let filter = DataSkippingFilter::new(engine.as_ref(), physical_predicate).map(Arc::new);
    let process_engine_ref = engine.clone();
    let result = commit_files
        .into_iter()
        .map(move |commit_file| -> DeltaResult<_> {
            ProcessedCdfCommit::try_new(
                process_engine_ref.as_ref(),
                commit_file,
                &table_schema,
                &mut table_configuration,
            )?
            .into_scan_batches(engine.clone(), filter.clone())
        }) //Iterator-Result-Iterator-Result
        .flatten_ok() // Iterator-Result-Result
        .map(|x| x?); // Iterator-Result
    Ok(result)
}

/// Represents a single commit file that's been processed by [`ProcessedCdfCommit::try_new`]. If
/// successfully constructed, the [`ProcessedCdfCommit`] will hold:
/// - The `timestamp` of the commit. Currently this is the file modification timestamp. When the
///   kernel supports in-commit timestamps, we will also have to inspect CommitInfo actions to find
///   the in-commit timestamp. These are generated when the incommit timestamps table property is
///   enabled. This must be done in [`ProcessedCdfCommit::try_new`] instead of the
///   [`ProcessedCdfCommit::into_scan_batches`] because it lazily transforms engine data with an
///   extra timestamp column. Thus, the timestamp must be known before the next phase.
///   See <https://github.com/delta-io/delta-kernel-rs/issues/559>
/// - `remove_dvs`, a map from each remove action's path to its [`DvInfo`]. This will be used to
///   resolve the deletion vectors to find the rows that were changed this commit.
///   See [`crate::table_changes::resolve_dvs`]
/// - `has_cdc_action` which is `true` when there is a `cdc` action present in the commit. This is
///   used in [`ProcessedCdfCommit::into_scan_batches`] to correctly generate a selection vector
///   over the actions in the commit.
struct ProcessedCdfCommit {
    // True if a `cdc` action was found in the commit
    has_cdc_action: bool,
    // A map from path to the deletion vector from the remove action. It is guaranteed that there
    // is an add action with the same path in this commit
    remove_dvs: HashMap<String, DvInfo>,
    // The commit file that this [`ProcessedCdfCommit`] represents.
    commit_file: ParsedLogPath,
    // The timestamp associated with this commit. This is the file modification time
    // from the commit's [`FileMeta`].
    //
    // TODO when in-commit timestamps are supported: If there is a [`CommitInfo`] with a timestamp
    // generated by in-commit timestamps, that timestamp will be used instead.
    //
    // Note: This will be used once an expression is introduced to transform the engine data in
    // [`TableChangesScanMetadata`]
    timestamp: i64,
}

impl ProcessedCdfCommit {
    /// This processes a commit file to prepare for generating [`TableChangesScanMetadata`]. To do so, it
    /// performs the following:
    ///     - Determine if there exist any `cdc` actions. We determine this in this phase because the
    ///       selection vectors for actions are lazily constructed in the following phase. We must know
    ///       ahead of time whether to filter out add/remove actions.
    ///     - Constructs the map from paths belonging to `remove` action's path to its [`DvInfo`]. This
    ///       map will be filtered to only contain paths that exists in another `add` action _within the
    ///       same commit_. We store the result in `remove_dvs`. Deletion vector resolution affects
    ///       whether a remove action is selected in the second phase, so we must perform it before
    ///       [`ProcessedCdfCommit::into_scan_batches`].
    ///     - Ensure that reading is supported on any protocol updates.
    ///     - Ensure that Change Data Feed is enabled for any metadata update. See [`TableProperties`]
    ///     - Ensure that any schema update is compatible with the provided `schema`. Currently, schema
    ///       compatibility is checked through schema equality. This will be expanded in the future to
    ///       allow limited schema evolution.
    ///
    /// Note: We check the protocol, change data feed enablement, and schema compatibility in
    /// ['ProcessedCdfCommit::try_new'] in order to detect errors and fail early.
    ///
    /// Note: The reader feature [`ReaderFeatures::DeletionVectors`] controls whether the table is
    /// allowed to contain deletion vectors. [`TableProperties`].enable_deletion_vectors only
    /// determines whether writers are allowed to create _new_ deletion vectors. Hence, we do not need
    /// to check the table property for deletion vector enablement.
    ///
    /// See https://github.com/delta-io/delta/blob/master/PROTOCOL.md#deletion-vectors
    fn try_new(
        engine: &dyn Engine,
        commit_file: ParsedLogPath,
        table_schema: &SchemaRef,
        table_configuration: &mut TableConfiguration,
    ) -> DeltaResult<Self> {
        let visitor_schema = ProcessedCdfCommitVisitor::schema();

        // Note: We do not perform data skipping yet because we need to visit all add and
        // remove actions for deletion vector resolution to be correct.
        //
        // Consider a scenario with a pair of add/remove actions with the same path. The add
        // action has file statistics, while the remove action does not (stats is optional for
        // remove). In this scenario we might skip the add action, while the remove action remains.
        // As a result, we would read the file path for the remove action, which is unnecessary because
        // all of the rows will be filtered by the predicate. Instead, we wait until deletion
        // vectors are resolved so that we can skip both actions in the pair.
        let action_iter = engine.json_handler().read_json_files(
            &[commit_file.location.clone()],
            visitor_schema,
            None, // not safe to apply data skipping yet
        )?;

        let mut remove_dvs = HashMap::default();
        let mut add_paths = HashSet::default();
        let mut has_cdc_action = false;
        for actions in action_iter {
            let actions = actions?;

            let mut visitor = ProcessedCdfCommitVisitor {
                add_paths: &mut add_paths,
                remove_dvs: &mut remove_dvs,
                has_cdc_action: &mut has_cdc_action,
                protocol: None,
                metadata: None,
            };

            visitor.visit_rows_of(actions.as_ref())?;
            let metadata_changed = visitor.metadata.is_some();
            match (visitor.protocol, visitor.metadata) {
                (None, None) => {} // no change
                (protocol, metadata) => {
                    // at least one of protocol and metadata changed, so update the table configuration
                    *table_configuration = TableConfiguration::try_new(
                        metadata.unwrap_or_else(|| table_configuration.metadata().clone()),
                        protocol.unwrap_or_else(|| table_configuration.protocol().clone()),
                        table_configuration.table_root().clone(),
                        commit_file.version,
                    )?;
                    if !table_configuration.is_cdf_read_supported() {
                        return Err(Error::change_data_feed_unsupported(commit_file.version));
                    }
                }
            }
            if metadata_changed {
                // Currently, schema compatibility is defined as having equal schema types. In the
                // future, more permissive schema evolution will be supported.
                // See: https://github.com/delta-io/delta-kernel-rs/issues/523
                require!(
                    *table_schema == table_configuration.schema(),
                    Error::change_data_feed_incompatible_schema(
                        table_schema,
                        table_configuration.schema().as_ref()
                    )
                );
            }
        }
        // We resolve the remove deletion vector map after visiting the entire commit.
        if has_cdc_action {
            remove_dvs.clear();
        } else {
            // The only (path, deletion_vector) pairs we must track are ones whose path is the
            // same as an `add` action.
            remove_dvs.retain(|rm_path, _| add_paths.contains(rm_path));
        }
        Ok(ProcessedCdfCommit {
            timestamp: commit_file.location.last_modified,
            commit_file,
            has_cdc_action,
            remove_dvs,
        })
    }

    /// Generates an iterator of [`TableChangesScanMetadata`] by consuming a [`ProcessedCdfCommit`] and iterating
    /// over each action in the commit. This generates a selection vector and transforms the actions using
    /// [`add_transform_expr`]. Selection vectors are generated using the following rules:
    ///     - If a `cdc` action was found in the prepare phase, only `cdc` actions are selected
    ///     - Otherwise, select `add` and `remove` actions. Note that only `remove` actions that do not
    ///       share a path with an `add` action are selected.
    fn into_scan_batches(
        self,
        engine: Arc<dyn Engine>,
        filter: Option<Arc<DataSkippingFilter>>,
    ) -> DeltaResult<impl Iterator<Item = DeltaResult<TableChangesScanMetadata>>> {
        let Self {
            has_cdc_action,
            remove_dvs,
            commit_file,
            // TODO: Add the timestamp as a column with an expression
            timestamp,
        } = self;
        let remove_dvs = Arc::new(remove_dvs);

        let schema = FileActionSelectionVisitor::schema();
        let action_iter =
            engine
                .json_handler()
                .read_json_files(&[commit_file.location.clone()], schema, None)?;
        let commit_version = commit_file
            .version
            .try_into()
            .map_err(|_| Error::generic("Failed to convert commit version to i64"))?;
        let evaluator = engine.evaluation_handler().new_expression_evaluator(
            get_log_add_schema().clone(),
            cdf_scan_row_expression(timestamp, commit_version),
            cdf_scan_row_schema().into(),
        );

        let result = action_iter.map(move |actions| -> DeltaResult<_> {
            let actions = actions?;

            // Apply data skipping to get back a selection vector for actions that passed skipping.
            // We start our selection vector based on what was filtered. We will add to this vector
            // below if a file has been removed. Note: None implies all files passed data skipping.
            let selection_vector = match &filter {
                Some(filter) => filter.apply(actions.as_ref())?,
                None => vec![true; actions.len()],
            };

            let mut visitor =
                FileActionSelectionVisitor::new(&remove_dvs, selection_vector, has_cdc_action);
            visitor.visit_rows_of(actions.as_ref())?;
            let scan_metadata = evaluator.evaluate(actions.as_ref())?;
            Ok(TableChangesScanMetadata {
                scan_metadata,
                selection_vector: visitor.selection_vector,
                remove_dvs: remove_dvs.clone(),
            })
        });
        Ok(result)
    }
}

/// This is a visitor used in [`ProcessedCdfCommit::try_new`].
struct ProcessedCdfCommitVisitor<'a> {
    protocol: Option<Protocol>,
    metadata: Option<Metadata>,
    has_cdc_action: &'a mut bool,
    add_paths: &'a mut HashSet<String>,
    remove_dvs: &'a mut HashMap<String, DvInfo>,
}
impl ProcessedCdfCommitVisitor<'_> {
    fn schema() -> SchemaRef {
        static PREPARE_PHASE_SCHEMA: LazyLock<SchemaRef> = LazyLock::new(|| {
            Arc::new(StructType::new(vec![
                Option::<Add>::get_struct_field(ADD_NAME),
                Option::<Remove>::get_struct_field(REMOVE_NAME),
                Option::<Cdc>::get_struct_field(CDC_NAME),
                Option::<Metadata>::get_struct_field(METADATA_NAME),
                Option::<Protocol>::get_struct_field(PROTOCOL_NAME),
            ]))
        });
        PREPARE_PHASE_SCHEMA.clone()
    }
}

impl RowVisitor for ProcessedCdfCommitVisitor<'_> {
    fn selected_column_names_and_types(&self) -> (&'static [ColumnName], &'static [DataType]) {
        // NOTE: The order of the names and types is based on [`ProcessedCdfCommitVisitor::schema`]
        static NAMES_AND_TYPES: LazyLock<ColumnNamesAndTypes> = LazyLock::new(|| {
            const STRING: DataType = DataType::STRING;
            const INTEGER: DataType = DataType::INTEGER;
            const LONG: DataType = DataType::LONG;
            const BOOLEAN: DataType = DataType::BOOLEAN;
            let str_list: DataType = ArrayType::new(STRING, false).into();
            let str_str_map: DataType = MapType::new(STRING, STRING, false).into();
            let types_and_names = vec![
                (STRING, column_name!("add.path")),
                (BOOLEAN, column_name!("add.dataChange")),
                (STRING, column_name!("remove.path")),
                (BOOLEAN, column_name!("remove.dataChange")),
                (STRING, column_name!("remove.deletionVector.storageType")),
                (STRING, column_name!("remove.deletionVector.pathOrInlineDv")),
                (INTEGER, column_name!("remove.deletionVector.offset")),
                (INTEGER, column_name!("remove.deletionVector.sizeInBytes")),
                (LONG, column_name!("remove.deletionVector.cardinality")),
                (STRING, column_name!("cdc.path")),
                (STRING, column_name!("metaData.id")),
                (STRING, column_name!("metaData.schemaString")),
                (str_list.clone(), column_name!("metaData.partitionColumns")),
                (str_str_map, column_name!("metaData.configuration")),
                (INTEGER, column_name!("protocol.minReaderVersion")),
                (INTEGER, column_name!("protocol.minWriterVersion")),
                (str_list.clone(), column_name!("protocol.readerFeatures")),
                (str_list, column_name!("protocol.writerFeatures")),
            ];
            let (types, names) = types_and_names.into_iter().unzip();
            (names, types).into()
        });
        NAMES_AND_TYPES.as_ref()
    }

    fn visit<'b>(&mut self, row_count: usize, getters: &[&'b dyn GetData<'b>]) -> DeltaResult<()> {
        require!(
            getters.len() == 18,
            Error::InternalError(format!(
                "Wrong number of ProcessedCdfCommitVisitor getters: {}",
                getters.len()
            ))
        );
        for i in 0..row_count {
            if let Some(path) = getters[0].get_str(i, "add.path")? {
                // If no data was changed, we must ignore that action
                if !*self.has_cdc_action && getters[1].get(i, "add.dataChange")? {
                    self.add_paths.insert(path.to_string());
                }
            } else if let Some(path) = getters[2].get_str(i, "remove.path")? {
                // If no data was changed, we must ignore that action
                if !*self.has_cdc_action && getters[3].get(i, "remove.dataChange")? {
                    let deletion_vector = visit_deletion_vector_at(i, &getters[4..=8])?;
                    self.remove_dvs
                        .insert(path.to_string(), DvInfo { deletion_vector });
                }
            } else if getters[9].get_str(i, "cdc.path")?.is_some() {
                *self.has_cdc_action = true;
            } else if let Some(id) = getters[10].get_opt(i, "metaData.id")? {
                let configuration_map_opt = getters[13].get_opt(i, "metaData.configuration")?;
                self.metadata = Some(Metadata {
                    id,
                    schema_string: getters[11].get(i, "metaData.schemaString")?,
                    partition_columns: getters[12].get(i, "metaData.partitionColumns")?,
                    configuration: configuration_map_opt.unwrap_or_else(HashMap::new),
                    ..Default::default() // Other fields are ignored
                });
            } else if let Some(min_reader_version) =
                getters[14].get_int(i, "protocol.min_reader_version")?
            {
                let protocol =
                    ProtocolVisitor::visit_protocol(i, min_reader_version, &getters[14..=17])?;
                self.protocol = Some(protocol);
            }
        }
        Ok(())
    }
}

/// This visitor generates selection vectors based on the rules specified in
/// [`ProcessedCdfCommit::into_scan_batches`].
struct FileActionSelectionVisitor<'a> {
    selection_vector: Vec<bool>,
    has_cdc_action: bool,
    remove_dvs: &'a HashMap<String, DvInfo>,
}

impl<'a> FileActionSelectionVisitor<'a> {
    fn new(
        remove_dvs: &'a HashMap<String, DvInfo>,
        selection_vector: Vec<bool>,
        has_cdc_action: bool,
    ) -> Self {
        FileActionSelectionVisitor {
            selection_vector,
            has_cdc_action,
            remove_dvs,
        }
    }
    fn schema() -> Arc<StructType> {
        Arc::new(StructType::new(vec![
            Option::<Cdc>::get_struct_field(CDC_NAME),
            Option::<Add>::get_struct_field(ADD_NAME),
            Option::<Remove>::get_struct_field(REMOVE_NAME),
        ]))
    }
}

impl RowVisitor for FileActionSelectionVisitor<'_> {
    fn selected_column_names_and_types(&self) -> (&'static [ColumnName], &'static [DataType]) {
        // Note: The order of the names and types is based on [`FileActionSelectionVisitor::schema`]
        static NAMES_AND_TYPES: LazyLock<ColumnNamesAndTypes> = LazyLock::new(|| {
            const STRING: DataType = DataType::STRING;
            const BOOLEAN: DataType = DataType::BOOLEAN;
            let types_and_names = vec![
                (STRING, column_name!("cdc.path")),
                (STRING, column_name!("add.path")),
                (BOOLEAN, column_name!("add.dataChange")),
                (STRING, column_name!("remove.path")),
                (BOOLEAN, column_name!("remove.dataChange")),
            ];
            let (types, names) = types_and_names.into_iter().unzip();
            (names, types).into()
        });
        NAMES_AND_TYPES.as_ref()
    }

    fn visit<'b>(&mut self, row_count: usize, getters: &[&'b dyn GetData<'b>]) -> DeltaResult<()> {
        require!(
            getters.len() == 5,
            Error::InternalError(format!(
                "Wrong number of FileActionSelectionVisitor getters: {}",
                getters.len()
            ))
        );

        for i in 0..row_count {
            if !self.selection_vector[i] {
                continue;
            }

            if self.has_cdc_action {
                self.selection_vector[i] = getters[0].get_str(i, "cdc.path")?.is_some()
            } else if getters[1].get_str(i, "add.path")?.is_some() {
                self.selection_vector[i] = getters[2].get(i, "add.dataChange")?;
            } else if let Some(path) = getters[3].get_str(i, "remove.path")? {
                let data_change: bool = getters[4].get(i, "remove.dataChange")?;
                self.selection_vector[i] = data_change && !self.remove_dvs.contains_key(path)
            } else {
                self.selection_vector[i] = false
            }
        }
        Ok(())
    }
}<|MERGE_RESOLUTION|>--- conflicted
+++ resolved
@@ -54,12 +54,8 @@
     engine: Arc<dyn Engine>,
     commit_files: impl IntoIterator<Item = ParsedLogPath>,
     table_schema: SchemaRef,
-<<<<<<< HEAD
     physical_predicate: Option<(ExpressionRef, SchemaRef)>,
     mut table_configuration: TableConfiguration,
-=======
-    physical_predicate: Option<(PredicateRef, SchemaRef)>,
->>>>>>> 1f4e4c0d
 ) -> DeltaResult<impl Iterator<Item = DeltaResult<TableChangesScanMetadata>>> {
     let filter = DataSkippingFilter::new(engine.as_ref(), physical_predicate).map(Arc::new);
     let process_engine_ref = engine.clone();
