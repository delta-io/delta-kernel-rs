//! This module handles the log replay for Change Data Feed. This is done in two phases:
//! [`ProcessedCdfCommit::try_new`], and [`ProcessedCdfCommit::into_scan_batches`]. The first phase
//! pre-processes the commit file to validate the [`TableConfiguration`] and to collect information
//! about the commit's timestamp and presence of cdc actions. Then [`TableChangesScanMetadata`] are
//! generated in the second phase. Note: As a consequence of the two phases, we must iterate over
//! each action in the commit twice. It also may use an unbounded amount of memory, proportional to
//! the number of `add` + `remove` actions in the _single_ commit.
use std::collections::{HashMap, HashSet};
use std::sync::{Arc, LazyLock};

use crate::actions::visitors::{visit_deletion_vector_at, visit_protocol_at};
use crate::actions::{
    get_log_add_schema, Add, Cdc, Metadata, Protocol, Remove, ADD_NAME, CDC_NAME, COMMIT_INFO_NAME,
    METADATA_NAME, PROTOCOL_NAME, REMOVE_NAME,
};
use crate::engine_data::{GetData, TypedGetData};
use crate::expressions::{column_name, ColumnName};
use crate::path::ParsedLogPath;
use crate::scan::data_skipping::DataSkippingFilter;
use crate::scan::state::DvInfo;
use crate::schema::{
    ArrayType, ColumnNamesAndTypes, DataType, MapType, SchemaRef, StructField, StructType,
<<<<<<< HEAD
=======
    ToSchema as _,
>>>>>>> db7bf505
};
use crate::table_changes::scan_file::{cdf_scan_row_expression, cdf_scan_row_schema};
use crate::table_configuration::TableConfiguration;
use crate::utils::require;
use crate::{DeltaResult, Engine, EngineData, Error, PredicateRef, RowVisitor};

use itertools::Itertools;

#[cfg(test)]
mod tests;

/// Scan metadata for a Change Data Feed query. This holds metadata that's needed to read data rows.
pub(crate) struct TableChangesScanMetadata {
    /// Engine data with the schema defined in [`scan_row_schema`]
    ///
    /// Note: The schema of the engine data will be updated in the future to include columns
    /// used by Change Data Feed.
    pub(crate) scan_metadata: Box<dyn EngineData>,
    /// The selection vector used to filter the `scan_metadata`.
    pub(crate) selection_vector: Vec<bool>,
    /// A map from a remove action's path to its deletion vector
    pub(crate) remove_dvs: Arc<HashMap<String, DvInfo>>,
}

/// Given an iterator of [`ParsedLogPath`] returns an iterator of [`TableChangesScanMetadata`].
/// Each row that is selected in the returned `TableChangesScanMetadata.scan_metadata` (according
/// to the `selection_vector` field) _must_ be processed to complete the scan. Non-selected
/// rows _must_ be ignored.
///
/// Note: The [`ParsedLogPath`]s in the `commit_files` iterator must be ordered, contiguous
/// (JSON) commit files.
pub(crate) fn table_changes_action_iter(
    engine: Arc<dyn Engine>,
    commit_files: impl IntoIterator<Item = ParsedLogPath>,
    table_schema: SchemaRef,
    physical_predicate: Option<(PredicateRef, SchemaRef)>,
    mut table_configuration: TableConfiguration,
) -> DeltaResult<impl Iterator<Item = DeltaResult<TableChangesScanMetadata>>> {
    let filter = DataSkippingFilter::new(engine.as_ref(), physical_predicate).map(Arc::new);
    let process_engine_ref = engine.clone();
    let result = commit_files
        .into_iter()
        .map(move |commit_file| -> DeltaResult<_> {
            ProcessedCdfCommit::try_new(
                process_engine_ref.as_ref(),
                commit_file,
                &table_schema,
                &mut table_configuration,
            )?
            .into_scan_batches(engine.clone(), filter.clone())
        }) //Iterator-Result-Iterator-Result
        .flatten_ok() // Iterator-Result-Result
        .map(|x| x?); // Iterator-Result
    Ok(result)
}

/// Represents a single commit file that's been processed by [`ProcessedCdfCommit::try_new`]. If
/// successfully constructed, the [`ProcessedCdfCommit`] will hold:
/// - The `timestamp` of the commit. Currently this is the file modification timestamp. When the
///   kernel supports in-commit timestamps, we will also have to inspect CommitInfo actions to find
///   the in-commit timestamp. These are generated when the incommit timestamps table property is
///   enabled. This must be done in [`ProcessedCdfCommit::try_new`] instead of the
///   [`ProcessedCdfCommit::into_scan_batches`] because it lazily transforms engine data with an
///   extra timestamp column. Thus, the timestamp must be known before the next phase.
///   See <https://github.com/delta-io/delta-kernel-rs/issues/559>
/// - `remove_dvs`, a map from each remove action's path to its [`DvInfo`]. This will be used to
///   resolve the deletion vectors to find the rows that were changed this commit.
///   See [`crate::table_changes::resolve_dvs`]
/// - `has_cdc_action` which is `true` when there is a `cdc` action present in the commit. This is
///   used in [`ProcessedCdfCommit::into_scan_batches`] to correctly generate a selection vector
///   over the actions in the commit.
struct ProcessedCdfCommit {
    // True if a `cdc` action was found in the commit
    has_cdc_action: bool,
    // A map from path to the deletion vector from the remove action. It is guaranteed that there
    // is an add action with the same path in this commit
    remove_dvs: HashMap<String, DvInfo>,
    // The commit file that this [`ProcessedCdfCommit`] represents.
    commit_file: ParsedLogPath,
    // The timestamp associated with this commit. This is the file modification time
    // from the commit's [`FileMeta`].
    //
    // TODO when in-commit timestamps are supported: If there is a [`CommitInfo`] with a timestamp
    // generated by in-commit timestamps, that timestamp will be used instead.
    //
    // Note: This will be used once an expression is introduced to transform the engine data in
    // [`TableChangesScanMetadata`]
    timestamp: i64,
}

impl ProcessedCdfCommit {
    /// This processes a commit file to prepare for generating [`TableChangesScanMetadata`]. To do so, it
    /// performs the following:
    ///     - Determine if there exist any `cdc` actions. We determine this in this phase because the
    ///       selection vectors for actions are lazily constructed in the following phase. We must know
    ///       ahead of time whether to filter out add/remove actions.
    ///     - Constructs the map from paths belonging to `remove` action's path to its [`DvInfo`]. This
    ///       map will be filtered to only contain paths that exists in another `add` action _within the
    ///       same commit_. We store the result in `remove_dvs`. Deletion vector resolution affects
    ///       whether a remove action is selected in the second phase, so we must perform it before
    ///       [`ProcessedCdfCommit::into_scan_batches`].
    ///     - Ensure that reading is supported on any protocol updates.
    ///     - Ensure that Change Data Feed is enabled for any metadata update. See [`TableProperties`]
    ///     - Ensure that any schema update is compatible with the provided `schema`. Currently, schema
    ///       compatibility is checked through schema equality. This will be expanded in the future to
    ///       allow limited schema evolution.
    ///
    /// Note: We check the protocol, change data feed enablement, and schema compatibility in
    /// ['ProcessedCdfCommit::try_new'] in order to detect errors and fail early.
    ///
    /// Note: The reader feature [`ReaderFeatures::DeletionVectors`] controls whether the table is
    /// allowed to contain deletion vectors. [`TableProperties`].enable_deletion_vectors only
    /// determines whether writers are allowed to create _new_ deletion vectors. Hence, we do not need
    /// to check the table property for deletion vector enablement.
    ///
    /// See https://github.com/delta-io/delta/blob/master/PROTOCOL.md#deletion-vectors
    fn try_new(
        engine: &dyn Engine,
        commit_file: ParsedLogPath,
        table_schema: &SchemaRef,
        table_configuration: &mut TableConfiguration,
    ) -> DeltaResult<Self> {
        // Note: We do not perform data skipping yet because we need to visit all add and
        // remove actions for deletion vector resolution to be correct.
        //
        // Consider a scenario with a pair of add/remove actions with the same path. The add
        // action has file statistics, while the remove action does not (stats is optional for
        // remove). In this scenario we might skip the add action, while the remove action remains.
        // As a result, we would read the file path for the remove action, which is unnecessary because
        // all of the rows will be filtered by the predicate. Instead, we wait until deletion
        // vectors are resolved so that we can skip both actions in the pair.
        let action_iter = engine.json_handler().read_json_files(
            &[commit_file.location.clone()],
            ProcessedCdfCommitVisitor::schema(),
            None, // not safe to apply data skipping yet
        )?;

        let mut remove_dvs = HashMap::default();
        let mut add_paths = HashSet::default();
        let mut has_cdc_action = false;
        let mut timestamp = commit_file.location.last_modified;
        for (i, actions) in action_iter.enumerate() {
            let actions = actions?;

            let mut visitor = ProcessedCdfCommitVisitor {
                add_paths: &mut add_paths,
                remove_dvs: &mut remove_dvs,
                has_cdc_action: &mut has_cdc_action,
                commit_timestamp: None,
                protocol: None,
                metadata: None,
                is_first_batch: i == 0,
            };

            visitor.visit_rows_of(actions.as_ref())?;
            let metadata_changed = visitor.metadata.is_some();
            match (visitor.protocol, visitor.metadata) {
                (None, None) => {} // no change
                (protocol, metadata) => {
                    // at least one of protocol and metadata changed, so update the table configuration
                    *table_configuration = TableConfiguration::try_new(
                        metadata.unwrap_or_else(|| table_configuration.metadata().clone()),
                        protocol.unwrap_or_else(|| table_configuration.protocol().clone()),
                        table_configuration.table_root().clone(),
                        commit_file.version,
                    )?;
                    if !table_configuration.is_cdf_read_supported() {
                        return Err(Error::change_data_feed_unsupported(commit_file.version));
                    }
                }
            }
            if metadata_changed {
                // Currently, schema compatibility is defined as having equal schema types. In the
                // future, more permissive schema evolution will be supported.
                // See: https://github.com/delta-io/delta-kernel-rs/issues/523
                require!(
                    *table_schema == table_configuration.schema(),
                    Error::change_data_feed_incompatible_schema(
                        table_schema,
                        table_configuration.schema().as_ref()
                    )
                );
            }
            if let Some(in_commit_timestamp) = visitor.commit_timestamp {
                // Only take the in-commit timestamp if the table feature is enabled
                if table_configuration.is_in_commit_timestamps_enabled() {
                    timestamp = in_commit_timestamp;
                }
            }
        }
        // We resolve the remove deletion vector map after visiting the entire commit.
        if has_cdc_action {
            remove_dvs.clear();
        } else {
            // The only (path, deletion_vector) pairs we must track are ones whose path is the
            // same as an `add` action.
            remove_dvs.retain(|rm_path, _| add_paths.contains(rm_path));
        }
        Ok(ProcessedCdfCommit {
            timestamp,
            commit_file,
            has_cdc_action,
            remove_dvs,
        })
    }

    /// Generates an iterator of [`TableChangesScanMetadata`] by consuming a [`ProcessedCdfCommit`] and iterating
    /// over each action in the commit. This generates a selection vector and transforms the actions using
    /// [`add_transform_expr`]. Selection vectors are generated using the following rules:
    ///     - If a `cdc` action was found in the prepare phase, only `cdc` actions are selected
    ///     - Otherwise, select `add` and `remove` actions. Note that only `remove` actions that do not
    ///       share a path with an `add` action are selected.
    fn into_scan_batches(
        self,
        engine: Arc<dyn Engine>,
        filter: Option<Arc<DataSkippingFilter>>,
    ) -> DeltaResult<impl Iterator<Item = DeltaResult<TableChangesScanMetadata>>> {
        let Self {
            has_cdc_action,
            remove_dvs,
            commit_file,
            timestamp,
        } = self;
        let remove_dvs = Arc::new(remove_dvs);

        let schema = FileActionSelectionVisitor::schema();
        let action_iter =
            engine
                .json_handler()
                .read_json_files(&[commit_file.location.clone()], schema, None)?;
        let commit_version = commit_file
            .version
            .try_into()
            .map_err(|_| Error::generic("Failed to convert commit version to i64"))?;
        let evaluator = engine.evaluation_handler().new_expression_evaluator(
            get_log_add_schema().clone(),
            cdf_scan_row_expression(timestamp, commit_version),
            cdf_scan_row_schema().into(),
        );

        let result = action_iter.map(move |actions| -> DeltaResult<_> {
            let actions = actions?;

            // Apply data skipping to get back a selection vector for actions that passed skipping.
            // We start our selection vector based on what was filtered. We will add to this vector
            // below if a file has been removed. Note: None implies all files passed data skipping.
            let selection_vector = match &filter {
                Some(filter) => filter.apply(actions.as_ref())?,
                None => vec![true; actions.len()],
            };

            let mut visitor =
                FileActionSelectionVisitor::new(&remove_dvs, selection_vector, has_cdc_action);
            visitor.visit_rows_of(actions.as_ref())?;
            let scan_metadata = evaluator.evaluate(actions.as_ref())?;
            Ok(TableChangesScanMetadata {
                scan_metadata,
                selection_vector: visitor.selection_vector,
                remove_dvs: remove_dvs.clone(),
            })
        });
        Ok(result)
    }
}

/// This is a visitor used in [`ProcessedCdfCommit::try_new`].
struct ProcessedCdfCommitVisitor<'a> {
    protocol: Option<Protocol>,
    metadata: Option<Metadata>,
    has_cdc_action: &'a mut bool,
    add_paths: &'a mut HashSet<String>,
    remove_dvs: &'a mut HashMap<String, DvInfo>,
    commit_timestamp: Option<i64>,
    is_first_batch: bool,
}
<<<<<<< HEAD
impl ProcessedCdfCommitVisitor<'_> {
    fn schema() -> SchemaRef {
        static PREPARE_PHASE_SCHEMA: LazyLock<SchemaRef> = LazyLock::new(|| {
            let ict_type = StructField::new("inCommitTimestamp", DataType::LONG, true);
            Arc::new(StructType::new(vec![
                Option::<Add>::get_struct_field(ADD_NAME),
                Option::<Remove>::get_struct_field(REMOVE_NAME),
                Option::<Cdc>::get_struct_field(CDC_NAME),
                Option::<Metadata>::get_struct_field(METADATA_NAME),
                Option::<Protocol>::get_struct_field(PROTOCOL_NAME),
                StructField::new(COMMIT_INFO_NAME, StructType::new([ict_type]), true),
            ]))
        });
        PREPARE_PHASE_SCHEMA.clone()
=======
impl PreparePhaseVisitor<'_> {
    fn schema() -> Arc<StructType> {
        Arc::new(StructType::new(vec![
            StructField::nullable(ADD_NAME, Add::to_schema()),
            StructField::nullable(REMOVE_NAME, Remove::to_schema()),
            StructField::nullable(CDC_NAME, Cdc::to_schema()),
            StructField::nullable(METADATA_NAME, Metadata::to_schema()),
            StructField::nullable(PROTOCOL_NAME, Protocol::to_schema()),
        ]))
>>>>>>> db7bf505
    }
}

impl RowVisitor for ProcessedCdfCommitVisitor<'_> {
    fn selected_column_names_and_types(&self) -> (&'static [ColumnName], &'static [DataType]) {
        // NOTE: The order of the names and types is based on [`ProcessedCdfCommitVisitor::schema`]
        static NAMES_AND_TYPES: LazyLock<ColumnNamesAndTypes> = LazyLock::new(|| {
            const STRING: DataType = DataType::STRING;
            const INTEGER: DataType = DataType::INTEGER;
            const LONG: DataType = DataType::LONG;
            const BOOLEAN: DataType = DataType::BOOLEAN;
            let str_list: DataType = ArrayType::new(STRING, false).into();
            let str_str_map: DataType = MapType::new(STRING, STRING, false).into();
            let types_and_names = vec![
                (STRING, column_name!("add.path")),
                (BOOLEAN, column_name!("add.dataChange")),
                (STRING, column_name!("remove.path")),
                (BOOLEAN, column_name!("remove.dataChange")),
                (STRING, column_name!("remove.deletionVector.storageType")),
                (STRING, column_name!("remove.deletionVector.pathOrInlineDv")),
                (INTEGER, column_name!("remove.deletionVector.offset")),
                (INTEGER, column_name!("remove.deletionVector.sizeInBytes")),
                (LONG, column_name!("remove.deletionVector.cardinality")),
                (STRING, column_name!("cdc.path")),
                (STRING, column_name!("metaData.id")),
                (STRING, column_name!("metaData.schemaString")),
                (str_list.clone(), column_name!("metaData.partitionColumns")),
                (str_str_map, column_name!("metaData.configuration")),
                (INTEGER, column_name!("protocol.minReaderVersion")),
                (INTEGER, column_name!("protocol.minWriterVersion")),
                (str_list.clone(), column_name!("protocol.readerFeatures")),
                (str_list, column_name!("protocol.writerFeatures")),
                (LONG, column_name!("commitInfo.inCommitTimestamp")),
            ];
            let (types, names) = types_and_names.into_iter().unzip();
            (names, types).into()
        });
        NAMES_AND_TYPES.as_ref()
    }

    fn visit<'b>(&mut self, row_count: usize, getters: &[&'b dyn GetData<'b>]) -> DeltaResult<()> {
        require!(
            getters.len() == 19,
            Error::InternalError(format!(
                "Wrong number of ProcessedCdfCommitVisitor getters: {}",
                getters.len()
            ))
        );
        for i in 0..row_count {
            if let Some(path) = getters[0].get_str(i, "add.path")? {
                // If no data was changed, we must ignore that action
                if !*self.has_cdc_action && getters[1].get(i, "add.dataChange")? {
                    self.add_paths.insert(path.to_string());
                }
            } else if let Some(path) = getters[2].get_str(i, "remove.path")? {
                // If no data was changed, we must ignore that action
                if !*self.has_cdc_action && getters[3].get(i, "remove.dataChange")? {
                    let deletion_vector = visit_deletion_vector_at(i, &getters[4..=8])?;
                    self.remove_dvs
                        .insert(path.to_string(), DvInfo { deletion_vector });
                }
            } else if getters[9].get_str(i, "cdc.path")?.is_some() {
                *self.has_cdc_action = true;
<<<<<<< HEAD
            } else if let Some(id) = getters[10].get_opt(i, "metaData.id")? {
                let configuration_map_opt = getters[13].get_opt(i, "metaData.configuration")?;
                self.metadata = Some(Metadata {
                    id,
                    schema_string: getters[11].get(i, "metaData.schemaString")?,
                    partition_columns: getters[12].get(i, "metaData.partitionColumns")?,
                    configuration: configuration_map_opt.unwrap_or_else(HashMap::new),
                    ..Default::default() // Other fields are ignored
                });
            } else if let Some(min_reader_version) =
                getters[14].get_int(i, "protocol.min_reader_version")?
            {
                let protocol =
                    ProtocolVisitor::visit_protocol(i, min_reader_version, &getters[14..=17])?;
=======
            } else if let Some(schema) = getters[10].get_str(i, "metaData.schemaString")? {
                let configuration_map_opt = getters[11].get_opt(i, "metadata.configuration")?;
                let configuration = configuration_map_opt.unwrap_or_else(HashMap::new);
                self.metadata_info = Some((schema.to_string(), configuration));
            } else if let Some(protocol) = visit_protocol_at(i, &getters[12..])? {
>>>>>>> db7bf505
                self.protocol = Some(protocol);
            } else if let Some(in_commit_timestamp) =
                getters[18].get_long(i, "commitInfo.inCommitTimestamp")?
            {
                require!(
                    self.is_first_batch && i == 0,
                    Error::InvalidCommitInfo(
                        "When in-commit timestamps is enabled, CommitInfo must be the first action in a commit, \
                        but found it in position {i} of the batch.".to_string()
                    )
                );
                self.commit_timestamp = Some(in_commit_timestamp);
            }
        }
        Ok(())
    }
}

/// This visitor generates selection vectors based on the rules specified in
/// [`ProcessedCdfCommit::into_scan_batches`].
struct FileActionSelectionVisitor<'a> {
    selection_vector: Vec<bool>,
    has_cdc_action: bool,
    remove_dvs: &'a HashMap<String, DvInfo>,
}

impl<'a> FileActionSelectionVisitor<'a> {
    fn new(
        remove_dvs: &'a HashMap<String, DvInfo>,
        selection_vector: Vec<bool>,
        has_cdc_action: bool,
    ) -> Self {
        FileActionSelectionVisitor {
            selection_vector,
            has_cdc_action,
            remove_dvs,
        }
    }
    fn schema() -> Arc<StructType> {
        Arc::new(StructType::new(vec![
            StructField::nullable(CDC_NAME, Cdc::to_schema()),
            StructField::nullable(ADD_NAME, Add::to_schema()),
            StructField::nullable(REMOVE_NAME, Remove::to_schema()),
        ]))
    }
}

impl RowVisitor for FileActionSelectionVisitor<'_> {
    fn selected_column_names_and_types(&self) -> (&'static [ColumnName], &'static [DataType]) {
        // Note: The order of the names and types is based on [`FileActionSelectionVisitor::schema`]
        static NAMES_AND_TYPES: LazyLock<ColumnNamesAndTypes> = LazyLock::new(|| {
            const STRING: DataType = DataType::STRING;
            const BOOLEAN: DataType = DataType::BOOLEAN;
            let types_and_names = vec![
                (STRING, column_name!("cdc.path")),
                (STRING, column_name!("add.path")),
                (BOOLEAN, column_name!("add.dataChange")),
                (STRING, column_name!("remove.path")),
                (BOOLEAN, column_name!("remove.dataChange")),
            ];
            let (types, names) = types_and_names.into_iter().unzip();
            (names, types).into()
        });
        NAMES_AND_TYPES.as_ref()
    }

    fn visit<'b>(&mut self, row_count: usize, getters: &[&'b dyn GetData<'b>]) -> DeltaResult<()> {
        require!(
            getters.len() == 5,
            Error::InternalError(format!(
                "Wrong number of FileActionSelectionVisitor getters: {}",
                getters.len()
            ))
        );

        for i in 0..row_count {
            if !self.selection_vector[i] {
                continue;
            }

            if self.has_cdc_action {
                self.selection_vector[i] = getters[0].get_str(i, "cdc.path")?.is_some()
            } else if getters[1].get_str(i, "add.path")?.is_some() {
                self.selection_vector[i] = getters[2].get(i, "add.dataChange")?;
            } else if let Some(path) = getters[3].get_str(i, "remove.path")? {
                let data_change: bool = getters[4].get(i, "remove.dataChange")?;
                self.selection_vector[i] = data_change && !self.remove_dvs.contains_key(path)
            } else {
                self.selection_vector[i] = false
            }
        }
        Ok(())
    }
}<|MERGE_RESOLUTION|>--- conflicted
+++ resolved
@@ -20,10 +20,7 @@
 use crate::scan::state::DvInfo;
 use crate::schema::{
     ArrayType, ColumnNamesAndTypes, DataType, MapType, SchemaRef, StructField, StructType,
-<<<<<<< HEAD
-=======
     ToSchema as _,
->>>>>>> db7bf505
 };
 use crate::table_changes::scan_file::{cdf_scan_row_expression, cdf_scan_row_schema};
 use crate::table_configuration::TableConfiguration;
@@ -299,7 +296,7 @@
     commit_timestamp: Option<i64>,
     is_first_batch: bool,
 }
-<<<<<<< HEAD
+
 impl ProcessedCdfCommitVisitor<'_> {
     fn schema() -> SchemaRef {
         static PREPARE_PHASE_SCHEMA: LazyLock<SchemaRef> = LazyLock::new(|| {
@@ -314,17 +311,6 @@
             ]))
         });
         PREPARE_PHASE_SCHEMA.clone()
-=======
-impl PreparePhaseVisitor<'_> {
-    fn schema() -> Arc<StructType> {
-        Arc::new(StructType::new(vec![
-            StructField::nullable(ADD_NAME, Add::to_schema()),
-            StructField::nullable(REMOVE_NAME, Remove::to_schema()),
-            StructField::nullable(CDC_NAME, Cdc::to_schema()),
-            StructField::nullable(METADATA_NAME, Metadata::to_schema()),
-            StructField::nullable(PROTOCOL_NAME, Protocol::to_schema()),
-        ]))
->>>>>>> db7bf505
     }
 }
 
@@ -388,7 +374,6 @@
                 }
             } else if getters[9].get_str(i, "cdc.path")?.is_some() {
                 *self.has_cdc_action = true;
-<<<<<<< HEAD
             } else if let Some(id) = getters[10].get_opt(i, "metaData.id")? {
                 let configuration_map_opt = getters[13].get_opt(i, "metaData.configuration")?;
                 self.metadata = Some(Metadata {
@@ -403,13 +388,6 @@
             {
                 let protocol =
                     ProtocolVisitor::visit_protocol(i, min_reader_version, &getters[14..=17])?;
-=======
-            } else if let Some(schema) = getters[10].get_str(i, "metaData.schemaString")? {
-                let configuration_map_opt = getters[11].get_opt(i, "metadata.configuration")?;
-                let configuration = configuration_map_opt.unwrap_or_else(HashMap::new);
-                self.metadata_info = Some((schema.to_string(), configuration));
-            } else if let Some(protocol) = visit_protocol_at(i, &getters[12..])? {
->>>>>>> db7bf505
                 self.protocol = Some(protocol);
             } else if let Some(in_commit_timestamp) =
                 getters[18].get_long(i, "commitInfo.inCommitTimestamp")?
