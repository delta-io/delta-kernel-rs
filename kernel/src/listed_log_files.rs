//! [`ListedLogFiles`] is a struct holding the result of listing the delta log. Currently, it
//! exposes three APIs for listing:
//! 1. [`list_commits`]: Lists all commit files between the provided start and end versions.
//! 2. [`list`]: Lists all commit and checkpoint files between the provided start and end versions.
//! 3. [`list_with_checkpoint_hint`]: Lists all commit and checkpoint files after the provided
//!    checkpoint hint.
//!
//! After listing, one can leverage the [`ListedLogFiles`] to construct a [`LogSegment`].
//!
//! [`list_commits`]: Self::list_commits
//! [`list`]: Self::list
//! [`list_with_checkpoint_hint`]: Self::list_with_checkpoint_hint
//! [`LogSegment`]: crate::log_segment::LogSegment

use std::collections::HashMap;

use crate::last_checkpoint_hint::LastCheckpointHint;
use crate::path::{LogPathFileType, ParsedLogPath};
use crate::{DeltaResult, Error, StorageHandler, Version};

use delta_kernel_derive::internal_api;

use itertools::Itertools;
use tracing::log::*;
use url::Url;

/// Represents the set of log files found during a listing operation in the Delta log directory.
///
/// - `ascending_commit_files`: All commit and staged commit files found, sorted by version. May contain gaps.
/// - `ascending_compaction_files`: All compaction commit files found, sorted by version.
/// - `checkpoint_parts`: All parts of the most recent complete checkpoint (all same version). Empty if no checkpoint found.
/// - `latest_crc_file`: The CRC file with the highest version, if any.
/// - `latest_commit_file`: The commit file with the highest version, or `None` if no commits were found.
#[derive(Debug)]
#[internal_api]
pub(crate) struct ListedLogFiles {
    pub(crate) ascending_commit_files: Vec<ParsedLogPath>,
    pub(crate) ascending_compaction_files: Vec<ParsedLogPath>,
    pub(crate) checkpoint_parts: Vec<ParsedLogPath>,
    pub(crate) latest_crc_file: Option<ParsedLogPath>,
    pub(crate) latest_commit_file: Option<ParsedLogPath>,
}

/// Returns a fallible iterator of [`ParsedLogPath`] over versions `start_version..=end_version`
/// taking into account the `log_tail` which was (ostentibly) returned from the catalog. If there
/// are fewer files than requested (e.g. `end_version` is past the end of the log), the iterator
/// will simply end before reaching `end_version`.
///
/// Note that the `log_tail` must strictly adhere to being a 'tail' - that is, it is a contiguous
/// cover of versions `X..=Y` where `Y` is the latest version of the table. If it overlaps with
/// commits listed from the filesystem, the `log_tail` will take precedence.
///
/// If `start_version` is not specified, the listing will begin from version number 0. If
/// `end_version` is not specified, files up to the most recent version will be included.
///
/// Note: this may call [`StorageHandler::list_from`] to get the list of log files unless the
/// provided log_tail covers the entire requested range.
///
/// Note: at a high level we are doing two things:
/// 1. list from the storage handler and filter based on [`ParsedLogPath::should_list`] (to prevent
///    listing staged commits)
/// 2. add the log_tail from the catalog
fn list_log_files(
    storage: &dyn StorageHandler,
    log_root: &Url,
    log_tail: Vec<ParsedLogPath>,
    start_version: impl Into<Option<Version>>,
    end_version: impl Into<Option<Version>>,
) -> DeltaResult<impl Iterator<Item = DeltaResult<ParsedLogPath>>> {
    // check log_tail is only commits
    // note that LogSegment checks no gaps/duplicates so we don't duplicate that here
    debug_assert!(
        log_tail.iter().all(|entry| entry.is_commit()),
        "log_tail should only contain commits"
    );

    // calculate listing bounds
    let start_version = start_version.into().unwrap_or(0);
    let end_version = end_version.into().unwrap_or(Version::MAX);
    // start_from is log path to start listing from: the log root with zero-padded start version
    let start_from = log_root.join(&format!("{start_version:020}"))?;
    // stop before the log_tail or at the requested end, whichever comes first
    let log_tail_start = log_tail.first();
    let list_end_version =
        log_tail_start.map_or(end_version, |first| first.version.saturating_sub(1));

    // if the log_tail covers the entire requested range (i.e. starts at or before start_version),
    // we skip listing entirely. note that if we don't include this check, we will end up listing
    // and then just filtering out all the files we listed.
    let listed_files = if log_tail_start.is_some_and(|tail| tail.version <= start_version) {
        None
    } else {
        Some(
            storage
                .list_from(&start_from)?
                .map(|meta| ParsedLogPath::try_from(meta?))
                // NOTE: this filters out .crc files etc which start with "." - some engines
                // produce `.something.parquet.crc` corresponding to `something.parquet`. Kernel
                // doesn't care about these files. Critically, note these are _different_ than
                // normal `version.crc` files which are listed + captured normally. Additionally
                // we likely aren't even 'seeing' these files since lexicographically the string
                // "." comes before the string "0".
                .filter_map_ok(|path_opt| path_opt.filter(|p| p.should_list()))
                .take_while(move |path_res| match path_res {
                    // discard any path with too-large version; keep errors
                    Ok(path) => path.version <= list_end_version,
                    Err(_) => true,
                }),
        )
    };

    // return chained [listed_files..log_tail], filtering log_tail by the requested range
    let filtered_log_tail = log_tail
        .into_iter()
        .filter(move |entry| entry.version >= start_version && entry.version <= end_version)
        .map(Ok);

    let listed_files = listed_files.into_iter().flatten();
    Ok(listed_files.chain(filtered_log_tail))
}

/// Groups all checkpoint parts according to the checkpoint they belong to.
///
/// NOTE: There could be a single-part and/or any number of uuid-based checkpoints. They
/// are all equivalent, and this routine keeps only one of them (arbitrarily chosen).
fn group_checkpoint_parts(parts: Vec<ParsedLogPath>) -> HashMap<u32, Vec<ParsedLogPath>> {
    let mut checkpoints: HashMap<u32, Vec<ParsedLogPath>> = HashMap::new();
    for part_file in parts {
        use LogPathFileType::*;
        match &part_file.file_type {
            SinglePartCheckpoint
            | UuidCheckpoint
            | MultiPartCheckpoint {
                part_num: 1,
                num_parts: 1,
            } => {
                // All single-file checkpoints are equivalent, just keep one
                checkpoints.insert(1, vec![part_file]);
            }
            MultiPartCheckpoint {
                part_num: 1,
                num_parts,
            } => {
                // Start a new multi-part checkpoint with at least 2 parts
                checkpoints.insert(*num_parts, vec![part_file]);
            }
            MultiPartCheckpoint {
                part_num,
                num_parts,
            } => {
                // Continue a new multi-part checkpoint with at least 2 parts.
                // Checkpoint parts are required to be in-order from log listing to build
                // a multi-part checkpoint
                if let Some(part_files) = checkpoints.get_mut(num_parts) {
                    // `part_num` is guaranteed to be non-negative and within `usize` range
                    if *part_num as usize == 1 + part_files.len() {
                        // Safe to append because all previous parts exist
                        part_files.push(part_file);
                    }
                }
            }
            Commit | StagedCommit | CompactedCommit { .. } | Crc | Unknown => {}
        }
    }
    checkpoints
}

impl ListedLogFiles {
    // Note: for now we expose the constructor as pub(crate) to allow for use in testing. Ideally,
    // we should explore entirely encapsulating ListedLogFiles within LogSegment - currently
    // LogSegment constructor requires a ListedLogFiles.
    #[internal_api]
    pub(crate) fn try_new(
        ascending_commit_files: Vec<ParsedLogPath>,
        ascending_compaction_files: Vec<ParsedLogPath>,
        checkpoint_parts: Vec<ParsedLogPath>,
        latest_crc_file: Option<ParsedLogPath>,
        latest_commit_file: Option<ParsedLogPath>,
    ) -> DeltaResult<Self> {
        // We are adding debug_assertions here since we want to validate invariants that are
        // (relatively) expensive to compute
        #[cfg(debug_assertions)]
        {
            assert!(ascending_compaction_files
                .windows(2)
                .all(|pair| match pair {
                    [ParsedLogPath {
                        version: version0,
                        file_type: LogPathFileType::CompactedCommit { hi: hi0 },
                        ..
                    }, ParsedLogPath {
                        version: version1,
                        file_type: LogPathFileType::CompactedCommit { hi: hi1 },
                        ..
                    }] => version0 < version1 || (version0 == version1 && hi0 <= hi1),
                    _ => false,
                }));

            assert!(checkpoint_parts.iter().all(|part| part.is_checkpoint()));

            // for a multi-part checkpoint, check that they are all same version and all the parts are there
            if checkpoint_parts.len() > 1 {
                assert!(checkpoint_parts
                    .windows(2)
                    .all(|pair| pair[0].version == pair[1].version));

                assert!(checkpoint_parts.iter().all(|part| matches!(
                    part.file_type,
                    LogPathFileType::MultiPartCheckpoint { num_parts, .. }
                    if checkpoint_parts.len() == num_parts as usize
                )));
            }
        }

        Ok(ListedLogFiles {
            ascending_commit_files,
            ascending_compaction_files,
            checkpoint_parts,
            latest_crc_file,
            latest_commit_file,
        })
    }

    /// List all commits between the provided `start_version` (inclusive) and `end_version`
    /// (inclusive). All other types are ignored.
    pub(crate) fn list_commits(
        storage: &dyn StorageHandler,
        log_root: &Url,
        start_version: Option<Version>,
        end_version: Option<Version>,
    ) -> DeltaResult<Self> {
        // TODO: plumb through a log_tail provided by our caller
        let log_tail = vec![];
        let listed_commits: Vec<ParsedLogPath> =
            list_log_files(storage, log_root, log_tail, start_version, end_version)?
                .filter_ok(|log_file| log_file.is_commit())
                .try_collect()?;
        // .last() on a slice is an O(1) operation
        let latest_commit_file = listed_commits.last().cloned();
        ListedLogFiles::try_new(listed_commits, vec![], vec![], None, latest_commit_file)
    }

    /// List all commit and checkpoint files with versions above the provided `start_version` (inclusive).
    /// If successful, this returns a `ListedLogFiles`.
    // TODO: encode some of these guarantees in the output types. e.g. we could have:
    // - SortedCommitFiles: Vec<ParsedLogPath>, is_ascending: bool, end_version: Version
    // - CheckpointParts: Vec<ParsedLogPath>, checkpoint_version: Version (guarantee all same version)
    pub(crate) fn list(
        storage: &dyn StorageHandler,
        log_root: &Url,
        log_tail: Vec<ParsedLogPath>,
        start_version: Option<Version>,
        end_version: Option<Version>,
    ) -> DeltaResult<Self> {
<<<<<<< HEAD
        let mut log_files =
            list_log_files(storage, log_root, log_tail, start_version, end_version)?;

        let mut ascending_commit_files = Vec::new();
        let mut ascending_compaction_files = Vec::new();
        let mut checkpoint_parts = vec![];
        let mut latest_crc_file: Option<ParsedLogPath> = None;
        let mut latest_commit_file: Option<ParsedLogPath> = None;
        let mut new_checkpoint_parts = vec![];
        let mut current_version = None;
        loop {
            let file = log_files.next().transpose()?;

            // Flush any in-progress group unless the new file exists and belongs to it.
            if let Some(group_version) =
                current_version.filter(|v| file.as_ref().is_none_or(|f| f.version != *v))
            {
=======
        let log_files = list_log_files(storage, log_root, log_tail, start_version, end_version)?;

        log_files.process_results(|iter| {
            let mut ascending_commit_files = Vec::new();
            let mut ascending_compaction_files = Vec::new();
            let mut checkpoint_parts = vec![];
            let mut latest_crc_file: Option<ParsedLogPath> = None;
            let mut latest_commit_file: Option<ParsedLogPath> = None;

            // Group log files by version
            let log_files_per_version = iter.chunk_by(|x| x.version);

            for (version, files) in &log_files_per_version {
                let mut new_checkpoint_parts = vec![];
                for file in files {
                    use LogPathFileType::*;
                    match file.file_type {
                        Commit | StagedCommit => ascending_commit_files.push(file),
                        CompactedCommit { hi } if end_version.is_none_or(|end| hi <= end) => {
                            ascending_compaction_files.push(file);
                        }
                        CompactedCommit { .. } => (), // Failed the bounds check above
                        SinglePartCheckpoint | UuidCheckpoint | MultiPartCheckpoint { .. } => {
                            new_checkpoint_parts.push(file)
                        }
                        Crc => {
                            let latest_crc_ref = latest_crc_file.as_ref();
                            if latest_crc_ref.is_none_or(|latest| latest.version < file.version) {
                                latest_crc_file = Some(file);
                            }
                        }
                        Unknown => {
                            // It is possible that there are other files being stashed away into
                            // _delta_log/  This is not necessarily forbidden, but something we
                            // want to know about in a debugging scenario
                            debug!(
                                "Found file {} with unknown file type {:?} at version {}",
                                file.filename, file.file_type, version
                            );
                        }
                    }
                }
>>>>>>> 70143cab
                // Group and find the first complete checkpoint for this version.
                // All checkpoints for the same version are equivalent, so we only take one.
                //
                // If this version has a complete checkpoint, we can drop the existing commit and
                // compaction files we collected so far -- except we must keep the latest commit.
                let new_checkpoint_parts = std::mem::take(&mut new_checkpoint_parts);
                if let Some((_, complete_checkpoint)) = group_checkpoint_parts(new_checkpoint_parts)
                    .into_iter()
                    // `num_parts` is guaranteed to be non-negative and within `usize` range
                    .find(|(num_parts, part_files)| part_files.len() == *num_parts as usize)
                {
                    checkpoint_parts = complete_checkpoint;
                    // Check if there's a commit file at the same version as this checkpoint. We pop
                    // the last element from ascending_commit_files (which is sorted by version) and
                    // set latest_commit_file to it only if it matches the checkpoint version. If it
                    // doesn't match, we set latest_commit_file to None to discard any older commits
                    // from before the checkpoint
                    latest_commit_file = ascending_commit_files
                        .pop()
                        .filter(|commit: &ParsedLogPath| commit.version == group_version);
                    // Log replay only uses commits/compactions after a complete checkpoint
                    ascending_commit_files.clear();
                    ascending_compaction_files.clear();
                }
            }

            // NOTE: We break for EOF only _after_ flushing the last group.
            let Some(file) = file else {
                break;
            };

            // Capture the new version before we consume the file
            current_version = Some(file.version);

            use LogPathFileType::*;
            match file.file_type {
                Commit | StagedCommit => ascending_commit_files.push(file),
                CompactedCommit { hi } if end_version.is_none_or(|end| hi <= end) => {
                    ascending_compaction_files.push(file);
                }
                CompactedCommit { .. } => (), // Failed the bounds check above
                SinglePartCheckpoint | UuidCheckpoint | MultiPartCheckpoint { .. } => {
                    new_checkpoint_parts.push(file)
                }
                Crc => {
                    latest_crc_file.replace(file);
                }
                Unknown => {
                    warn!(
                        "Found file {} with unknown file type {:?} at version {}",
                        file.filename, file.file_type, file.version
                    );
                }
            }
        }

        // Since ascending_commit_files is cleared at each checkpoint, if it's non-empty here
        // it contains only commits after the most recent checkpoint. The last element is the
        // highest version commit overall, so we update latest_commit_file to it. If it's empty,
        // we keep the value set at the checkpoint (if a commit existed at the checkpoint version),
        // or remains None.
        if let Some(commit_file) = ascending_commit_files.last() {
            latest_commit_file = Some(commit_file.clone());
        }

        ListedLogFiles::try_new(
            ascending_commit_files,
            ascending_compaction_files,
            checkpoint_parts,
            latest_crc_file,
            latest_commit_file,
        )
    }

    /// List all commit and checkpoint files after the provided checkpoint. It is guaranteed that all
    /// the returned [`ParsedLogPath`]s will have a version less than or equal to the `end_version`.
    /// See [`list_log_files_with_version`] for details on the return type.
    pub(crate) fn list_with_checkpoint_hint(
        checkpoint_metadata: &LastCheckpointHint,
        storage: &dyn StorageHandler,
        log_root: &Url,
        log_tail: Vec<ParsedLogPath>,
        end_version: Option<Version>,
    ) -> DeltaResult<Self> {
        let listed_files = Self::list(
            storage,
            log_root,
            log_tail,
            Some(checkpoint_metadata.version),
            end_version,
        )?;

        let Some(latest_checkpoint) = listed_files.checkpoint_parts.last() else {
            // TODO: We could potentially recover here
            return Err(Error::invalid_checkpoint(
                "Had a _last_checkpoint hint but didn't find any checkpoints",
            ));
        };
        if latest_checkpoint.version != checkpoint_metadata.version {
            info!(
            "_last_checkpoint hint is out of date. _last_checkpoint version: {}. Using actual most recent: {}",
            checkpoint_metadata.version,
            latest_checkpoint.version
        );
        } else if listed_files.checkpoint_parts.len() != checkpoint_metadata.parts.unwrap_or(1) {
            return Err(Error::InvalidCheckpoint(format!(
                "_last_checkpoint indicated that checkpoint should have {} parts, but it has {}",
                checkpoint_metadata.parts.unwrap_or(1),
                listed_files.checkpoint_parts.len()
            )));
        }
        Ok(listed_files)
    }
}

#[cfg(test)]
mod list_log_files_with_log_tail_tests {
    use std::sync::Arc;

    use futures::executor::block_on;
    use object_store::{memory::InMemory, path::Path as ObjectPath, ObjectStore};
    use url::Url;

    use crate::engine::default::executor::tokio::TokioBackgroundExecutor;
    use crate::engine::default::filesystem::ObjectStoreStorageHandler;
    use crate::FileMeta;

    use super::*;

    // size markers used to identify commit sources in tests
    const FILESYSTEM_SIZE_MARKER: u64 = 10;
    const CATALOG_SIZE_MARKER: u64 = 7;

    #[derive(Debug, Clone, Copy, PartialEq, Eq)]
    enum CommitSource {
        Filesystem,
        Catalog,
    }

    // create test storage given list of log files with custom data content
    fn create_storage(
        log_files: Vec<(Version, LogPathFileType, CommitSource)>,
    ) -> (Box<dyn StorageHandler>, Url) {
        let store = Arc::new(InMemory::new());
        let log_root = Url::parse("memory:///_delta_log/").unwrap();

        block_on(async {
            for (version, file_type, source) in log_files {
                let path = match file_type {
                    LogPathFileType::Commit => {
                        format!("_delta_log/{version:020}.json")
                    }
                    LogPathFileType::StagedCommit => {
                        let uuid = uuid::Uuid::new_v4();
                        format!("_delta_log/_staged_commits/{version:020}.{uuid}.json")
                    }
                    LogPathFileType::SinglePartCheckpoint => {
                        format!("_delta_log/{version:020}.checkpoint.parquet")
                    }
                    LogPathFileType::MultiPartCheckpoint {
                        part_num,
                        num_parts,
                    } => {
                        format!(
                            "_delta_log/{version:020}.checkpoint.{part_num:010}.{num_parts:010}.parquet"
                        )
                    }
                    _ => panic!("Unsupported file type in test"),
                };
                let data = match source {
                    CommitSource::Filesystem => bytes::Bytes::from("filesystem"),
                    CommitSource::Catalog => bytes::Bytes::from("catalog"),
                };
                store
                    .put(&ObjectPath::from(path.as_str()), data.into())
                    .await
                    .expect("Failed to put test file");
            }
        });

        let executor = Arc::new(TokioBackgroundExecutor::new());
        let storage = Box::new(ObjectStoreStorageHandler::new(store, executor));
        (storage, log_root)
    }

    // helper to create a ParsedLogPath with specific source marker
    fn make_parsed_log_path_with_source(
        version: Version,
        file_type: LogPathFileType,
        source: CommitSource,
    ) -> ParsedLogPath {
        let url = Url::parse(&format!("memory:///_delta_log/{version:020}.json")).unwrap();
        let mut filename_path_segments = url.path_segments().unwrap();
        let filename = filename_path_segments.next_back().unwrap().to_string();
        let extension = filename.split('.').next_back().unwrap().to_string();

        let size = match source {
            CommitSource::Filesystem => FILESYSTEM_SIZE_MARKER,
            CommitSource::Catalog => CATALOG_SIZE_MARKER,
        };

        let location = FileMeta {
            location: url,
            last_modified: 0,
            size,
        };

        ParsedLogPath {
            location,
            filename,
            extension,
            version,
            file_type,
        }
    }

    fn assert_source(commit: &ParsedLogPath, expected_source: CommitSource) {
        let expected_size = match expected_source {
            CommitSource::Filesystem => FILESYSTEM_SIZE_MARKER,
            CommitSource::Catalog => CATALOG_SIZE_MARKER,
        };
        assert_eq!(
            commit.location.size, expected_size,
            "Commit version {} should be from {:?}, but size was {}",
            commit.version, expected_source, commit.location.size
        );
    }

    #[test]
    fn test_empty_log_tail() {
        let log_files = vec![
            (0, LogPathFileType::Commit, CommitSource::Filesystem),
            (1, LogPathFileType::Commit, CommitSource::Filesystem),
            (2, LogPathFileType::Commit, CommitSource::Filesystem),
        ];
        let (storage, log_root) = create_storage(log_files);

        let result: Vec<_> = list_log_files(storage.as_ref(), &log_root, vec![], Some(1), Some(2))
            .unwrap()
            .try_collect()
            .unwrap();

        assert_eq!(result.len(), 2);
        assert_eq!(result[0].version, 1);
        assert_eq!(result[1].version, 2);
        // all should be from filesystem since log_tail is empty
        assert_source(&result[0], CommitSource::Filesystem);
        assert_source(&result[1], CommitSource::Filesystem);
    }

    #[test]
    fn test_log_tail_has_latest_commit_files() {
        // Filesystem has commits 0-2, log_tail has commits 3-5 (the latest)
        let log_files = vec![
            (0, LogPathFileType::Commit, CommitSource::Filesystem),
            (1, LogPathFileType::Commit, CommitSource::Filesystem),
            (2, LogPathFileType::Commit, CommitSource::Filesystem),
        ];
        let (storage, log_root) = create_storage(log_files);

        // log_tail is contiguous, only commits, and represents the latest versions
        let log_tail = vec![
            make_parsed_log_path_with_source(3, LogPathFileType::Commit, CommitSource::Catalog),
            make_parsed_log_path_with_source(4, LogPathFileType::Commit, CommitSource::Catalog),
            make_parsed_log_path_with_source(5, LogPathFileType::Commit, CommitSource::Catalog),
        ];

        let result: Vec<_> =
            list_log_files(storage.as_ref(), &log_root, log_tail, Some(0), Some(5))
                .unwrap()
                .try_collect()
                .unwrap();

        assert_eq!(result.len(), 6);
        // filesystem
        assert_eq!(result[0].version, 0);
        assert_eq!(result[1].version, 1);
        assert_eq!(result[2].version, 2);
        assert_source(&result[0], CommitSource::Filesystem);
        assert_source(&result[1], CommitSource::Filesystem);
        assert_source(&result[2], CommitSource::Filesystem);
        // log_tail
        assert_eq!(result[3].version, 3);
        assert_eq!(result[4].version, 4);
        assert_eq!(result[5].version, 5);
        assert_source(&result[3], CommitSource::Catalog);
        assert_source(&result[4], CommitSource::Catalog);
        assert_source(&result[5], CommitSource::Catalog);
    }

    #[test]
    fn test_request_subset_with_log_tail() {
        // Test requesting a subset when log_tail is the latest commits
        let log_files = vec![
            (0, LogPathFileType::Commit, CommitSource::Filesystem),
            (1, LogPathFileType::Commit, CommitSource::Filesystem),
        ];
        let (storage, log_root) = create_storage(log_files);

        // log_tail represents versions 2-4 (latest commits)
        let log_tail = vec![
            make_parsed_log_path_with_source(2, LogPathFileType::Commit, CommitSource::Catalog),
            make_parsed_log_path_with_source(3, LogPathFileType::Commit, CommitSource::Catalog),
            make_parsed_log_path_with_source(4, LogPathFileType::Commit, CommitSource::Catalog),
        ];

        // list for only versions 1-3
        let result: Vec<_> =
            list_log_files(storage.as_ref(), &log_root, log_tail, Some(1), Some(3))
                .unwrap()
                .try_collect()
                .unwrap();

        // The result includes version 1 from filesystem, and log_tail until requested version (2-3)
        assert_eq!(result.len(), 3);
        assert_eq!(result[0].version, 1);
        assert_eq!(result[1].version, 2);
        assert_eq!(result[2].version, 3);
        assert_source(&result[0], CommitSource::Filesystem);
        assert_source(&result[1], CommitSource::Catalog);
        assert_source(&result[2], CommitSource::Catalog);
    }

    #[test]
    fn test_log_tail_defines_latest_version() {
        // log_tail defines the latest version of the table: if there is file system files after log
        // tail, they are ignored
        let log_files = vec![
            (0, LogPathFileType::Commit, CommitSource::Filesystem),
            (1, LogPathFileType::Commit, CommitSource::Filesystem),
            (2, LogPathFileType::Commit, CommitSource::Filesystem), // ignored!
        ];
        let (storage, log_root) = create_storage(log_files);

        // log_tail is just [1], indicating version 1 is the latest
        let log_tail = vec![make_parsed_log_path_with_source(
            1,
            LogPathFileType::Commit,
            CommitSource::Catalog,
        )];

        let result: Vec<_> = list_log_files(storage.as_ref(), &log_root, log_tail, Some(0), None)
            .unwrap()
            .try_collect()
            .unwrap();

        // expect only 0 from file system and 1 from log tail
        assert_eq!(result.len(), 2);
        assert_eq!(result[0].version, 0);
        assert_eq!(result[1].version, 1);
        assert_source(&result[0], CommitSource::Filesystem);
        assert_source(&result[1], CommitSource::Catalog);
    }

    #[test]
    fn test_log_tail_covers_entire_range_no_listing() {
        // test-only storage handler that panics if you use it
        struct StorageThatPanics {}
        impl StorageHandler for StorageThatPanics {
            fn list_from(
                &self,
                _path: &Url,
            ) -> DeltaResult<Box<dyn Iterator<Item = DeltaResult<FileMeta>>>> {
                panic!("list_from used");
            }
            fn read_files(
                &self,
                _files: Vec<crate::FileSlice>,
            ) -> DeltaResult<Box<dyn Iterator<Item = DeltaResult<bytes::Bytes>>>> {
                panic!("read_files used");
            }
            fn copy_atomic(&self, src: &Url, dest: &Url) -> DeltaResult<()> {
                panic!("copy used from {src} to {dest}");
            }
        }

        // when log_tail covers the entire requested range, no filesystem listing should occur
        // log_tail covers versions 0-2, which includes the entire range we'll request
        let log_tail = vec![
            make_parsed_log_path_with_source(0, LogPathFileType::Commit, CommitSource::Catalog),
            make_parsed_log_path_with_source(1, LogPathFileType::Commit, CommitSource::Catalog),
            make_parsed_log_path_with_source(
                2,
                LogPathFileType::StagedCommit,
                CommitSource::Catalog,
            ),
        ];

        let storage = StorageThatPanics {};
        let url = Url::parse("memory:///anything").unwrap();
        let result: Vec<_> = list_log_files(&storage, &url, log_tail, Some(0), Some(2))
            .unwrap()
            .try_collect()
            .unwrap();

        assert_eq!(result.len(), 3);
        assert_eq!(result[0].version, 0);
        assert_eq!(result[1].version, 1);
        assert_eq!(result[2].version, 2);
        assert_source(&result[0], CommitSource::Catalog);
        assert_source(&result[1], CommitSource::Catalog);
        assert_source(&result[2], CommitSource::Catalog);
    }

    #[test]
    fn test_listing_omits_staged_commits() {
        // note that in the presence of staged commits, we CANNOT trust listing to determine which
        // to include in our listing/log segment. This is up to the catalog. (e.g. version
        // 5.uuid1.json and 5.uuid2.json can both exist and only catalog can say which is the 'real'
        // version 5).

        let log_files = vec![
            (0, LogPathFileType::Commit, CommitSource::Filesystem),
            (1, LogPathFileType::Commit, CommitSource::Filesystem),
            (1, LogPathFileType::StagedCommit, CommitSource::Filesystem),
            (2, LogPathFileType::StagedCommit, CommitSource::Filesystem),
        ];

        let (storage, log_root) = create_storage(log_files);
        let result: Vec<_> = list_log_files(storage.as_ref(), &log_root, vec![], None, None)
            .unwrap()
            .try_collect()
            .unwrap();

        // we must only see two regular commits
        assert_eq!(result.len(), 2);
        assert_eq!(result[0].version, 0);
        assert_eq!(result[1].version, 1);
        assert_source(&result[0], CommitSource::Filesystem);
        assert_source(&result[1], CommitSource::Filesystem);
    }

    #[test]
    fn test_listing_with_large_end_version() {
        let log_files = vec![
            (0, LogPathFileType::Commit, CommitSource::Filesystem),
            (1, LogPathFileType::Commit, CommitSource::Filesystem),
            (2, LogPathFileType::StagedCommit, CommitSource::Filesystem),
        ];

        let (storage, log_root) = create_storage(log_files);
        // note we let you request end version past the end of log. up to consumer to interpret
        let result: Vec<_> = list_log_files(storage.as_ref(), &log_root, vec![], None, Some(3))
            .unwrap()
            .try_collect()
            .unwrap();

        // we must only see two regular commits
        assert_eq!(result.len(), 2);
        assert_eq!(result[0].version, 0);
        assert_eq!(result[1].version, 1);
    }
}<|MERGE_RESOLUTION|>--- conflicted
+++ resolved
@@ -252,7 +252,6 @@
         start_version: Option<Version>,
         end_version: Option<Version>,
     ) -> DeltaResult<Self> {
-<<<<<<< HEAD
         let mut log_files =
             list_log_files(storage, log_root, log_tail, start_version, end_version)?;
 
@@ -270,50 +269,6 @@
             if let Some(group_version) =
                 current_version.filter(|v| file.as_ref().is_none_or(|f| f.version != *v))
             {
-=======
-        let log_files = list_log_files(storage, log_root, log_tail, start_version, end_version)?;
-
-        log_files.process_results(|iter| {
-            let mut ascending_commit_files = Vec::new();
-            let mut ascending_compaction_files = Vec::new();
-            let mut checkpoint_parts = vec![];
-            let mut latest_crc_file: Option<ParsedLogPath> = None;
-            let mut latest_commit_file: Option<ParsedLogPath> = None;
-
-            // Group log files by version
-            let log_files_per_version = iter.chunk_by(|x| x.version);
-
-            for (version, files) in &log_files_per_version {
-                let mut new_checkpoint_parts = vec![];
-                for file in files {
-                    use LogPathFileType::*;
-                    match file.file_type {
-                        Commit | StagedCommit => ascending_commit_files.push(file),
-                        CompactedCommit { hi } if end_version.is_none_or(|end| hi <= end) => {
-                            ascending_compaction_files.push(file);
-                        }
-                        CompactedCommit { .. } => (), // Failed the bounds check above
-                        SinglePartCheckpoint | UuidCheckpoint | MultiPartCheckpoint { .. } => {
-                            new_checkpoint_parts.push(file)
-                        }
-                        Crc => {
-                            let latest_crc_ref = latest_crc_file.as_ref();
-                            if latest_crc_ref.is_none_or(|latest| latest.version < file.version) {
-                                latest_crc_file = Some(file);
-                            }
-                        }
-                        Unknown => {
-                            // It is possible that there are other files being stashed away into
-                            // _delta_log/  This is not necessarily forbidden, but something we
-                            // want to know about in a debugging scenario
-                            debug!(
-                                "Found file {} with unknown file type {:?} at version {}",
-                                file.filename, file.file_type, version
-                            );
-                        }
-                    }
-                }
->>>>>>> 70143cab
                 // Group and find the first complete checkpoint for this version.
                 // All checkpoints for the same version are equivalent, so we only take one.
                 //
@@ -362,9 +317,12 @@
                     latest_crc_file.replace(file);
                 }
                 Unknown => {
-                    warn!(
+                    // It is possible that there are other files being stashed away into
+                    // _delta_log/  This is not necessarily forbidden, but something we
+                    // want to know about in a debugging scenario
+                    debug!(
                         "Found file {} with unknown file type {:?} at version {}",
-                        file.filename, file.file_type, file.version
+                        file.filename, file.file_type, version
                     );
                 }
             }
