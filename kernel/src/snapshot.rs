--- conflicted
+++ resolved
@@ -635,7 +635,6 @@
         assert!(invalid.is_none())
     }
 
-<<<<<<< HEAD
     // NOTE: In addition to testing the meta-predicate for metadata replay, this test also verifies
     // that the parquet reader properly infers nullcount = rowcount for missing columns. The two
     // checkpoint part files that contain transaction app ids have truncated schemas that would
@@ -646,8 +645,6 @@
     //              type    nulls  min / max
     // txn.appId    BINARY  0      "3ae45b72-24e1-865a-a211-3..." / "3ae45b72-24e1-865a-a211-3..."
     // txn.version  INT64   0      "4390" / "4390"
-=======
->>>>>>> 4b602aed
     #[test]
     fn test_replay_for_metadata() {
         let path = std::fs::canonicalize(PathBuf::from("./tests/data/parquet_row_group_skipping/"));
@@ -662,18 +659,12 @@
             .unwrap()
             .try_collect()
             .unwrap();
+
         // The checkpoint has five parts, each containing one action. The P&M come from first and
-<<<<<<< HEAD
-        // third parts, respectively. The parquet reader skips the second part; it would also skip
-        // the last two parts, but the actual `read_metadata` will anyway skip them because it
-        // terminates the iteration immediately after finding both P&M.
+        // third parts, respectively. The parquet reader will skip the other three parts. Note that
+        // the actual `read_metadata` would anyway skip the last two parts because it terminates the
+        // iteration immediately after finding both P&M.
         assert_eq!(data.len(), 2);
-=======
-        // third parts, respectively. The actual `read_metadata` will also skip the last two parts
-        // because it terminates the iteration immediately after finding both P&M.
-        // TODO: Implement parquet row group skipping so we filter out all but two files.
-        assert_eq!(data.len(), 5);
->>>>>>> 4b602aed
     }
 
     #[test_log::test]
