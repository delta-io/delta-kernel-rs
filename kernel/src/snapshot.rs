//! In-memory representation of snapshots of tables (snapshot is a table at given point in time, it
//! has schema etc.)

use std::sync::Arc;

use crate::actions::set_transaction::SetTransactionScanner;
use crate::actions::{Metadata, Protocol};
use crate::checkpoint::CheckpointWriter;
use crate::log_segment::{self, LogSegment};
use crate::scan::ScanBuilder;
use crate::schema::{Schema, SchemaRef};
use crate::table_configuration::TableConfiguration;
use crate::table_features::ColumnMappingMode;
use crate::table_properties::TableProperties;
use crate::{DeltaResult, Engine, Error, StorageHandler, Version};
use delta_kernel_derive::internal_api;

use serde::{Deserialize, Serialize};
use tracing::{debug, warn};
use url::Url;

/// Name of the _last_checkpoint file that provides metadata about the last checkpoint
/// created for the table. This file is used as a hint for the engine to quickly locate
/// the latest checkpoint without a full directory listing.
pub(crate) const LAST_CHECKPOINT_FILE_NAME: &str = "_last_checkpoint";

// TODO expose methods for accessing the files of a table (with file pruning).
/// In-memory representation of a specific snapshot of a Delta table. While a `DeltaTable` exists
/// throughout time, `Snapshot`s represent a view of a table at a specific point in time; they
/// have a defined schema (which may change over time for any given table), specific version, and
/// frozen log segment.
#[derive(PartialEq, Eq)]
pub struct Snapshot {
    log_segment: LogSegment,
    table_configuration: TableConfiguration,
}

impl Drop for Snapshot {
    fn drop(&mut self) {
        debug!("Dropping snapshot");
    }
}

impl std::fmt::Debug for Snapshot {
    fn fmt(&self, f: &mut std::fmt::Formatter<'_>) -> std::fmt::Result {
        f.debug_struct("Snapshot")
            .field("path", &self.log_segment.log_root.as_str())
            .field("version", &self.version())
            .field("metadata", &self.metadata())
            .finish()
    }
}

impl Snapshot {
    fn new(log_segment: LogSegment, table_configuration: TableConfiguration) -> Self {
        Self {
            log_segment,
            table_configuration,
        }
    }

    /// Create a new [`Snapshot`] instance for the given version.
    ///
    /// # Parameters
    ///
    /// - `table_root`: url pointing at the table root (where `_delta_log` folder is located)
    /// - `engine`: Implementation of [`Engine`] apis.
    /// - `version`: target version of the [`Snapshot`]. None will create a snapshot at the latest
    ///   version of the table.
    pub fn try_new(
        table_root: Url,
        engine: &dyn Engine,
        version: Option<Version>,
    ) -> DeltaResult<Self> {
        let storage = engine.storage_handler();
        let log_root = table_root.join("_delta_log/")?;

        let checkpoint_hint = read_last_checkpoint(storage.as_ref(), &log_root)?;

        let log_segment =
            LogSegment::for_snapshot(storage.as_ref(), log_root, checkpoint_hint, version)?;

        // try_new_from_log_segment will ensure the protocol is supported
        Self::try_new_from_log_segment(table_root, log_segment, engine)
    }

    /// Create a new [`Snapshot`] instance from an existing [`Snapshot`]. This is useful when you
    /// already have a [`Snapshot`] lying around and want to do the minimal work to 'update' the
    /// snapshot to a later version.
    ///
    /// We implement a simple heuristic:
    /// 1. if the new version == existing version, just return the existing snapshot
    /// 2. if the new version < existing version, error: there is no optimization to do here
    /// 3. list from (existing checkpoint version + 1) onward (or just existing snapshot version if
    ///    no checkpoint)
    /// 4. a. if new checkpoint is found: just create a new snapshot from that checkpoint (and
    ///    commits after it)
    ///    b. if no new checkpoint is found: do lightweight P+M replay on the latest commits (after
    ///    ensuring we only retain commits > any checkpoints)
    ///
    /// # Parameters
    ///
    /// - `existing_snapshot`: reference to an existing [`Snapshot`]
    /// - `engine`: Implementation of [`Engine`] apis.
    /// - `version`: target version of the [`Snapshot`]. None will create a snapshot at the latest
    ///   version of the table.
    pub fn try_new_from(
        existing_snapshot: Arc<Snapshot>,
        engine: &dyn Engine,
        version: impl Into<Option<Version>>,
    ) -> DeltaResult<Arc<Self>> {
        let old_log_segment = &existing_snapshot.log_segment;
        let old_version = existing_snapshot.version();
        let new_version = version.into();
        if let Some(new_version) = new_version {
            if new_version == old_version {
                // Re-requesting the same version
                return Ok(existing_snapshot.clone());
            }
            if new_version < old_version {
                // Hint is too new: error since this is effectively an incorrect optimization
                return Err(Error::Generic(format!(
                    "Requested snapshot version {} is older than snapshot hint version {}",
                    new_version, old_version
                )));
            }
        }

        let log_root = old_log_segment.log_root.clone();
        let storage = engine.storage_handler();

        // Start listing just after the previous segment's checkpoint, if any
        let listing_start = old_log_segment.checkpoint_version.unwrap_or(0) + 1;

        // Check for new commits
        let (new_ascending_commit_files, checkpoint_parts) =
            log_segment::list_log_files_with_version(
                storage.as_ref(),
                &log_root,
                Some(listing_start),
                new_version,
            )?;

        // NB: we need to check both checkpoints and commits since we filter commits at and below
        // the checkpoint version. Example: if we have a checkpoint + commit at version 1, the log
        // listing above will only return the checkpoint and not the commit.
        if new_ascending_commit_files.is_empty() && checkpoint_parts.is_empty() {
            match new_version {
                Some(new_version) if new_version != old_version => {
                    // No new commits, but we are looking for a new version
                    return Err(Error::Generic(format!(
                        "Requested snapshot version {} is newer than the latest version {}",
                        new_version, old_version
                    )));
                }
                _ => {
                    // No new commits, just return the same snapshot
                    return Ok(existing_snapshot.clone());
                }
            }
        }

        // create a log segment just from existing_checkpoint.version -> new_version
        // OR could be from 1 -> new_version
        let mut new_log_segment = LogSegment::try_new(
            new_ascending_commit_files,
            checkpoint_parts,
            log_root.clone(),
            new_version,
        )?;

        let new_end_version = new_log_segment.end_version;
        if new_end_version < old_version {
            // we should never see a new log segment with a version < the existing snapshot
            // version, that would mean a commit was incorrectly deleted from the log
            return Err(Error::Generic(format!(
                "Unexpected state: The newest version in the log {} is older than the old version {}",
                new_end_version, old_version)));
        }
        if new_end_version == old_version {
            // No new commits, just return the same snapshot
            return Ok(existing_snapshot.clone());
        }

        if new_log_segment.checkpoint_version.is_some() {
            // we have a checkpoint in the new LogSegment, just construct a new snapshot from that
            let snapshot = Self::try_new_from_log_segment(
                existing_snapshot.table_root().clone(),
                new_log_segment,
                engine,
            );
            return Ok(Arc::new(snapshot?));
        }

        // after this point, we incrementally update the snapshot with the new log segment.
        // first we remove the 'overlap' in commits, example:
        //
        //    old logsegment checkpoint1-commit1-commit2-commit3
        // 1. new logsegment             commit1-commit2-commit3
        // 2. new logsegment             commit1-commit2-commit3-commit4
        // 3. new logsegment                     checkpoint2+commit2-commit3-commit4
        //
        // retain does
        // 1. new logsegment             [empty] -> caught above
        // 2. new logsegment             [commit4]
        // 3. new logsegment             [checkpoint2-commit3] -> caught above
        new_log_segment
            .ascending_commit_files
            .retain(|log_path| old_version < log_path.version);

        // we have new commits and no new checkpoint: we replay new commits for P+M and then
        // create a new snapshot by combining LogSegments and building a new TableConfiguration
        let (new_metadata, new_protocol) = new_log_segment.protocol_and_metadata(engine)?;
        let table_configuration = TableConfiguration::try_new_from(
            existing_snapshot.table_configuration(),
            new_metadata,
            new_protocol,
            new_log_segment.end_version,
        )?;
        // NB: we must add the new log segment to the existing snapshot's log segment
        let mut ascending_commit_files = old_log_segment.ascending_commit_files.clone();
        ascending_commit_files.extend(new_log_segment.ascending_commit_files);
        // we can pass in just the old checkpoint parts since by the time we reach this line, we
        // know there are no checkpoints in the new log segment.
        let combined_log_segment = LogSegment::try_new(
            ascending_commit_files,
            old_log_segment.checkpoint_parts.clone(),
            log_root,
            new_version,
        )?;
        Ok(Arc::new(Snapshot::new(
            combined_log_segment,
            table_configuration,
        )))
    }

    /// Create a new [`Snapshot`] instance.
    pub(crate) fn try_new_from_log_segment(
        location: Url,
        log_segment: LogSegment,
        engine: &dyn Engine,
    ) -> DeltaResult<Self> {
        let (metadata, protocol) = log_segment.read_metadata(engine)?;
        let table_configuration =
            TableConfiguration::try_new(metadata, protocol, location, log_segment.end_version)?;
        Ok(Self {
            log_segment,
            table_configuration,
        })
    }

    /// Creates a [`CheckpointWriter`] for generating a checkpoint from this snapshot.
    ///
    /// See the [`crate::checkpoint`] module documentation for more details on checkpoint types
<<<<<<< HEAD
    /// and the overall checkpoint process.
    pub fn checkpoint(self: Arc<Self>) -> DeltaResult<CheckpointWriter> {
        CheckpointWriter::try_new(self)
=======
    /// and the overall checkpoint process.    
    pub fn checkpoint(self: Arc<Self>) -> DeltaResult<CheckpointWriter> {
        Ok(CheckpointWriter { snapshot: self })
>>>>>>> 59d3b034
    }

    /// Log segment this snapshot uses
    #[internal_api]
    pub(crate) fn log_segment(&self) -> &LogSegment {
        &self.log_segment
    }

    pub fn table_root(&self) -> &Url {
        self.table_configuration.table_root()
    }

    /// Version of this `Snapshot` in the table.
    pub fn version(&self) -> Version {
        self.table_configuration().version()
    }

    /// Table [`type@Schema`] at this `Snapshot`s version.
    pub fn schema(&self) -> SchemaRef {
        self.table_configuration.schema()
    }

    /// Table [`Metadata`] at this `Snapshot`s version.
    #[internal_api]
    pub(crate) fn metadata(&self) -> &Metadata {
        self.table_configuration.metadata()
    }

    /// Table [`Protocol`] at this `Snapshot`s version.
    #[allow(dead_code)]
    #[internal_api]
    pub(crate) fn protocol(&self) -> &Protocol {
        self.table_configuration.protocol()
    }

    /// Get the [`TableProperties`] for this [`Snapshot`].
    pub fn table_properties(&self) -> &TableProperties {
        self.table_configuration().table_properties()
    }

    /// Get the [`TableConfiguration`] for this [`Snapshot`].
    #[internal_api]
    pub(crate) fn table_configuration(&self) -> &TableConfiguration {
        &self.table_configuration
    }

    /// Get the [column mapping
    /// mode](https://github.com/delta-io/delta/blob/master/PROTOCOL.md#column-mapping) at this
    /// `Snapshot`s version.
    pub fn column_mapping_mode(&self) -> ColumnMappingMode {
        self.table_configuration.column_mapping_mode()
    }

    /// Create a [`ScanBuilder`] for an `Arc<Snapshot>`.
    pub fn scan_builder(self: Arc<Self>) -> ScanBuilder {
        ScanBuilder::new(self)
    }

    /// Consume this `Snapshot` to create a [`ScanBuilder`]
    pub fn into_scan_builder(self) -> ScanBuilder {
        ScanBuilder::new(self)
    }

    /// Fetch the latest version of the provided `application_id` for this snapshot.
    ///
    /// Note that this method performs log replay (fetches and processes metadata from storage).
    // TODO: add a get_app_id_versions to fetch all at once using SetTransactionScanner::get_all
    pub fn get_app_id_version(
        self: Arc<Self>,
        application_id: &str,
        engine: &dyn Engine,
    ) -> DeltaResult<Option<i64>> {
        let txn = SetTransactionScanner::get_one(self.log_segment(), application_id, engine)?;
        Ok(txn.map(|t| t.version))
    }
}

// Note: Schema can not be derived because the checkpoint schema is only known at runtime.
#[derive(Debug, Deserialize, Serialize)]
#[serde(rename_all = "camelCase")]
#[internal_api]
pub(crate) struct LastCheckpointHint {
    /// The version of the table when the last checkpoint was made.
    #[allow(unreachable_pub)] // used by acceptance tests (TODO make an fn accessor?)
    pub version: Version,
    /// The number of actions that are stored in the checkpoint.
    pub(crate) size: i64,
    /// The number of fragments if the last checkpoint was written in multiple parts.
    pub(crate) parts: Option<usize>,
    /// The number of bytes of the checkpoint.
    pub(crate) size_in_bytes: Option<i64>,
    /// The number of AddFile actions in the checkpoint.
    pub(crate) num_of_add_files: Option<i64>,
    /// The schema of the checkpoint file.
    pub(crate) checkpoint_schema: Option<Schema>,
    /// The checksum of the last checkpoint JSON.
    pub(crate) checksum: Option<String>,
}

/// Try reading the `_last_checkpoint` file.
///
/// Note that we typically want to ignore a missing/invalid `_last_checkpoint` file without failing
/// the read. Thus, the semantics of this function are to return `None` if the file is not found or
/// is invalid JSON. Unexpected/unrecoverable errors are returned as `Err` case and are assumed to
/// cause failure.
///
/// TODO: java kernel retries three times before failing, should we do the same?
fn read_last_checkpoint(
    storage: &dyn StorageHandler,
    log_root: &Url,
) -> DeltaResult<Option<LastCheckpointHint>> {
    let file_path = log_root.join(LAST_CHECKPOINT_FILE_NAME)?;
    match storage
        .read_files(vec![(file_path, None)])
        .and_then(|mut data| data.next().expect("read_files should return one file"))
    {
        Ok(data) => Ok(serde_json::from_slice(&data)
            .inspect_err(|e| warn!("invalid _last_checkpoint JSON: {e}"))
            .ok()),
        Err(Error::FileNotFound(_)) => Ok(None),
        Err(err) => Err(err),
    }
}

#[cfg(test)]
mod tests {
    use super::*;

    use std::path::PathBuf;
    use std::sync::Arc;

    use crate::object_store::local::LocalFileSystem;
    use crate::object_store::memory::InMemory;
    use crate::object_store::path::Path;
    use crate::object_store::ObjectStore;
    use serde_json::json;

    use crate::arrow::array::StringArray;
    use crate::arrow::record_batch::RecordBatch;
    use crate::parquet::arrow::ArrowWriter;

    use crate::engine::arrow_data::ArrowEngineData;
    use crate::engine::default::executor::tokio::TokioBackgroundExecutor;
    use crate::engine::default::filesystem::ObjectStoreStorageHandler;
    use crate::engine::default::DefaultEngine;
    use crate::engine::sync::SyncEngine;
    use crate::path::ParsedLogPath;
    use crate::utils::test_utils::string_array_to_engine_data;
    use test_utils::{add_commit, delta_path_for_version};

    #[test]
    fn test_snapshot_read_metadata() {
        let path =
            std::fs::canonicalize(PathBuf::from("./tests/data/table-with-dv-small/")).unwrap();
        let url = url::Url::from_directory_path(path).unwrap();

        let engine = SyncEngine::new();
        let snapshot = Snapshot::try_new(url, &engine, Some(1)).unwrap();

        let expected =
            Protocol::try_new(3, 7, Some(["deletionVectors"]), Some(["deletionVectors"])).unwrap();
        assert_eq!(snapshot.protocol(), &expected);

        let schema_string = r#"{"type":"struct","fields":[{"name":"value","type":"integer","nullable":true,"metadata":{}}]}"#;
        let expected: SchemaRef = serde_json::from_str(schema_string).unwrap();
        assert_eq!(snapshot.schema(), expected);
    }

    #[test]
    fn test_new_snapshot() {
        let path =
            std::fs::canonicalize(PathBuf::from("./tests/data/table-with-dv-small/")).unwrap();
        let url = url::Url::from_directory_path(path).unwrap();

        let engine = SyncEngine::new();
        let snapshot = Snapshot::try_new(url, &engine, None).unwrap();

        let expected =
            Protocol::try_new(3, 7, Some(["deletionVectors"]), Some(["deletionVectors"])).unwrap();
        assert_eq!(snapshot.protocol(), &expected);

        let schema_string = r#"{"type":"struct","fields":[{"name":"value","type":"integer","nullable":true,"metadata":{}}]}"#;
        let expected: SchemaRef = serde_json::from_str(schema_string).unwrap();
        assert_eq!(snapshot.schema(), expected);
    }

    // interesting cases for testing Snapshot::new_from:
    // 1. new version < existing version
    // 2. new version == existing version
    // 3. new version > existing version AND
    //   a. log segment hasn't changed
    //   b. log segment for old..=new version has a checkpoint (with new protocol/metadata)
    //   b. log segment for old..=new version has no checkpoint
    //     i. commits have (new protocol, new metadata)
    //     ii. commits have (new protocol, no metadata)
    //     iii. commits have (no protocol, new metadata)
    //     iv. commits have (no protocol, no metadata)
    #[tokio::test]
    async fn test_snapshot_new_from() -> DeltaResult<()> {
        let path =
            std::fs::canonicalize(PathBuf::from("./tests/data/table-with-dv-small/")).unwrap();
        let url = url::Url::from_directory_path(path).unwrap();

        let engine = SyncEngine::new();
        let old_snapshot = Arc::new(Snapshot::try_new(url.clone(), &engine, Some(1)).unwrap());
        // 1. new version < existing version: error
        let snapshot_res = Snapshot::try_new_from(old_snapshot.clone(), &engine, Some(0));
        assert!(matches!(
            snapshot_res,
            Err(Error::Generic(msg)) if msg == "Requested snapshot version 0 is older than snapshot hint version 1"
        ));

        // 2. new version == existing version
        let snapshot = Snapshot::try_new_from(old_snapshot.clone(), &engine, Some(1)).unwrap();
        let expected = old_snapshot.clone();
        assert_eq!(snapshot, expected);

        // tests Snapshot::new_from by:
        // 1. creating a snapshot with new API for commits 0..=2 (based on old snapshot at 0)
        // 2. comparing with a snapshot created directly at version 2
        //
        // the commits tested are:
        // - commit 0 -> base snapshot at this version
        // - commit 1 -> final snapshots at this version
        //
        // in each test we will modify versions 1 and 2 to test different scenarios
        fn test_new_from(store: Arc<InMemory>) -> DeltaResult<()> {
            let url = Url::parse("memory:///")?;
            let engine = DefaultEngine::new(store, Arc::new(TokioBackgroundExecutor::new()));
            let base_snapshot = Arc::new(Snapshot::try_new(url.clone(), &engine, Some(0))?);
            let snapshot = Snapshot::try_new_from(base_snapshot.clone(), &engine, Some(1))?;
            let expected = Snapshot::try_new(url.clone(), &engine, Some(1))?;
            assert_eq!(snapshot, expected.into());
            Ok(())
        }

        // TODO: unify this and lots of stuff in LogSegment tests and test_utils
        async fn commit(store: &InMemory, version: Version, commit: Vec<serde_json::Value>) {
            let commit_data = commit
                .iter()
                .map(ToString::to_string)
                .collect::<Vec<String>>()
                .join("\n");
            add_commit(store, version, commit_data).await.unwrap();
        }

        // for (3) we will just engineer custom log files
        let store = Arc::new(InMemory::new());
        // everything will have a starting 0 commit with commitInfo, protocol, metadata
        let commit0 = vec![
            json!({
                "commitInfo": {
                    "timestamp": 1587968586154i64,
                    "operation": "WRITE",
                    "operationParameters": {"mode":"ErrorIfExists","partitionBy":"[]"},
                    "isBlindAppend":true
                }
            }),
            json!({
                "protocol": {
                    "minReaderVersion": 1,
                    "minWriterVersion": 2
                }
            }),
            json!({
                "metaData": {
                    "id":"5fba94ed-9794-4965-ba6e-6ee3c0d22af9",
                    "format": {
                        "provider": "parquet",
                        "options": {}
                    },
                    "schemaString": "{\"type\":\"struct\",\"fields\":[{\"name\":\"id\",\"type\":\"integer\",\"nullable\":true,\"metadata\":{}},{\"name\":\"val\",\"type\":\"string\",\"nullable\":true,\"metadata\":{}}]}",
                    "partitionColumns": [],
                    "configuration": {},
                    "createdTime": 1587968585495i64
                }
            }),
        ];
        commit(store.as_ref(), 0, commit0.clone()).await;
        // 3. new version > existing version
        // a. no new log segment
        let url = Url::parse("memory:///")?;
        let engine = DefaultEngine::new(
            Arc::new(store.fork()),
            Arc::new(TokioBackgroundExecutor::new()),
        );
        let base_snapshot = Arc::new(Snapshot::try_new(url.clone(), &engine, Some(0))?);
        let snapshot = Snapshot::try_new_from(base_snapshot.clone(), &engine, None)?;
        let expected = Snapshot::try_new(url.clone(), &engine, Some(0))?;
        assert_eq!(snapshot, expected.into());
        // version exceeds latest version of the table = err
        assert!(matches!(
            Snapshot::try_new_from(base_snapshot.clone(), &engine, Some(1)),
            Err(Error::Generic(msg)) if msg == "Requested snapshot version 1 is newer than the latest version 0"
        ));

        // b. log segment for old..=new version has a checkpoint (with new protocol/metadata)
        let store_3a = store.fork();
        let mut checkpoint1 = commit0.clone();
        commit(&store_3a, 1, commit0.clone()).await;
        checkpoint1[1] = json!({
            "protocol": {
                "minReaderVersion": 2,
                "minWriterVersion": 5
            }
        });
        checkpoint1[2]["partitionColumns"] = serde_json::to_value(["some_partition_column"])?;

        let handler = engine.json_handler();
        let json_strings: StringArray = checkpoint1
            .into_iter()
            .map(|json| json.to_string())
            .collect::<Vec<_>>()
            .into();
        let parsed = handler
            .parse_json(
                string_array_to_engine_data(json_strings),
                crate::actions::get_log_schema().clone(),
            )
            .unwrap();
        let checkpoint = ArrowEngineData::try_from_engine_data(parsed).unwrap();
        let checkpoint: RecordBatch = checkpoint.into();

        // Write the record batch to a Parquet file
        let mut buffer = vec![];
        let mut writer = ArrowWriter::try_new(&mut buffer, checkpoint.schema(), None)?;
        writer.write(&checkpoint)?;
        writer.close()?;

        store
            .put(
                &delta_path_for_version(1, "checkpoint.parquet"),
                buffer.into(),
            )
            .await
            .unwrap();
        test_new_from(store_3a.into())?;

        // c. log segment for old..=new version has no checkpoint
        // i. commits have (new protocol, new metadata)
        let store_3c_i = Arc::new(store.fork());
        let mut commit1 = commit0.clone();
        commit1[1] = json!({
            "protocol": {
                "minReaderVersion": 2,
                "minWriterVersion": 5
            }
        });
        commit1[2]["partitionColumns"] = serde_json::to_value(["some_partition_column"])?;
        commit(store_3c_i.as_ref(), 1, commit1).await;
        test_new_from(store_3c_i.clone())?;

        // new commits AND request version > end of log
        let url = Url::parse("memory:///")?;
        let engine = DefaultEngine::new(store_3c_i, Arc::new(TokioBackgroundExecutor::new()));
        let base_snapshot = Arc::new(Snapshot::try_new(url.clone(), &engine, Some(0))?);
        assert!(matches!(
            Snapshot::try_new_from(base_snapshot.clone(), &engine, Some(2)),
            Err(Error::Generic(msg)) if msg == "LogSegment end version 1 not the same as the specified end version 2"
        ));

        // ii. commits have (new protocol, no metadata)
        let store_3c_ii = store.fork();
        let mut commit1 = commit0.clone();
        commit1[1] = json!({
            "protocol": {
                "minReaderVersion": 2,
                "minWriterVersion": 5
            }
        });
        commit1.remove(2); // remove metadata
        commit(&store_3c_ii, 1, commit1).await;
        test_new_from(store_3c_ii.into())?;

        // iii. commits have (no protocol, new metadata)
        let store_3c_iii = store.fork();
        let mut commit1 = commit0.clone();
        commit1[2]["partitionColumns"] = serde_json::to_value(["some_partition_column"])?;
        commit1.remove(1); // remove protocol
        commit(&store_3c_iii, 1, commit1).await;
        test_new_from(store_3c_iii.into())?;

        // iv. commits have (no protocol, no metadata)
        let store_3c_iv = store.fork();
        let commit1 = vec![commit0[0].clone()];
        commit(&store_3c_iv, 1, commit1).await;
        test_new_from(store_3c_iv.into())?;

        Ok(())
    }

    #[test]
    fn test_read_table_with_last_checkpoint() {
        let path = std::fs::canonicalize(PathBuf::from(
            "./tests/data/table-with-dv-small/_delta_log/",
        ))
        .unwrap();
        let url = url::Url::from_directory_path(path).unwrap();

        let store = Arc::new(LocalFileSystem::new());
        let executor = Arc::new(TokioBackgroundExecutor::new());
        let storage = ObjectStoreStorageHandler::new(store, executor);
        let cp = read_last_checkpoint(&storage, &url).unwrap();
        assert!(cp.is_none())
    }

    fn valid_last_checkpoint() -> Vec<u8> {
        r#"{"size":8,"size_in_bytes":21857,"version":1}"#.as_bytes().to_vec()
    }

    #[test]
    fn test_read_table_with_invalid_last_checkpoint() {
        // in memory file system
        let store = Arc::new(InMemory::new());

        // put _last_checkpoint file
        let data = valid_last_checkpoint();
        let invalid_data = "invalid".as_bytes().to_vec();
        let path = Path::from("valid/_last_checkpoint");
        let invalid_path = Path::from("invalid/_last_checkpoint");

        tokio::runtime::Runtime::new()
            .expect("create tokio runtime")
            .block_on(async {
                store
                    .put(&path, data.into())
                    .await
                    .expect("put _last_checkpoint");
                store
                    .put(&invalid_path, invalid_data.into())
                    .await
                    .expect("put _last_checkpoint");
            });

        let executor = Arc::new(TokioBackgroundExecutor::new());
        let storage = ObjectStoreStorageHandler::new(store, executor);
        let url = Url::parse("memory:///valid/").expect("valid url");
        let valid = read_last_checkpoint(&storage, &url).expect("read last checkpoint");
        let url = Url::parse("memory:///invalid/").expect("valid url");
        let invalid = read_last_checkpoint(&storage, &url).expect("read last checkpoint");
        assert!(valid.is_some());
        assert!(invalid.is_none())
    }

    #[test_log::test]
    fn test_read_table_with_checkpoint() {
        let path = std::fs::canonicalize(PathBuf::from(
            "./tests/data/with_checkpoint_no_last_checkpoint/",
        ))
        .unwrap();
        let location = url::Url::from_directory_path(path).unwrap();
        let engine = SyncEngine::new();
        let snapshot = Snapshot::try_new(location, &engine, None).unwrap();

        assert_eq!(snapshot.log_segment.checkpoint_parts.len(), 1);
        assert_eq!(
            ParsedLogPath::try_from(snapshot.log_segment.checkpoint_parts[0].location.clone())
                .unwrap()
                .unwrap()
                .version,
            2,
        );
        assert_eq!(snapshot.log_segment.ascending_commit_files.len(), 1);
        assert_eq!(
            ParsedLogPath::try_from(
                snapshot.log_segment.ascending_commit_files[0]
                    .location
                    .clone()
            )
            .unwrap()
            .unwrap()
            .version,
            3,
        );
    }
}<|MERGE_RESOLUTION|>--- conflicted
+++ resolved
@@ -5,6 +5,7 @@
 
 use crate::actions::set_transaction::SetTransactionScanner;
 use crate::actions::{Metadata, Protocol};
+use crate::checkpoint::CheckpointWriter;
 use crate::checkpoint::CheckpointWriter;
 use crate::log_segment::{self, LogSegment};
 use crate::scan::ScanBuilder;
@@ -18,6 +19,11 @@
 use serde::{Deserialize, Serialize};
 use tracing::{debug, warn};
 use url::Url;
+
+/// Name of the _last_checkpoint file that provides metadata about the last checkpoint
+/// created for the table. This file is used as a hint for the engine to quickly locate
+/// the latest checkpoint without a full directory listing.
+pub(crate) const LAST_CHECKPOINT_FILE_NAME: &str = "_last_checkpoint";
 
 /// Name of the _last_checkpoint file that provides metadata about the last checkpoint
 /// created for the table. This file is used as a hint for the engine to quickly locate
@@ -252,15 +258,9 @@
     /// Creates a [`CheckpointWriter`] for generating a checkpoint from this snapshot.
     ///
     /// See the [`crate::checkpoint`] module documentation for more details on checkpoint types
-<<<<<<< HEAD
     /// and the overall checkpoint process.
     pub fn checkpoint(self: Arc<Self>) -> DeltaResult<CheckpointWriter> {
         CheckpointWriter::try_new(self)
-=======
-    /// and the overall checkpoint process.    
-    pub fn checkpoint(self: Arc<Self>) -> DeltaResult<CheckpointWriter> {
-        Ok(CheckpointWriter { snapshot: self })
->>>>>>> 59d3b034
     }
 
     /// Log segment this snapshot uses
