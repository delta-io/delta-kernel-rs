//! In-memory representation of snapshots of tables (snapshot is a table at given point in time, it
//! has schema etc.)
//!

<<<<<<< HEAD
=======
use std::cmp::Ordering;
>>>>>>> 534a4e4e
use std::sync::Arc;

use serde::{Deserialize, Serialize};
use tracing::{debug, warn};
use url::Url;

use crate::actions::{Metadata, Protocol};
use crate::features::{ColumnMappingMode, COLUMN_MAPPING_MODE_KEY};
<<<<<<< HEAD
use crate::log_segment::{LogSegment, LogSegmentBuilder};
use crate::scan::ScanBuilder;
use crate::schema::Schema;
=======
use crate::log_segment::LogSegment;
use crate::path::ParsedLogPath;
use crate::scan::ScanBuilder;
use crate::schema::Schema;
use crate::utils::require;
>>>>>>> 534a4e4e
use crate::{DeltaResult, Engine, Error, FileSystemClient, Version};

const LAST_CHECKPOINT_FILE_NAME: &str = "_last_checkpoint";
// TODO expose methods for accessing the files of a table (with file pruning).
/// In-memory representation of a specific snapshot of a Delta table. While a `DeltaTable` exists
/// throughout time, `Snapshot`s represent a view of a table at a specific point in time; they
/// have a defined schema (which may change over time for any given table), specific version, and
/// frozen log segment.

pub struct Snapshot {
    pub(crate) table_root: Url,
    pub(crate) log_segment: LogSegment,
    version: Version,
    metadata: Metadata,
    protocol: Protocol,
    schema: Schema,
    pub(crate) column_mapping_mode: ColumnMappingMode,
}

impl Drop for Snapshot {
    fn drop(&mut self) {
        debug!("Dropping snapshot");
    }
}

impl std::fmt::Debug for Snapshot {
    fn fmt(&self, f: &mut std::fmt::Formatter<'_>) -> std::fmt::Result {
        f.debug_struct("Snapshot")
            .field("path", &self.log_segment.log_root.as_str())
            .field("version", &self.version)
            .field("metadata", &self.metadata)
            .finish()
    }
}

impl Snapshot {
    /// Create a new [`Snapshot`] instance for the given version.
    ///
    /// # Parameters
    ///
    /// - `location`: url pointing at the table root (where `_delta_log` folder is located)
    /// - `engine`: Implementation of [`Engine`] apis.
    /// - `version`: target version of the [`Snapshot`]
    pub fn try_new(
        table_root: Url,
        engine: &dyn Engine,
        version: Option<Version>,
    ) -> DeltaResult<Self> {
        let fs_client = engine.get_file_system_client();
        let log_url = table_root.join("_delta_log/").unwrap();

        let mut builder = LogSegmentBuilder::new(fs_client.clone(), &table_root);
        if let Some(version) = version {
            builder = builder.with_end_version(version);
        }
        if let Some(checkpoint) = read_last_checkpoint(fs_client.as_ref(), &log_url)? {
            builder = builder.with_checkpoint(checkpoint);
        }
        let log_segment = builder.build()?;

        let version_eff = log_segment.version;
        Self::try_new_from_log_segment(table_root, log_segment, version_eff, engine)
    }

    /// Create a new [`Snapshot`] instance.
    pub(crate) fn try_new_from_log_segment(
        location: Url,
        log_segment: LogSegment,
        version: Version,
        engine: &dyn Engine,
    ) -> DeltaResult<Self> {
        let (metadata, protocol) = log_segment.read_metadata(engine)?;
        let schema = metadata.schema()?;
        let column_mapping_mode = match metadata.configuration.get(COLUMN_MAPPING_MODE_KEY) {
            Some(mode) if protocol.min_reader_version >= 2 => mode.as_str().try_into(),
            _ => Ok(ColumnMappingMode::None),
        }?;
        Ok(Self {
            table_root: location,
            log_segment,
            version,
            metadata,
            protocol,
            schema,
            column_mapping_mode,
        })
    }

    /// Log segment this snapshot uses
    #[cfg_attr(feature = "developer-visibility", visibility::make(pub))]
    fn _log_segment(&self) -> &LogSegment {
        &self.log_segment
    }

    pub fn table_root(&self) -> &Url {
        &self.table_root
    }

    /// Version of this `Snapshot` in the table.
    pub fn version(&self) -> Version {
        self.version
    }

    /// Table [`Schema`] at this `Snapshot`s version.
    pub fn schema(&self) -> &Schema {
        &self.schema
    }

    /// Table [`Metadata`] at this `Snapshot`s version.
    pub fn metadata(&self) -> &Metadata {
        &self.metadata
    }

    /// Table [`Protocol`] at this `Snapshot`s version.
    pub fn protocol(&self) -> &Protocol {
        &self.protocol
    }

    /// Get the [column mapping
    /// mode](https://github.com/delta-io/delta/blob/master/PROTOCOL.md#column-mapping) at this
    /// `Snapshot`s version.
    pub fn column_mapping_mode(&self) -> ColumnMappingMode {
        self.column_mapping_mode
    }

    /// Create a [`ScanBuilder`] for an `Arc<Snapshot>`.
    pub fn scan_builder(self: Arc<Self>) -> ScanBuilder {
        ScanBuilder::new(self)
    }

    /// Consume this `Snapshot` to create a [`ScanBuilder`]
    pub fn into_scan_builder(self) -> ScanBuilder {
        ScanBuilder::new(self)
    }
}

#[derive(Debug, Deserialize, Serialize)]
#[serde(rename_all = "camelCase")]
#[cfg_attr(feature = "developer-visibility", visibility::make(pub))]
#[cfg_attr(not(feature = "developer-visibility"), visibility::make(pub(crate)))]
struct CheckpointMetadata {
    /// The version of the table when the last checkpoint was made.
    #[allow(unreachable_pub)] // used by acceptance tests (TODO make an fn accessor?)
    pub version: Version,
    /// The number of actions that are stored in the checkpoint.
    pub(crate) size: i64,
    /// The number of fragments if the last checkpoint was written in multiple parts.
    pub(crate) parts: Option<usize>,
    /// The number of bytes of the checkpoint.
    pub(crate) size_in_bytes: Option<i64>,
    /// The number of AddFile actions in the checkpoint.
    pub(crate) num_of_add_files: Option<i64>,
    /// The schema of the checkpoint file.
    pub(crate) checkpoint_schema: Option<Schema>,
    /// The checksum of the last checkpoint JSON.
    pub(crate) checksum: Option<String>,
}

/// Try reading the `_last_checkpoint` file.
///
/// Note that we typically want to ignore a missing/invalid `_last_checkpoint` file without failing
/// the read. Thus, the semantics of this function are to return `None` if the file is not found or
/// is invalid JSON. Unexpected/unrecoverable errors are returned as `Err` case and are assumed to
/// cause failure.
///
/// TODO: java kernel retries three times before failing, should we do the same?
fn read_last_checkpoint(
    fs_client: &dyn FileSystemClient,
    log_root: &Url,
) -> DeltaResult<Option<CheckpointMetadata>> {
    let file_path = log_root.join(LAST_CHECKPOINT_FILE_NAME)?;
    match fs_client
        .read_files(vec![(file_path, None)])
        .and_then(|mut data| data.next().expect("read_files should return one file"))
    {
        Ok(data) => Ok(serde_json::from_slice(&data)
            .inspect_err(|e| warn!("invalid _last_checkpoint JSON: {e}"))
            .ok()),
        Err(Error::FileNotFound(_)) => Ok(None),
        Err(err) => Err(err),
    }
}

#[cfg(test)]
mod tests {
    use super::*;

    use std::path::PathBuf;
    use std::sync::Arc;

    use object_store::local::LocalFileSystem;
    use object_store::memory::InMemory;
    use object_store::path::Path;
    use object_store::ObjectStore;

    use crate::engine::default::executor::tokio::TokioBackgroundExecutor;
    use crate::engine::default::filesystem::ObjectStoreFileSystemClient;
    use crate::engine::sync::SyncEngine;
    use crate::path::ParsedLogPath;
    use crate::schema::StructType;

    #[test]
    fn test_snapshot_read_metadata() {
        let path =
            std::fs::canonicalize(PathBuf::from("./tests/data/table-with-dv-small/")).unwrap();
        let url = url::Url::from_directory_path(path).unwrap();

        let engine = SyncEngine::new();
        let snapshot = Snapshot::try_new(url, &engine, Some(1)).unwrap();

        let expected = Protocol {
            min_reader_version: 3,
            min_writer_version: 7,
            reader_features: Some(vec!["deletionVectors".into()]),
            writer_features: Some(vec!["deletionVectors".into()]),
        };
        assert_eq!(snapshot.protocol(), &expected);

        let schema_string = r#"{"type":"struct","fields":[{"name":"value","type":"integer","nullable":true,"metadata":{}}]}"#;
        let expected: StructType = serde_json::from_str(schema_string).unwrap();
        assert_eq!(snapshot.schema(), &expected);
    }

    #[test]
    fn test_new_snapshot() {
        let path =
            std::fs::canonicalize(PathBuf::from("./tests/data/table-with-dv-small/")).unwrap();
        let url = url::Url::from_directory_path(path).unwrap();

        let engine = SyncEngine::new();
        let snapshot = Snapshot::try_new(url, &engine, None).unwrap();

        let expected = Protocol {
            min_reader_version: 3,
            min_writer_version: 7,
            reader_features: Some(vec!["deletionVectors".into()]),
            writer_features: Some(vec!["deletionVectors".into()]),
        };
        assert_eq!(snapshot.protocol(), &expected);

        let schema_string = r#"{"type":"struct","fields":[{"name":"value","type":"integer","nullable":true,"metadata":{}}]}"#;
        let expected: StructType = serde_json::from_str(schema_string).unwrap();
        assert_eq!(snapshot.schema(), &expected);
    }

    #[test]
    fn test_read_table_with_last_checkpoint() {
        let path = std::fs::canonicalize(PathBuf::from(
            "./tests/data/table-with-dv-small/_delta_log/",
        ))
        .unwrap();
        let url = url::Url::from_directory_path(path).unwrap();

        let store = Arc::new(LocalFileSystem::new());
        let prefix = Path::from(url.path());
        let client = ObjectStoreFileSystemClient::new(
            store,
            false, // don't have ordered listing
            prefix,
            Arc::new(TokioBackgroundExecutor::new()),
        );
        let cp = read_last_checkpoint(&client, &url).unwrap();
        assert!(cp.is_none())
    }

    fn valid_last_checkpoint() -> Vec<u8> {
        r#"{"size":8,"size_in_bytes":21857,"version":1}"#.as_bytes().to_vec()
    }

    #[test]
    fn test_read_table_with_invalid_last_checkpoint() {
        // in memory file system
        let store = Arc::new(InMemory::new());

        // put _last_checkpoint file
        let data = valid_last_checkpoint();
        let invalid_data = "invalid".as_bytes().to_vec();
        let path = Path::from("valid/_last_checkpoint");
        let invalid_path = Path::from("invalid/_last_checkpoint");

        tokio::runtime::Runtime::new()
            .expect("create tokio runtime")
            .block_on(async {
                store
                    .put(&path, data.into())
                    .await
                    .expect("put _last_checkpoint");
                store
                    .put(&invalid_path, invalid_data.into())
                    .await
                    .expect("put _last_checkpoint");
            });

        let client = ObjectStoreFileSystemClient::new(
            store,
            false, // don't have ordered listing
            Path::from("/"),
            Arc::new(TokioBackgroundExecutor::new()),
        );
        let url = Url::parse("memory:///valid/").expect("valid url");
        let valid = read_last_checkpoint(&client, &url).expect("read last checkpoint");
        let url = Url::parse("memory:///invalid/").expect("valid url");
        let invalid = read_last_checkpoint(&client, &url).expect("read last checkpoint");
        assert!(valid.is_some());
        assert!(invalid.is_none())
    }

    #[test_log::test]
    fn test_read_table_with_checkpoint() {
        let path = std::fs::canonicalize(PathBuf::from(
            "./tests/data/with_checkpoint_no_last_checkpoint/",
        ))
        .unwrap();
        let location = url::Url::from_directory_path(path).unwrap();
        let engine = SyncEngine::new();
        let snapshot = Snapshot::try_new(location, &engine, None).unwrap();

        assert_eq!(snapshot.log_segment.checkpoint_files.len(), 1);
        assert_eq!(
            ParsedLogPath::try_from(snapshot.log_segment.checkpoint_files[0].location.clone())
                .unwrap()
                .unwrap()
                .version,
            2,
        );
        assert_eq!(snapshot.log_segment.commit_files.len(), 1);
        assert_eq!(
            ParsedLogPath::try_from(snapshot.log_segment.commit_files[0].location.clone())
                .unwrap()
                .unwrap()
                .version,
            3,
        );
    }
}<|MERGE_RESOLUTION|>--- conflicted
+++ resolved
@@ -2,29 +2,16 @@
 //! has schema etc.)
 //!
 
-<<<<<<< HEAD
-=======
-use std::cmp::Ordering;
->>>>>>> 534a4e4e
+use serde::{Deserialize, Serialize};
 use std::sync::Arc;
-
-use serde::{Deserialize, Serialize};
 use tracing::{debug, warn};
 use url::Url;
 
 use crate::actions::{Metadata, Protocol};
 use crate::features::{ColumnMappingMode, COLUMN_MAPPING_MODE_KEY};
-<<<<<<< HEAD
 use crate::log_segment::{LogSegment, LogSegmentBuilder};
 use crate::scan::ScanBuilder;
 use crate::schema::Schema;
-=======
-use crate::log_segment::LogSegment;
-use crate::path::ParsedLogPath;
-use crate::scan::ScanBuilder;
-use crate::schema::Schema;
-use crate::utils::require;
->>>>>>> 534a4e4e
 use crate::{DeltaResult, Engine, Error, FileSystemClient, Version};
 
 const LAST_CHECKPOINT_FILE_NAME: &str = "_last_checkpoint";
@@ -37,7 +24,6 @@
 pub struct Snapshot {
     pub(crate) table_root: Url,
     pub(crate) log_segment: LogSegment,
-    version: Version,
     metadata: Metadata,
     protocol: Protocol,
     schema: Schema,
@@ -54,7 +40,7 @@
     fn fmt(&self, f: &mut std::fmt::Formatter<'_>) -> std::fmt::Result {
         f.debug_struct("Snapshot")
             .field("path", &self.log_segment.log_root.as_str())
-            .field("version", &self.version)
+            .field("version", &self.version())
             .field("metadata", &self.metadata)
             .finish()
     }
@@ -85,15 +71,13 @@
         }
         let log_segment = builder.build()?;
 
-        let version_eff = log_segment.version;
-        Self::try_new_from_log_segment(table_root, log_segment, version_eff, engine)
+        Self::try_new_from_log_segment(table_root, log_segment, engine)
     }
 
     /// Create a new [`Snapshot`] instance.
     pub(crate) fn try_new_from_log_segment(
         location: Url,
         log_segment: LogSegment,
-        version: Version,
         engine: &dyn Engine,
     ) -> DeltaResult<Self> {
         let (metadata, protocol) = log_segment.read_metadata(engine)?;
@@ -105,7 +89,6 @@
         Ok(Self {
             table_root: location,
             log_segment,
-            version,
             metadata,
             protocol,
             schema,
@@ -125,7 +108,7 @@
 
     /// Version of this `Snapshot` in the table.
     pub fn version(&self) -> Version {
-        self.version
+        self.log_segment.end_version
     }
 
     /// Table [`Schema`] at this `Snapshot`s version.
