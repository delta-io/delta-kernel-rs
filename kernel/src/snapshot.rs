--- conflicted
+++ resolved
@@ -1,6 +1,5 @@
 //! In-memory representation of snapshots of tables (snapshot is a table at given point in time, it
 //! has schema etc.)
-//!
 
 use std::cmp::Ordering;
 use std::sync::{Arc, LazyLock};
@@ -11,11 +10,6 @@
 use url::Url;
 
 use crate::actions::{get_log_schema, Metadata, Protocol, METADATA_NAME, PROTOCOL_NAME};
-<<<<<<< HEAD
-use crate::expressions::column_expr;
-=======
-use crate::features::{ColumnMappingMode, COLUMN_MAPPING_MODE_KEY};
->>>>>>> 22b9e33d
 use crate::path::ParsedLogPath;
 use crate::scan::ScanBuilder;
 use crate::schema::{Schema, SchemaRef};
