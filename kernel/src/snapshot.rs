--- conflicted
+++ resolved
@@ -78,23 +78,12 @@
     ) -> DeltaResult<Self> {
         let (metadata, protocol) = log_segment.read_metadata(engine)?;
 
-<<<<<<< HEAD
-        // important! before reading the table we must check it is supported
+        // important! before a read/write to the table we must check it is supported
         protocol.ensure_read_supported()?;
 
         // validate column mapping mode as well -- make sure all fields are correctly (un)annotated
         let (schema, column_mapping_mode) =
             get_validated_column_mapping_schema(&metadata, &protocol)?;
-=======
-        // important! before a read/write to the table we must check it is supported
-        protocol.ensure_read_supported()?;
-
-        let schema = metadata.schema()?;
-        let column_mapping_mode = match metadata.configuration.get(COLUMN_MAPPING_MODE_KEY) {
-            Some(mode) if protocol.min_reader_version() >= 2 => mode.as_str().try_into(),
-            _ => Ok(ColumnMappingMode::None),
-        }?;
->>>>>>> d146b802
         Ok(Self {
             table_root: location,
             log_segment,
