use std::borrow::{Cow, ToOwned};
use std::collections::HashSet;

use crate::expressions::{
    BinaryExpression, BinaryPredicate, ColumnName, Expression, JunctionPredicate, OpaqueExpression,
    OpaquePredicate, Predicate, Scalar, UnaryPredicate,
};
use crate::utils::CowExt as _;

/// Generic framework for recursive bottom-up transforms of expressions and
/// predicates. Transformations return `Option<Cow>` with the following semantics:
///
/// * `Some(Cow::Owned)` -- The input was transformed and the parent should be updated with it.
/// * `Some(Cow::Borrowed)` -- The input was not transformed.
/// * `None` -- The input was filtered out and the parent should be updated to not reference it.
///
/// The transform can start from the generic [`Self::transform_expr`] or [`Self::transform_pred`'],
/// or directly from a specific expression/predicate variant (e.g. [`Self::transform_expr_column`]
/// for [`ColumnName`], [`Self::transform_pred_unary`] for [`UnaryPredicate`]).
///
/// The provided `transform_xxx` methods all default to no-op (returning their input as
/// `Some(Cow::Borrowed)`), and implementations should selectively override specific `transform_xxx`
/// methods as needed for the task at hand.
///
/// The provided `recurse_into_xxx` methods encapsulate the boilerplate work of recursing into the
/// children of each expression or predicate variant. Implementations can call these as needed but
/// will generally not need to override them.
pub trait ExpressionTransform<'a> {
    /// Called for each literal encountered during the expression traversal.
    fn transform_expr_literal(&mut self, value: &'a Scalar) -> Option<Cow<'a, Scalar>> {
        Some(Cow::Borrowed(value))
    }

    /// Called for each column reference encountered during the expression traversal.
    fn transform_expr_column(&mut self, name: &'a ColumnName) -> Option<Cow<'a, ColumnName>> {
        Some(Cow::Borrowed(name))
    }

    /// Called for the expression list of each [`Expression::Struct`] encountered during the
    /// traversal. Implementations can call [`Self::recurse_into_expr_struct`] if they wish to
    /// recursively transform the child expressions.
    fn transform_expr_struct(&mut self, fields: &'a [Expression]) -> Option<Cow<'a, [Expression]>> {
        self.recurse_into_expr_struct(fields)
    }

    /// Called for each [`OpaqueExpression`] encountered during the traversal. Implementations can
    /// call [`Self::recurse_into_expr_opaque`] if they wish to recursively transform the children.
    fn transform_expr_opaque(
        &mut self,
        expr: &'a OpaqueExpression,
    ) -> Option<Cow<'a, OpaqueExpression>> {
        self.recurse_into_expr_opaque(expr)
    }

    /// Called for each [`Expression::Unknown`] encountered during the traversal.
    fn transform_expr_unknown(&mut self, name: &'a String) -> Option<Cow<'a, String>> {
        Some(Cow::Borrowed(name))
    }

    /// Called for the child predicate of each [`Expression::Predicate`] encountered during the
    /// traversal. Implementations can call [`Self::recurse_into_expr_pred`] if they wish to
    /// recursively transform the child predicate.
    fn transform_expr_pred(&mut self, pred: &'a Predicate) -> Option<Cow<'a, Predicate>> {
        self.recurse_into_expr_pred(pred)
    }

    /// Called for the child predicate of each [`Predicate::Not`] encountered during the
    /// traversal. Implementations can call [`Self::recurse_into_pred_not`] if they wish to
    /// recursively transform the child expression.
    fn transform_pred_not(&mut self, pred: &'a Predicate) -> Option<Cow<'a, Predicate>> {
        self.recurse_into_pred_not(pred)
    }

    /// Called for each [`UnaryPredicate`] encountered during the traversal. Implementations can
    /// call [`Self::recurse_into_pred_unary`] if they wish to recursively transform the child.
    fn transform_pred_unary(
        &mut self,
        pred: &'a UnaryPredicate,
    ) -> Option<Cow<'a, UnaryPredicate>> {
        self.recurse_into_pred_unary(pred)
    }

    /// Called for each [`BinaryExpression`] encountered during the traversal. Implementations can
    /// call [`Self::recurse_into_expr_binary`] if they wish to recursively transform the children.
    fn transform_expr_binary(
        &mut self,
        expr: &'a BinaryExpression,
    ) -> Option<Cow<'a, BinaryExpression>> {
        self.recurse_into_expr_binary(expr)
    }

    /// Called for each [`BinaryPredicate`] encountered during the traversal. Implementations can
    /// call [`Self::recurse_into_pred_binary`] if they wish to recursively transform the children.
    fn transform_pred_binary(
        &mut self,
        pred: &'a BinaryPredicate,
    ) -> Option<Cow<'a, BinaryPredicate>> {
        self.recurse_into_pred_binary(pred)
    }

    /// Called for each [`JunctionPredicate`] encountered during the traversal. Implementations can
    /// call [`Self::recurse_into_pred_junction`] if they wish to recursively transform the children.
    fn transform_pred_junction(
        &mut self,
        pred: &'a JunctionPredicate,
    ) -> Option<Cow<'a, JunctionPredicate>> {
        self.recurse_into_pred_junction(pred)
    }

    /// Called for each [`OpaquePredicate`] encountered during the traversal. Implementations can
    /// call [`Self::recurse_into_pred_opaque`] if they wish to recursively transform the children.
    fn transform_pred_opaque(
        &mut self,
        pred: &'a OpaquePredicate,
    ) -> Option<Cow<'a, OpaquePredicate>> {
        self.recurse_into_pred_opaque(pred)
    }

    /// Called for each [`Predicate::Unknown`] encountered during the traversal.
    fn transform_pred_unknown(&mut self, name: &'a String) -> Option<Cow<'a, String>> {
        Some(Cow::Borrowed(name))
    }

    /// General entry point for transforming an expression. This method will dispatch to the
    /// specific transform for each expression variant. Also invoked internally in order to recurse
    /// on the child(ren) of non-leaf variants.
    fn transform_expr(&mut self, expr: &'a Expression) -> Option<Cow<'a, Expression>> {
        let expr = match expr {
<<<<<<< HEAD
            Expression::Literal(s) => match self.transform_expr_literal(s)? {
                Owned(s) => Owned(Expression::Literal(s)),
                Borrowed(_) => Borrowed(expr),
            },
            Expression::Column(c) => match self.transform_expr_column(c)? {
                Owned(c) => Owned(Expression::Column(c)),
                Borrowed(_) => Borrowed(expr),
            },
            Expression::Predicate(p) => match self.transform_expr_pred(p)? {
                Owned(p) => Owned(p.into()),
                Borrowed(_) => Borrowed(expr),
            },
            Expression::Struct(s) => match self.transform_expr_struct(s)? {
                Owned(s) => Owned(Expression::Struct(s)),
                Borrowed(_) => Borrowed(expr),
            },
            Expression::Binary(b) => match self.transform_expr_binary(b)? {
                Owned(b) => Owned(Expression::Binary(b)),
                Borrowed(_) => Borrowed(expr),
            },
            Expression::Opaque(o) => match self.transform_expr_opaque(o)? {
                Owned(o) => Owned(Expression::Opaque(o)),
                Borrowed(_) => Borrowed(expr),
            },
            Expression::Unknown(u) => match self.transform_expr_unknown(u)? {
                Owned(u) => Owned(Expression::Unknown(u)),
                Borrowed(_) => Borrowed(expr),
            },
=======
            Expression::Literal(s) => self
                .transform_expr_literal(s)?
                .map_owned_or_else(expr, Expression::Literal),
            Expression::Column(c) => self
                .transform_expr_column(c)?
                .map_owned_or_else(expr, Expression::Column),
            Expression::Predicate(p) => self
                .transform_expr_pred(p)?
                .map_owned_or_else(expr, Expression::from),
            Expression::Struct(s) => self
                .transform_expr_struct(s)?
                .map_owned_or_else(expr, Expression::Struct),
            Expression::Binary(b) => self
                .transform_expr_binary(b)?
                .map_owned_or_else(expr, Expression::Binary),
>>>>>>> 8dede923
        };
        Some(expr)
    }

    /// General entry point for transforming a predicate. This method will dispatch to the specific
    /// transform for each predicate variant. Also invoked internally in order to recurse on the
    /// child(ren) of non-leaf variants.
    fn transform_pred(&mut self, pred: &'a Predicate) -> Option<Cow<'a, Predicate>> {
        let pred = match pred {
<<<<<<< HEAD
            Predicate::BooleanExpression(e) => match self.transform_expr(e)? {
                Owned(e) => Owned(Predicate::BooleanExpression(e)),
                Borrowed(_) => Borrowed(pred),
            },
            Predicate::Not(p) => match self.transform_pred_not(p)? {
                Owned(p) => Owned(p),
                Borrowed(_) => Borrowed(pred),
            },
            Predicate::Unary(u) => match self.transform_pred_unary(u)? {
                Owned(u) => Owned(Predicate::Unary(u)),
                Borrowed(_) => Borrowed(pred),
            },
            Predicate::Binary(b) => match self.transform_pred_binary(b)? {
                Owned(b) => Owned(Predicate::Binary(b)),
                Borrowed(_) => Borrowed(pred),
            },
            Predicate::Junction(j) => match self.transform_pred_junction(j)? {
                Owned(j) => Owned(Predicate::Junction(j)),
                Borrowed(_) => Borrowed(pred),
            },
            Predicate::Opaque(o) => match self.transform_pred_opaque(o)? {
                Owned(o) => Owned(Predicate::Opaque(o)),
                Borrowed(_) => Borrowed(pred),
            },
            Predicate::Unknown(u) => match self.transform_pred_unknown(u)? {
                Owned(u) => Owned(Predicate::Unknown(u)),
                Borrowed(_) => Borrowed(pred),
            },
=======
            Predicate::BooleanExpression(e) => self
                .transform_expr(e)?
                .map_owned_or_else(pred, Predicate::BooleanExpression),
            Predicate::Not(p) => self.transform_pred_not(p)?.map_owned_or_else(pred, |p| p),
            Predicate::Unary(u) => self
                .transform_pred_unary(u)?
                .map_owned_or_else(pred, Predicate::Unary),
            Predicate::Binary(b) => self
                .transform_pred_binary(b)?
                .map_owned_or_else(pred, Predicate::Binary),
            Predicate::Junction(j) => self
                .transform_pred_junction(j)?
                .map_owned_or_else(pred, Predicate::Junction),
>>>>>>> 8dede923
        };
        Some(pred)
    }

    /// Recursively transforms a struct's child expressions. Returns `None` if all children were
    /// removed, `Some(Cow::Owned)` if at least one child was changed or removed, and
    /// `Some(Cow::Borrowed)` otherwise.
    fn recurse_into_expr_struct(
        &mut self,
        fields: &'a [Expression],
    ) -> Option<Cow<'a, [Expression]>> {
        recurse_into_children(fields, |f| self.transform_expr(f))
    }

    /// Recursively transforms the children of an [`OpaqueExpression`]. Returns `None` if all
    /// children were removed, `Some(Cow::Owned)` if at least one child was changed or removed, and
    /// `Some(Cow::Borrowed)` otherwise.
    fn recurse_into_expr_opaque(
        &mut self,
        o: &'a OpaqueExpression,
    ) -> Option<Cow<'a, OpaqueExpression>> {
        use Cow::*;
        let o = match recurse_into_children(&o.exprs, |e| self.transform_expr(e))? {
            Owned(exprs) => Owned(OpaqueExpression::new(o.op.clone(), exprs)),
            Borrowed(_) => Borrowed(o),
        };
        Some(o)
    }

    /// Recursively transforms the child of an [`Expression::Predicate`]. Returns `None` if all
    /// children were removed, `Some(Cow::Owned)` if at least one child was changed or removed, and
    /// `Some(Cow::Borrowed)` otherwise.
    fn recurse_into_expr_pred(&mut self, pred: &'a Predicate) -> Option<Cow<'a, Predicate>> {
        self.transform_pred(pred)
    }

    /// Recursively transforms the child of a [`Predicate::Not`] expression. Returns `None` if the
    /// child was removed, `Some(Cow::Owned)` if the child was changed, and `Some(Cow::Borrowed)`
    /// otherwise.
    fn recurse_into_pred_not(&mut self, p: &'a Predicate) -> Option<Cow<'a, Predicate>> {
        Some(self.transform_pred(p)?.map_owned_or_else(p, Predicate::not))
    }

    /// Recursively transforms a unary predicate's child. Returns `None` if the child was removed,
    /// `Some(Cow::Owned)` if the child was changed, and `Some(Cow::Borrowed)` otherwise.
    fn recurse_into_pred_unary(
        &mut self,
        u: &'a UnaryPredicate,
    ) -> Option<Cow<'a, UnaryPredicate>> {
        let nested_result = self.transform_expr(&u.expr)?;
        Some(nested_result.map_owned_or_else(u, |expr| UnaryPredicate::new(u.op, expr)))
    }

    /// Recursively transforms a binary predicate's children. Returns `None` if at least one child
    /// was removed, `Some(Cow::Owned)` if at least one child changed, and `Some(Cow::Borrowed)`
    /// otherwise.
    fn recurse_into_pred_binary(
        &mut self,
        b: &'a BinaryPredicate,
    ) -> Option<Cow<'a, BinaryPredicate>> {
        let left = self.transform_expr(&b.left)?;
        let right = self.transform_expr(&b.right)?;
        let f = |(left, right)| BinaryPredicate::new(b.op, left, right);
        Some((left, right).map_owned_or_else(b, f))
    }

    /// Recursively transforms a binary expression's children. Returns `None` if at least one child
    /// was removed, `Some(Cow::Owned)` if at least one child changed, and `Some(Cow::Borrowed)`
    /// otherwise.
    fn recurse_into_expr_binary(
        &mut self,
        b: &'a BinaryExpression,
    ) -> Option<Cow<'a, BinaryExpression>> {
        let left = self.transform_expr(&b.left)?;
        let right = self.transform_expr(&b.right)?;
        let f = |(left, right)| BinaryExpression::new(b.op, left, right);
        Some((left, right).map_owned_or_else(b, f))
    }

    /// Recursively transforms a junction predicate's children. Returns `None` if all children were
    /// removed, `Some(Cow::Owned)` if at least one child was changed or removed, and
    /// `Some(Cow::Borrowed)` otherwise.
    fn recurse_into_pred_junction(
        &mut self,
        j: &'a JunctionPredicate,
    ) -> Option<Cow<'a, JunctionPredicate>> {
        let nested_result = recurse_into_children(&j.preds, |p| self.transform_pred(p))?;
        Some(nested_result.map_owned_or_else(j, |preds| JunctionPredicate::new(j.op, preds)))
    }

    /// Recursively transforms the children of an [`OpaquePredicate`]. Returns `None` if all
    /// children were removed, `Some(Cow::Owned)` if at least one child was changed or removed, and
    /// `Some(Cow::Borrowed)` otherwise.
    fn recurse_into_pred_opaque(
        &mut self,
        o: &'a OpaquePredicate,
    ) -> Option<Cow<'a, OpaquePredicate>> {
        use Cow::*;
        let o = match recurse_into_children(&o.exprs, |e| self.transform_expr(e))? {
            Owned(exprs) => Owned(OpaquePredicate::new(o.op.clone(), exprs)),
            Borrowed(_) => Borrowed(o),
        };
        Some(o)
    }
}

/// Used to recurse into the children of an `Expression::Struct` or `Predicate::Junction`.
fn recurse_into_children<'a, T: Clone>(
    children: &'a [T],
    recurse_fn: impl FnMut(&'a T) -> Option<Cow<'a, T>>,
) -> Option<Cow<'a, [T]>> {
    let mut num_borrowed = 0;
    let new_children: Vec<_> = children
        .iter()
        .filter_map(recurse_fn)
        .inspect(|f| {
            if matches!(f, Cow::Borrowed(_)) {
                num_borrowed += 1;
            }
        })
        .collect();

    if new_children.is_empty() {
        None // all children filtered out
    } else if num_borrowed < children.len() {
        // At least one child was changed or removed, so make a new child list
        let children = new_children.into_iter().map(Cow::into_owned).collect();
        Some(Cow::Owned(children))
    } else {
        Some(Cow::Borrowed(children))
    }
}

/// Retrieves the set of column names referenced by an expression.
#[derive(Default)]
pub(crate) struct GetColumnReferences<'a> {
    references: HashSet<&'a ColumnName>,
}

impl<'a> GetColumnReferences<'a> {
    pub(crate) fn into_inner(self) -> HashSet<&'a ColumnName> {
        self.references
    }
}

impl<'a> ExpressionTransform<'a> for GetColumnReferences<'a> {
    fn transform_expr_column(&mut self, name: &'a ColumnName) -> Option<Cow<'a, ColumnName>> {
        self.references.insert(name);
        Some(Cow::Borrowed(name))
    }
}

/// An expression "transform" that doesn't actually change the expression at all. Instead, it
/// measures the maximum depth of a expression, with a depth limit to prevent stack overflow. Useful
/// for verifying that a expression has reasonable depth before attempting to work with it.
pub struct ExpressionDepthChecker {
    depth_limit: usize,
    max_depth_seen: usize,
    current_depth: usize,
    call_count: usize,
}

impl ExpressionDepthChecker {
    /// Depth-checks the given expression against a given depth limit. The return value is the
    /// largest depth seen, which is capped at one more than the depth limit (indicating the
    /// recursion was terminated).
    pub fn check_expr(expr: &Expression, depth_limit: usize) -> usize {
        Self::check_expr_with_call_count(expr, depth_limit).0
    }

    /// Depth-checks the given predicate against a given depth limit. The return value is the
    /// largest depth seen, which is capped at one more than the depth limit (indicating the
    /// recursion was terminated).
    pub fn check_pred(pred: &Predicate, depth_limit: usize) -> usize {
        Self::check_pred_with_call_count(pred, depth_limit).0
    }

    // Exposed for testing
    fn check_expr_with_call_count(expr: &Expression, depth_limit: usize) -> (usize, usize) {
        let mut checker = Self::new(depth_limit);
        checker.transform_expr(expr);
        (checker.max_depth_seen, checker.call_count)
    }

    // Exposed for testing
    fn check_pred_with_call_count(pred: &Predicate, depth_limit: usize) -> (usize, usize) {
        let mut checker = Self::new(depth_limit);
        checker.transform_pred(pred);
        (checker.max_depth_seen, checker.call_count)
    }

    fn new(depth_limit: usize) -> Self {
        Self {
            depth_limit,
            max_depth_seen: 0,
            current_depth: 0,
            call_count: 0,
        }
    }

    // Triggers the requested recursion only doing so would not exceed the depth limit.
    fn depth_limited<'a, T: std::fmt::Debug + ToOwned + ?Sized>(
        &mut self,
        recurse: impl FnOnce(&mut Self, &'a T) -> Option<Cow<'a, T>>,
        arg: &'a T,
    ) -> Option<Cow<'a, T>> {
        self.call_count += 1;
        if self.max_depth_seen < self.current_depth {
            self.max_depth_seen = self.current_depth;
            if self.depth_limit < self.current_depth {
                tracing::warn!(
                    "Max expression depth {} exceeded by {arg:?}",
                    self.depth_limit
                );
            }
        }
        if self.max_depth_seen <= self.depth_limit {
            self.current_depth += 1;
            let _ = recurse(self, arg);
            self.current_depth -= 1;
        }
        None
    }
}

impl<'a> ExpressionTransform<'a> for ExpressionDepthChecker {
    fn transform_expr_struct(&mut self, fields: &'a [Expression]) -> Option<Cow<'a, [Expression]>> {
        self.depth_limited(Self::recurse_into_expr_struct, fields)
    }

    fn transform_expr_pred(&mut self, pred: &'a Predicate) -> Option<Cow<'a, Predicate>> {
        self.depth_limited(Self::recurse_into_expr_pred, pred)
    }

    fn transform_pred_not(&mut self, pred: &'a Predicate) -> Option<Cow<'a, Predicate>> {
        self.depth_limited(Self::recurse_into_pred_not, pred)
    }

    fn transform_pred_unary(
        &mut self,
        pred: &'a UnaryPredicate,
    ) -> Option<Cow<'a, UnaryPredicate>> {
        self.depth_limited(Self::recurse_into_pred_unary, pred)
    }

    fn transform_expr_binary(
        &mut self,
        expr: &'a BinaryExpression,
    ) -> Option<Cow<'a, BinaryExpression>> {
        self.depth_limited(Self::recurse_into_expr_binary, expr)
    }

    fn transform_pred_binary(
        &mut self,
        pred: &'a BinaryPredicate,
    ) -> Option<Cow<'a, BinaryPredicate>> {
        self.depth_limited(Self::recurse_into_pred_binary, pred)
    }

    fn transform_pred_junction(
        &mut self,
        pred: &'a JunctionPredicate,
    ) -> Option<Cow<'a, JunctionPredicate>> {
        self.depth_limited(Self::recurse_into_pred_junction, pred)
    }

    fn transform_pred_opaque(
        &mut self,
        pred: &'a OpaquePredicate,
    ) -> Option<Cow<'a, OpaquePredicate>> {
        self.depth_limited(Self::recurse_into_pred_opaque, pred)
    }

    fn transform_expr_opaque(
        &mut self,
        expr: &'a OpaqueExpression,
    ) -> Option<Cow<'a, OpaqueExpression>> {
        self.depth_limited(Self::recurse_into_expr_opaque, expr)
    }
}

#[cfg(test)]
mod tests {
    use super::*;
    use crate::expressions::{
        column_expr, column_pred, Expression as Expr, OpaqueExpressionOp, OpaquePredicateOp,
        Predicate as Pred, ScalarExpressionEvaluator,
    };
    use crate::kernel_predicates::{
        DirectDataSkippingPredicateEvaluator, DirectPredicateEvaluator,
        IndirectDataSkippingPredicateEvaluator,
    };
    use crate::DeltaResult;

    #[derive(Debug, PartialEq)]
    struct OpaqueTestOp(String);

    impl OpaqueExpressionOp for OpaqueTestOp {
        fn name(&self) -> &str {
            &self.0
        }
        fn eval_expr_scalar(
            &self,
            _eval_expr: &ScalarExpressionEvaluator<'_>,
            _exprs: &[Expression],
        ) -> DeltaResult<Scalar> {
            unimplemented!()
        }
    }

    impl OpaquePredicateOp for OpaqueTestOp {
        fn name(&self) -> &str {
            &self.0
        }

        fn eval_pred_scalar(
            &self,
            _eval_expr: &ScalarExpressionEvaluator<'_>,
            _evaluator: &DirectPredicateEvaluator<'_>,
            _exprs: &[Expr],
            _inverted: bool,
        ) -> DeltaResult<Option<bool>> {
            unimplemented!()
        }

        fn eval_as_data_skipping_predicate(
            &self,
            _predicate_evaluator: &DirectDataSkippingPredicateEvaluator<'_>,
            _exprs: &[Expr],
            _inverted: bool,
        ) -> Option<bool> {
            unimplemented!()
        }

        fn as_data_skipping_predicate(
            &self,
            _predicate_evaluator: &IndirectDataSkippingPredicateEvaluator<'_>,
            _exprs: &[Expr],
            _inverted: bool,
        ) -> Option<Pred> {
            unimplemented!()
        }
    }

    #[test]
    fn test_depth_checker() {
        let pred = Pred::or_from([
            Pred::and_from([
                Pred::opaque(
                    OpaqueTestOp("opaque".to_string()),
                    vec![
                        Expr::literal(10) + column_expr!("x"),
                        Expr::unknown("unknown") - column_expr!("b"),
                    ],
                ),
                Pred::literal(true),
                Pred::not(Pred::literal(true)),
            ]),
            Pred::and_from([
                Pred::is_null(column_expr!("b")),
                Pred::gt(Expr::literal(10), column_expr!("x")),
                Pred::or(
                    Pred::gt(
                        Expr::literal(5)
                            + Expr::opaque(
                                OpaqueTestOp("inscrutable".to_string()),
                                vec![Expr::literal(10)],
                            ),
                        Expr::literal(20),
                    ),
                    column_pred!("y"),
                ),
                Pred::unknown("mystery"),
            ]),
            Pred::eq(
                Expr::literal(42),
                Expr::struct_from([Expr::literal(10), column_expr!("b")]),
            ),
        ]);

        // Verify the default/no-op transform, since we have this nice complex expression handy.
        struct Noop;
        impl super::ExpressionTransform<'_> for Noop {}
        assert!(matches!(
            Noop.transform_pred(&pred),
            Some(std::borrow::Cow::Borrowed(_))
        ));

        // Similar to ExpressionDepthChecker::check_pred, but also returns call count
        let check_with_call_count =
            |depth_limit| ExpressionDepthChecker::check_pred_with_call_count(&pred, depth_limit);

        // NOTE: The checker ignores leaf nodes!

        // OR
        //  * AND
        //    * OPAQUE   >LIMIT<
        //    * NOT
        //  * AND
        //  * EQ
        assert_eq!(check_with_call_count(1), (2, 6));

        // OR
        //  * AND
        //    * OPAQUE
        //      * PLUS      >LIMIT<
        //      * MINUS
        //    * NOT
        //  * AND
        //  * EQ
        assert_eq!(check_with_call_count(2), (3, 8));

        // OR
        //  * AND
        //    * OPAQUE
        //      * PLUS
        //      * MINUS
        //    * NOT
        //  * AND
        //    * IS NULL
        //    * GT
        //    * OR
        //      * GT
        //        * PLUS     >LIMIT<
        //  * EQ
        assert_eq!(check_with_call_count(3), (4, 13));

        // OR
        //  * AND
        //    * OPAQUE
        //      * PLUS
        //      * MINUS
        //    * NOT
        //  * AND
        //    * IS_NULL
        //    * GT
        //    * OR
        //      * GT
        //        * PLUS
        //          * OPAQUE    >LIMIT<
        //  * EQ
        assert_eq!(check_with_call_count(4), (5, 14));

        // Depth limit not hit (full traversal required)
        //
        // OR
        //  * AND
        //    * OPAQUE
        //      * PLUS
        //      * MINUS
        //    * NOT
        //  * AND
        //    * IS_NULL
        //    * GT
        //    * OR
        //      * GT
        //        * PLUS
        //          * OPAQUE
        //  * EQ
        //    * STRUCT
        assert_eq!(check_with_call_count(5), (5, 15));
        assert_eq!(check_with_call_count(6), (5, 15));

        // Check expressions as well
        let expr = Expr::from(pred);
        let check_with_call_count =
            |depth_limit| ExpressionDepthChecker::check_expr_with_call_count(&expr, depth_limit);

        // Adding an `Expression::Predicate` root makes the expression tree exactly one node taller,
        // which makes the recursion terminate sooner than previously:
        //
        // PRED
        //  * OR
        //    * AND              > LIMIT 1 <
        //      * OPAQUE         > LIMIT 2 <
        //        * PLUS         > LIMIT 3 <
        //        * MINUS
        //      * NOT
        //    * AND
        //      * IS_NULL
        //      * GT
        //      * OR
        //        * GT
        //          * PLUS       > LIMIT 4 <
        //            * OPAQUE   > LIMIT 5 <
        //    * EQ
        //      * STRUCT
        assert_eq!(check_with_call_count(1), (2, 5));
        assert_eq!(check_with_call_count(2), (3, 7));
        assert_eq!(check_with_call_count(3), (4, 9));
        assert_eq!(check_with_call_count(4), (5, 14));
        assert_eq!(check_with_call_count(5), (6, 15));
        assert_eq!(check_with_call_count(6), (6, 16));
        assert_eq!(check_with_call_count(7), (6, 16));
    }
}<|MERGE_RESOLUTION|>--- conflicted
+++ resolved
@@ -126,36 +126,6 @@
     /// on the child(ren) of non-leaf variants.
     fn transform_expr(&mut self, expr: &'a Expression) -> Option<Cow<'a, Expression>> {
         let expr = match expr {
-<<<<<<< HEAD
-            Expression::Literal(s) => match self.transform_expr_literal(s)? {
-                Owned(s) => Owned(Expression::Literal(s)),
-                Borrowed(_) => Borrowed(expr),
-            },
-            Expression::Column(c) => match self.transform_expr_column(c)? {
-                Owned(c) => Owned(Expression::Column(c)),
-                Borrowed(_) => Borrowed(expr),
-            },
-            Expression::Predicate(p) => match self.transform_expr_pred(p)? {
-                Owned(p) => Owned(p.into()),
-                Borrowed(_) => Borrowed(expr),
-            },
-            Expression::Struct(s) => match self.transform_expr_struct(s)? {
-                Owned(s) => Owned(Expression::Struct(s)),
-                Borrowed(_) => Borrowed(expr),
-            },
-            Expression::Binary(b) => match self.transform_expr_binary(b)? {
-                Owned(b) => Owned(Expression::Binary(b)),
-                Borrowed(_) => Borrowed(expr),
-            },
-            Expression::Opaque(o) => match self.transform_expr_opaque(o)? {
-                Owned(o) => Owned(Expression::Opaque(o)),
-                Borrowed(_) => Borrowed(expr),
-            },
-            Expression::Unknown(u) => match self.transform_expr_unknown(u)? {
-                Owned(u) => Owned(Expression::Unknown(u)),
-                Borrowed(_) => Borrowed(expr),
-            },
-=======
             Expression::Literal(s) => self
                 .transform_expr_literal(s)?
                 .map_owned_or_else(expr, Expression::Literal),
@@ -171,7 +141,12 @@
             Expression::Binary(b) => self
                 .transform_expr_binary(b)?
                 .map_owned_or_else(expr, Expression::Binary),
->>>>>>> 8dede923
+            Expression::Opaque(o) => self
+                .transform_expr_opaque(o)?
+                .map_owned_or_else(expr, Expression::Opaque),
+            Expression::Unknown(u) => self
+                .transform_expr_unknown(u)?
+                .map_owned_or_else(expr, Expression::Unknown),
         };
         Some(expr)
     }
@@ -181,36 +156,6 @@
     /// child(ren) of non-leaf variants.
     fn transform_pred(&mut self, pred: &'a Predicate) -> Option<Cow<'a, Predicate>> {
         let pred = match pred {
-<<<<<<< HEAD
-            Predicate::BooleanExpression(e) => match self.transform_expr(e)? {
-                Owned(e) => Owned(Predicate::BooleanExpression(e)),
-                Borrowed(_) => Borrowed(pred),
-            },
-            Predicate::Not(p) => match self.transform_pred_not(p)? {
-                Owned(p) => Owned(p),
-                Borrowed(_) => Borrowed(pred),
-            },
-            Predicate::Unary(u) => match self.transform_pred_unary(u)? {
-                Owned(u) => Owned(Predicate::Unary(u)),
-                Borrowed(_) => Borrowed(pred),
-            },
-            Predicate::Binary(b) => match self.transform_pred_binary(b)? {
-                Owned(b) => Owned(Predicate::Binary(b)),
-                Borrowed(_) => Borrowed(pred),
-            },
-            Predicate::Junction(j) => match self.transform_pred_junction(j)? {
-                Owned(j) => Owned(Predicate::Junction(j)),
-                Borrowed(_) => Borrowed(pred),
-            },
-            Predicate::Opaque(o) => match self.transform_pred_opaque(o)? {
-                Owned(o) => Owned(Predicate::Opaque(o)),
-                Borrowed(_) => Borrowed(pred),
-            },
-            Predicate::Unknown(u) => match self.transform_pred_unknown(u)? {
-                Owned(u) => Owned(Predicate::Unknown(u)),
-                Borrowed(_) => Borrowed(pred),
-            },
-=======
             Predicate::BooleanExpression(e) => self
                 .transform_expr(e)?
                 .map_owned_or_else(pred, Predicate::BooleanExpression),
@@ -224,7 +169,12 @@
             Predicate::Junction(j) => self
                 .transform_pred_junction(j)?
                 .map_owned_or_else(pred, Predicate::Junction),
->>>>>>> 8dede923
+            Predicate::Opaque(o) => self
+                .transform_pred_opaque(o)?
+                .map_owned_or_else(pred, Predicate::Opaque),
+            Predicate::Unknown(u) => self
+                .transform_pred_unknown(u)?
+                .map_owned_or_else(pred, Predicate::Unknown),
         };
         Some(pred)
     }
