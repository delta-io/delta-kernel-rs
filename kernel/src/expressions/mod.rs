--- conflicted
+++ resolved
@@ -700,27 +700,16 @@
             ),
             (
                 Expr::and(
-<<<<<<< HEAD
                     column_expr!("x").ge(Expr::literal(2)),
                     column_expr!("x").le(Expr::literal(10)),
-=======
-                    col_ref.clone().ge(Expr::literal(2)),
-                    col_ref.clone().le(Expr::literal(10)),
->>>>>>> fbef3cd3
                 ),
                 "AND(Column(x) >= 2, Column(x) <= 10)",
             ),
             (
                 Expr::and_from([
-<<<<<<< HEAD
                     column_expr!("x").ge(Expr::literal(2)),
                     column_expr!("x").le(Expr::literal(10)),
                     column_expr!("x").le(Expr::literal(100)),
-=======
-                    col_ref.clone().ge(Expr::literal(2)),
-                    col_ref.clone().le(Expr::literal(10)),
-                    col_ref.clone().le(Expr::literal(100)),
->>>>>>> fbef3cd3
                 ]),
                 "AND(Column(x) >= 2, Column(x) <= 10, Column(x) <= 100)",
             ),
