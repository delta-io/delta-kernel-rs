use crate::{DeltaResult, Error};

use std::borrow::Borrow;
use std::fmt::{Display, Formatter};
use std::hash::{Hash, Hasher};
use std::iter::Peekable;
use std::ops::Deref;

<<<<<<< HEAD
use serde::Deserialize;

/// A (possibly nested) column name.
// TODO: Track name as a path rather than a single string
#[derive(Debug, Clone, PartialEq, PartialOrd, Eq, Ord, Deserialize)]
=======
/// A (possibly nested) column name.
#[derive(Debug, Clone, PartialEq, PartialOrd, Eq, Ord)]
>>>>>>> 22b9e33d
pub struct ColumnName {
    path: Vec<String>,
}

impl ColumnName {
    /// Creates a new column name from input satisfying `FromIterator for ColumnName`. The provided
    /// field names are concatenated into a single path.
    pub fn new<A>(iter: impl IntoIterator<Item = A>) -> Self
    where
        Self: FromIterator<A>,
    {
        iter.into_iter().collect()
    }

    // Convenience for testing etc. Intentionally not public.
    fn empty() -> Self {
        Self::new(&[] as &[String])
    }

    /// Naively splits a string at dots to create a column name.
    ///
    /// This method is _NOT_ recommended for production use, as it does not attempt to interpret
    /// special characters in field names. For example, many systems would interpret the field name
    /// `"a.b" . c ` as equivalent to `ColumnName::new(["\"a.b\"", "c"])` (two fields, whitespace
    /// padding ignored), but this method would return three fields, including whitespace:
    ///
    /// ```
    /// # use delta_kernel::expressions::ColumnName;
    /// assert_eq!(
    ///     ColumnName::from_naive_str_split(" \"a.b\" . c "),
    ///     ColumnName::new([" \"a", "b\" ", " c "])
    /// );
    /// ```
    pub fn from_naive_str_split(name: impl AsRef<str>) -> Self {
        Self::new(name.as_ref().split('.'))
    }

    /// Parses a comma-separated list of column names, properly accounting for escapes and special
    /// characters, e.g.:
    ///
    /// ```
    /// # use delta_kernel::expressions::ColumnName;
    /// assert_eq!(
    ///     &ColumnName::parse_column_name_list("a.b , c.`d , e` . f").unwrap(),
    ///     &[ColumnName::new(["a", "b"]), ColumnName::new(["c", "d , e", "f"])]
    /// );
    /// ```
    pub fn parse_column_name_list(names: impl AsRef<str>) -> DeltaResult<Vec<ColumnName>> {
        let names = names.as_ref();
        let chars = &mut names.chars().peekable();

        // Ambiguous case: The empty string `""` could reasonably parse as `[ColumnName::new([])]`
        // or `[]`. Prefer the latter as more intuitive and compatible with e.g. `str::join(',')`.
        drop_leading_whitespace(chars);
        if chars.peek().is_none() {
            return Ok(vec![]);
        }

        let mut cols = vec![];
        loop {
            let (col, ending) = parse_column_name(chars)?;
            cols.push(col);
            if ending != FieldEnding::NextColumn {
                return Ok(cols);
            }
        }
    }

    /// Joins this column with another, concatenating their fields into a single nested column path.
    ///
    /// NOTE: This is a convenience method that copies two arguments without consuming them. If more
    /// arguments are needed, or if performance is a concern, it is recommended to use
    /// [`FromIterator for ColumnName`](#impl-FromIterator<ColumnName>-for-ColumnName) instead:
    ///
    /// ```
    /// # use delta_kernel::expressions::ColumnName;
    /// let x = ColumnName::new(["a", "b"]);
    /// let y = ColumnName::new(["c", "d"]);
    /// let joined: ColumnName = [x, y].into_iter().collect();
    /// assert_eq!(joined, ColumnName::new(["a", "b", "c", "d"]));
    /// ```
    pub fn join(&self, right: &ColumnName) -> ColumnName {
        [self.clone(), right.clone()].into_iter().collect()
    }

    /// The path of field names for this column name
    pub fn path(&self) -> &[String] {
        &self.path
    }

    /// Consumes this column name and returns the path of field names.
    pub fn into_inner(self) -> Vec<String> {
        self.path
    }
}

/// Creates a new column name from a path of field names. Each field name is taken as-is, and may
/// contain arbitrary characters (including periods, spaces, etc.).
impl<A: Into<String>> FromIterator<A> for ColumnName {
    fn from_iter<T: IntoIterator<Item = A>>(iter: T) -> Self {
        let path = iter.into_iter().map(|s| s.into()).collect();
        Self { path }
    }
}

/// Creates a new column name by joining multiple column names together.
impl FromIterator<ColumnName> for ColumnName {
    fn from_iter<T: IntoIterator<Item = ColumnName>>(iter: T) -> Self {
        let path = iter.into_iter().flat_map(|c| c.into_iter()).collect();
        Self { path }
    }
}

impl IntoIterator for ColumnName {
    type Item = String;
    type IntoIter = std::vec::IntoIter<Self::Item>;

    fn into_iter(self) -> Self::IntoIter {
        self.path.into_iter()
    }
}

impl Deref for ColumnName {
    type Target = [String];

    fn deref(&self) -> &[String] {
        &self.path
    }
}

// Allows searching collections of `ColumnName` without an owned key value
impl Borrow<[String]> for ColumnName {
    fn borrow(&self) -> &[String] {
        self
    }
}

// Allows searching collections of `&ColumnName` without an owned key value. Needed because there is
// apparently no blanket `impl<U, T> Borrow<U> for &T where T: Borrow<U>`, even tho `Eq` [1] and
// `Hash` [2] both have blanket impl for treating `&T` like `T`.
//
// [1] https://doc.rust-lang.org/std/cmp/trait.Eq.html#impl-Eq-for-%26A
// [2] https://doc.rust-lang.org/std/hash/trait.Hash.html#impl-Hash-for-%26T
impl Borrow<[String]> for &ColumnName {
    fn borrow(&self) -> &[String] {
        self
    }
}

impl Hash for ColumnName {
    fn hash<H: Hasher>(&self, hasher: &mut H) {
        (**self).hash(hasher)
    }
}

/// Formats the column name as a string, with fields delimited by periods. Fields containing special
/// characters are escaped by backtick symbols:
///
/// ```
/// # use delta_kernel::expressions::ColumnName;
/// assert_eq!(ColumnName::new(["a", "b.c", "d"]).to_string(), "a.`b.c`.d");
/// ```
///
/// Backticks inside escaped field names are themselves escaped by doubling:
///
/// ```
/// # use delta_kernel::expressions::ColumnName;
/// assert_eq!(ColumnName::new(["a", "b.`c`.d", "e"]).to_string(), "a.`b.``c``.d`.e");
/// ```
///
/// The string representation is lossless, and can be parsed back into a `ColumnName` using
/// [`FromStr`]:
///
/// ```
/// # use delta_kernel::expressions::ColumnName;
/// let colname = ColumnName::new(["a", "b.c", "d"]);
/// let parsed: ColumnName = colname.to_string().parse().unwrap();
/// assert_eq!(colname, parsed);
/// ```
impl Display for ColumnName {
    fn fmt(&self, f: &mut Formatter<'_>) -> std::fmt::Result {
        let mut delim = None;
        for s in self.iter() {
            use std::fmt::Write as _;

            // Only emit the period delimiter after the first iteration
            if let Some(d) = delim {
                f.write_char(d)?;
            } else {
                delim = Some('.');
            }

            let digit_char = |c: char| c.is_ascii_digit();
            let special_char = |c: char| !c.is_ascii_alphanumeric() && c != '_';
            if s.is_empty() || s.starts_with(digit_char) || s.contains(special_char) {
                // Special situation detected. For safety, surround the field name with backticks
                // (with proper escaping if the field name itself contains backticks).
                f.write_char('`')?;
                for c in s.chars() {
                    match c {
                        '`' => f.write_str("``")?,
                        _ => f.write_char(c)?,
                    }
                }
                f.write_char('`')?;
            } else {
                // The fild name contains no special characters, so emit it as-is.
                f.write_str(s)?;
            }
        }
        Ok(())
    }
}

fn drop_leading_whitespace(iter: &mut Peekable<impl Iterator<Item = char>>) {
    while iter.next_if(|c| c.is_whitespace()).is_some() {}
}

/// Parses a column name from a string. Field names are separated by dots. Whitespace between fields
/// is ignored. Field names enclosed in backticks may contain arbitrary characters, including
/// periods and spaces. To include a literal backtick in a field name, escape it by doubling, e.g.:
///
/// ```
/// # use delta_kernel::expressions::ColumnName;
/// assert_eq!(ColumnName::new(["a", "b.`c`.d", "e"]).to_string(), "a.`b.``c``.d`.e");
/// ```
///
/// NOTE: Unlike the conversion from `ColumnName` to `String` and back, a conversion from `String`
/// to `ColumnName` and back may not exactly match the original string, if the latter included
/// whitespace or unnecessary field escapes, e.g.:
///
/// ```
/// # use delta_kernel::expressions::ColumnName;
/// let parsed: ColumnName = " `a` . `b.``c``.d` . `e` ".parse().unwrap();
/// assert_eq!(parsed.to_string(), "a.`b.``c``.d`.e");
/// ```
impl std::str::FromStr for ColumnName {
    type Err = Error;

    fn from_str(s: &str) -> DeltaResult<Self> {
        let (col, ending) = parse_column_name(&mut s.chars().peekable())?;
        if ending == FieldEnding::NextColumn {
            Err(Error::generic("Trailing comma in column name"))
        } else {
            Ok(col)
        }
    }
}

type Chars<'a> = Peekable<std::str::Chars<'a>>;

fn parse_column_name(chars: &mut Chars<'_>) -> DeltaResult<(ColumnName, FieldEnding)> {
    // Ambiguous case: The empty string `""`could reasonably parse as either `ColumnName::new([""])`
    // or `ColumnName::new([])`. However, `ColumnName::new([""]).to_string()` is `"[]"` and
    // `ColumnName::new([]).to_string()` is `""`, so we choose the latter because it produces a
    // lossless round trip from `ColumnName` to `String` and back. We also swallow a leading comma
    // to produce an empty column, so that the string "," parses as two empty columns.
    drop_leading_whitespace(chars);
    if chars.peek().is_none() {
        return Ok((ColumnName::empty(), FieldEnding::InputExhausted));
    }
    if chars.next_if_eq(&',').is_some() {
        return Ok((ColumnName::empty(), FieldEnding::NextColumn));
    }

    let mut path = vec![];
    loop {
        drop_leading_whitespace(chars);
        let (field_name, ending) = if chars.next_if_eq(&'`').is_none() {
            parse_simple(chars)?
        } else {
            parse_escaped(chars)?
        };
        path.push(field_name);
        if ending != FieldEnding::NextField {
            return Ok((ColumnName::new(path), ending));
        }
    }
}

// What comes after the end of the field we just parsed?
#[derive(PartialEq)]
enum FieldEnding {
    InputExhausted,
    NextField,
    NextColumn,
}

/// Helper for `impl FromStr for ColumnName`. Returns the parsed field name and how the field ended.
fn parse_simple(chars: &mut Chars<'_>) -> DeltaResult<(String, FieldEnding)> {
    let mut name = String::new();
    let mut allow_digits = false; // first character cannot be a digit
    let mut field_finished = false;
    for c in chars {
        match c {
            '.' => return Ok((name, FieldEnding::NextField)),
            ',' => return Ok((name, FieldEnding::NextColumn)),
            c if c.is_whitespace() => {
                field_finished = true;
            }
            c if field_finished => {
                return Err(Error::generic(format!(
                    "Invalid character '{c}' after field name"
                )))
            }
            '_' | 'a'..='z' | 'A'..='Z' => name.push(c),
            '0'..='9' => {
                if allow_digits {
                    name.push(c);
                } else {
                    return Err(Error::generic(format!(
                        "Unescaped field name cannot start with a digit '{c}'"
                    )));
                }
            }
            c => {
                return Err(Error::generic(format!(
                    "Invalid character '{c}' in unescaped field name"
                )))
            }
        };
        allow_digits = true;
    }
    Ok((name, FieldEnding::InputExhausted))
}

/// Helper `impl FromStr for ColumnName` for parsing complex field names escaped with backticks,
/// e.g. "`ab``c``d`". Returns the parsed field name and a boolean how the field ended.
fn parse_escaped(chars: &mut Chars<'_>) -> DeltaResult<(String, FieldEnding)> {
    let mut name = String::new();
    while let Some(c) = chars.next() {
        match c {
            '`' => match chars.next() {
                Some('`') => name.push('`'), // escaped delimiter (keep going)
                mut other => {
                    // End of field. Drop leading whitespace before a potential dot.
                    while other.is_some_and(char::is_whitespace) {
                        other = chars.next();
                    }
                    let ending = match other {
                        None => FieldEnding::InputExhausted,
                        Some('.') => FieldEnding::NextField,
                        Some(',') => FieldEnding::NextColumn,
                        Some(other) => {
                            return Err(Error::generic(format!(
                                "Invalid character '{other}' after escaped field name",
                            )))
                        }
                    };
                    return Ok((name, ending));
                }
            },
            _ => name.push(c),
        }
    }
    Err(Error::generic(format!(
        "Escaped field name starting with '{name}' lacks a closing '`' delimiter",
    )))
}

/// Creates a nested column name whose field names are all simple column names (containing only
/// alphanumeric characters and underscores), delimited by dots. This macro is provided as a
/// convenience for the common case where the caller knows the column name contains only simple
/// field names and that splitting by periods is safe:
///
/// ```
/// # use delta_kernel::expressions::{column_name, ColumnName};
/// assert_eq!(column_name!("a.b.c"), ColumnName::new(["a", "b", "c"]));
/// ```
///
/// To avoid accidental misuse, the argument must be a string literal, so the compiler can validate
/// the safety conditions. Thus, the following uses would fail to compile:
///
/// ```fail_compile
/// # use delta_kernel::expressions::column_name;
/// let s = "a.b";
/// let name = column_name!(s); // not a string literal
/// ```
///
/// ```fail_compile
/// # use delta_kernel::expressions::simple_column_name;
/// let name = simple_column_name!("a b"); // non-alphanumeric character
/// ```
// NOTE: Macros are only public if exported, which defines them at the root of the crate. But we
// don't want it there. So, we export a hidden macro and pub use it here where we actually want it.
#[macro_export]
#[doc(hidden)]
macro_rules! __column_name {
    ( $($name:tt)* ) => {
        $crate::expressions::ColumnName::new($crate::delta_kernel_derive::parse_column_name!($($name)*))
    };
}
#[doc(inline)]
pub use __column_name as column_name;

/// Joins two column names together, when one or both inputs might be literal strings representing
/// simple (non-nested) column names. For example:
///
/// ```
/// # use delta_kernel::expressions::{column_name, joined_column_name};
/// assert_eq!(joined_column_name!("a.b", "c"), column_name!("a.b").join(&column_name!("c")))
/// ```
///
/// To avoid accidental misuse, at least one argument must be a string literal. Thus, the following
/// invocation would fail to compile:
///
/// ```fail_compile
/// # use delta_kernel::expressions::joined_column_name;
/// let s = "s";
/// let name = joined_column_name!(s, s);
/// ```
#[macro_export]
#[doc(hidden)]
macro_rules! __joined_column_name {
    ( $left:literal, $right:literal ) => {
        $crate::__column_name!($left).join(&$crate::__column_name!($right))
    };
    ( $left:literal, $right:expr ) => {
        $crate::__column_name!($left).join(&$right)
    };
    ( $left:expr, $right:literal) => {
        $left.join(&$crate::__column_name!($right))
    };
    ( $($other:tt)* ) => {
        compile_error!("joined_column_name!() requires at least one string literal input")
    };
}
#[doc(inline)]
pub use __joined_column_name as joined_column_name;

#[macro_export]
#[doc(hidden)]
macro_rules! __column_expr {
    ( $($name:tt)* ) => {
        $crate::expressions::Expression::from($crate::__column_name!($($name)*))
    };
}
#[doc(inline)]
pub use __column_expr as column_expr;

#[macro_export]
#[doc(hidden)]
macro_rules! __joined_column_expr {
    ( $($name:tt)* ) => {
        $crate::expressions::Expression::from($crate::__joined_column_name!($($name)*))
    };
}
#[doc(inline)]
pub use __joined_column_expr as joined_column_expr;

#[cfg(test)]
mod test {
    use super::*;
    use delta_kernel_derive::parse_column_name;

    #[test]
    fn test_parse_column_name_macros() {
        assert_eq!(parse_column_name!("a"), ["a"]);

        assert_eq!(parse_column_name!("a"), ["a"]);
        assert_eq!(parse_column_name!("a.b"), ["a", "b"]);
        assert_eq!(parse_column_name!("a.b.c"), ["a", "b", "c"]);
    }

    #[test]
    fn test_column_name_macros() {
        let simple = column_name!("x");
        let nested = column_name!("x.y");

        assert_eq!(column_name!("a"), ColumnName::new(["a"]));
        assert_eq!(column_name!("a.b"), ColumnName::new(["a", "b"]));
        assert_eq!(column_name!("a.b.c"), ColumnName::new(["a", "b", "c"]));

        assert_eq!(joined_column_name!("a", "b"), ColumnName::new(["a", "b"]));
        assert_eq!(joined_column_name!("a", "b"), ColumnName::new(["a", "b"]));

        assert_eq!(
            joined_column_name!(simple, "b"),
            ColumnName::new(["x", "b"])
        );
        assert_eq!(
            joined_column_name!(nested, "b"),
            ColumnName::new(["x", "y", "b"])
        );

        assert_eq!(
            joined_column_name!("a", &simple),
            ColumnName::new(["a", "x"])
        );
        assert_eq!(
            joined_column_name!("a", &nested),
            ColumnName::new(["a", "x", "y"])
        );
    }

    #[test]
    fn test_column_name_methods() {
        let simple = column_name!("x");
        let nested = column_name!("x.y");

        // path()
        assert_eq!(simple.path(), ["x"]);
        assert_eq!(nested.path(), ["x", "y"]);

        // into_inner()
        assert_eq!(simple.clone().into_inner(), ["x"]);
        assert_eq!(nested.clone().into_inner(), ["x", "y"]);

        // impl Deref
        let name: &[String] = &nested;
        assert_eq!(name, &["x", "y"]);

        // impl<A: Into<String>> FromIterator<A>
        let name: ColumnName = ["x", "y"].into_iter().collect();
        assert_eq!(name, nested);

        // impl FromIterator<ColumnName>
        let name: ColumnName = [&nested, &simple].into_iter().cloned().collect();
        assert_eq!(name, column_name!("x.y.x"));

        // ColumnName::new
        let name = ColumnName::new([nested, simple]);
        assert_eq!(name, column_name!("x.y.x"));

        let name = ColumnName::new(["x", "y"]);
        assert_eq!(name, column_name!("x.y"));

        // ColumnName::into_iter()
        let name = column_name!("x.y.z");
        let name = ColumnName::new(name);
        assert_eq!(name, column_name!("x.y.z"));
    }

    #[test]
    fn test_column_name_from_str() {
        let cases = [
            ("", Some(ColumnName::empty())), // the ambiguous case!
            (".", Some(ColumnName::new(["", ""]))),
            ("  .  ", Some(ColumnName::new(["", ""]))),
            (" ", Some(ColumnName::empty())),
            ("0", None),
            (".a", Some(ColumnName::new(["", "a"]))),
            ("a.", Some(ColumnName::new(["a", ""]))),
            ("  a  .  ", Some(ColumnName::new(["a", ""]))),
            ("a..b", Some(ColumnName::new(["a", "", "b"]))),
            ("`a", None),
            ("a`", None),
            ("a`b`", None),
            ("`a`b", None),
            ("`a``b`", Some(ColumnName::new(["a`b"]))),
            ("  `a``b`  ", Some(ColumnName::new(["a`b"]))),
            ("`a`` b`", Some(ColumnName::new(["a` b"]))),
            ("a", Some(ColumnName::new(["a"]))),
            ("a0", Some(ColumnName::new(["a0"]))),
            ("`a`", Some(ColumnName::new(["a"]))),
            ("  `a`  ", Some(ColumnName::new(["a"]))),
            ("` `", Some(ColumnName::new([" "]))),
            ("  ` `  ", Some(ColumnName::new([" "]))),
            ("`0`", Some(ColumnName::new(["0"]))),
            ("`.`", Some(ColumnName::new(["."]))),
            ("`.`.`.`", Some(ColumnName::new([".", "."]))),
            ("` `.` `", Some(ColumnName::new([" ", " "]))),
            ("a.b", Some(ColumnName::new(["a", "b"]))),
            ("a b", None),
            ("a.`b`", Some(ColumnName::new(["a", "b"]))),
            ("`a`.b", Some(ColumnName::new(["a", "b"]))),
            ("`a`.`b`", Some(ColumnName::new(["a", "b"]))),
            ("`a`.`b`.`c`", Some(ColumnName::new(["a", "b", "c"]))),
            ("`a``.`b```", None),
            ("`a```.`b``", None),
            ("`a```.`b```", Some(ColumnName::new(["a`", "b`"]))),
            ("`a.`b``.c`", None),
            ("`a.``b`.c`", None),
            ("`a.``b``.c`", Some(ColumnName::new(["a.`b`.c"]))),
            ("a`.b``", None),
        ];
        for (input, expected_output) in cases {
            let output: DeltaResult<ColumnName> = input.parse();
            match (&output, &expected_output) {
                (Ok(output), Some(expected_output)) => {
                    assert_eq!(output, expected_output, "from {input}")
                }
                (Err(_), None) => {}
                _ => panic!("Expected {input} to parse as {expected_output:?}, got {output:?}"),
            }
        }
    }

    #[test]
    fn test_column_name_to_string() {
        let cases = [
            ("", ColumnName::empty()), // the ambiguous case!
            ("``.``", ColumnName::new(["", ""])),
            ("``.a", ColumnName::new(["", "a"])),
            ("a.``", ColumnName::new(["a", ""])),
            ("a.``.b", ColumnName::new(["a", "", "b"])),
            ("a", ColumnName::new(["a"])),
            ("a0", ColumnName::new(["a0"])),
            ("`a `", ColumnName::new(["a "])),
            ("` `", ColumnName::new([" "])),
            ("`0`", ColumnName::new(["0"])),
            ("`.`", ColumnName::new(["."])),
            ("`.`.`.`", ColumnName::new([".", "."])),
            ("` `.` `", ColumnName::new([" ", " "])),
            ("a.b", ColumnName::new(["a", "b"])),
            ("a.b.c", ColumnName::new(["a", "b", "c"])),
            ("a.`b.c`.d", ColumnName::new(["a", "b.c", "d"])),
            ("`a```.`b```", ColumnName::new(["a`", "b`"])),
        ];
        for (expected_output, input) in cases {
            let output = input.to_string();
            assert_eq!(output, expected_output);

            let parsed: ColumnName = output.parse().expect(&output);
            assert_eq!(parsed, input);
        }

        // Ensure unnecessary escaping and whitespace is tolerated
        let cases = [
            ("  `a`  ", "a", ColumnName::new(["a"])),
            ("  `a0`  ", "a0", ColumnName::new(["a0"])),
            ("  `a`  .  `b`  ", "a.b", ColumnName::new(["a", "b"])),
        ];
        for (input, expected_output, expected_parsed) in cases {
            let parsed: ColumnName = input.parse().unwrap();
            assert_eq!(parsed, expected_parsed);
            assert_eq!(parsed.to_string(), expected_output);
        }
    }

    #[test]
    fn test_parse_column_name_list() {
        let cases = [
            ("", Some(vec![])),
            (
                "  ,  ",
                Some(vec![ColumnName::empty(), ColumnName::empty()]),
            ),
            ("  a  ", Some(vec![column_name!("a")])),
            (
                "  ,  a  ",
                Some(vec![ColumnName::empty(), column_name!("a")]),
            ),
            (
                "  a  ,  ",
                Some(vec![column_name!("a"), ColumnName::empty()]),
            ),
            ("a  ,  b", Some(vec![column_name!("a"), column_name!("b")])),
            ("`a, b`", Some(vec![ColumnName::new(["a, b"])])),
            ("a.b, c", Some(vec![column_name!("a.b"), column_name!("c")])),
            (
                "`a.b`, c",
                Some(vec![ColumnName::new(["a.b"]), column_name!("c")]),
            ),
            (
                "`a.b`, c",
                Some(vec![ColumnName::new(["a.b"]), column_name!("c")]),
            ),
        ];
        for (input, expected_output) in cases {
            let output = ColumnName::parse_column_name_list(input);
            match (&output, &expected_output) {
                (Ok(output), Some(expected_output)) => {
                    assert_eq!(output, expected_output, "from \"{input}\"")
                }
                (Err(_), None) => {}
                _ => panic!("Expected {input} to parse as {expected_output:?}, got {output:?}"),
            }
        }
    }
}<|MERGE_RESOLUTION|>--- conflicted
+++ resolved
@@ -6,16 +6,10 @@
 use std::iter::Peekable;
 use std::ops::Deref;
 
-<<<<<<< HEAD
 use serde::Deserialize;
 
 /// A (possibly nested) column name.
-// TODO: Track name as a path rather than a single string
 #[derive(Debug, Clone, PartialEq, PartialOrd, Eq, Ord, Deserialize)]
-=======
-/// A (possibly nested) column name.
-#[derive(Debug, Clone, PartialEq, PartialOrd, Eq, Ord)]
->>>>>>> 22b9e33d
 pub struct ColumnName {
     path: Vec<String>,
 }
