//! # Delta Kernel
//!
//! Delta-kernel-rs is an experimental [Delta](https://github.com/delta-io/delta/) implementation
//! focused on interoperability with a wide range of query engines. It supports reads and
//! (experimental) writes (only blind appends in the write path currently). This library defines a
//! number of traits which must be implemented to provide a working delta implementation. They are
//! detailed below. There is a provided "default engine" that implements all these traits and can
//! be used to ease integration work. See [`DefaultEngine`](engine/default/index.html) for more
//! information.
//!
//! A full `rust` example for reading table data using the default engine can be found in the
//! [read-table-single-threaded] example (and for a more complex multi-threaded reader see the
//! [read-table-multi-threaded] example). An example for reading the table changes for a table
//! using the default engine can be found in the [read-table-changes] example.
//!
//!
//! [read-table-single-threaded]:
//! https://github.com/delta-io/delta-kernel-rs/tree/main/kernel/examples/read-table-single-threaded
//! [read-table-multi-threaded]:
//! https://github.com/delta-io/delta-kernel-rs/tree/main/kernel/examples/read-table-multi-threaded
//! [read-table-changes]:
//! https://github.com/delta-io/delta-kernel-rs/tree/main/kernel/examples/read-table-changes
//!
//! Simple write examples can be found in the [`write.rs`] integration tests. Standalone write
//! examples are coming soon!
//!
//! [`write.rs`]: https://github.com/delta-io/delta-kernel-rs/tree/main/kernel/tests/write.rs
//!
//! # Engine traits
//!
//! The [`Engine`] trait allow connectors to bring their own implementation of functionality such
//! as reading parquet files, listing files in a file system, parsing a JSON string etc.  This
//! trait exposes methods to get sub-engines which expose the core functionalities customizable by
//! connectors.
//!
//! ## Expression handling
//!
//! Expression handling is done via the [`EvaluationHandler`], which in turn allows the creation of
//! [`ExpressionEvaluator`]s. These evaluators are created for a specific predicate [`Expression`]
//! and allow evaluation of that predicate for a specific batches of data.
//!
//! ## File system interactions
//!
//! Delta Kernel needs to perform some basic operations against file systems like listing and
//! reading files. These interactions are encapsulated in the [`StorageHandler`] trait.
//! Implementers must take care that all assumptions on the behavior if the functions - like sorted
//! results - are respected.
//!
//! ## Reading log and data files
//!
//! Delta Kernel requires the capability to read and write json files and read parquet files, which
//! is exposed via the [`JsonHandler`] and [`ParquetHandler`] respectively. When reading files,
//! connectors are asked to provide the context information it requires to execute the actual
//! operation. This is done by invoking methods on the [`StorageHandler`] trait.

#![cfg_attr(all(doc, NIGHTLY_CHANNEL), feature(doc_auto_cfg))]
#![warn(
    unreachable_pub,
    trivial_numeric_casts,
    unused_extern_crates,
    rust_2018_idioms,
    rust_2021_compatibility
)]

use std::any::Any;
use std::fs::DirEntry;
use std::sync::Arc;
use std::time::SystemTime;
use std::{cmp::Ordering, ops::Range};

use bytes::Bytes;
use url::Url;

use self::schema::{DataType, SchemaRef};

pub mod actions;
mod checkpoint;
pub mod engine_data;
pub mod error;
pub mod expressions;
pub mod scan;
pub mod schema;
pub mod snapshot;
pub mod table;
pub mod table_changes;
pub mod table_configuration;
pub mod table_features;
pub mod table_properties;
pub mod transaction;

pub mod arrow;
pub(crate) mod kernel_predicates;
pub mod parquet;
pub(crate) mod utils;

internal_mod!(pub(crate) mod path);
internal_mod!(pub(crate) mod log_replay);
internal_mod!(pub(crate) mod log_segment);

pub use delta_kernel_derive;
pub use engine_data::{EngineData, RowVisitor};
pub use error::{DeltaResult, Error};
pub use expressions::{Expression, ExpressionRef};
pub use table::Table;

use expressions::literal_expression_transform::LiteralExpressionTransform;
use expressions::Scalar;
use schema::{SchemaTransform, StructField, StructType};

#[cfg(any(
    feature = "default-engine",
    feature = "sync-engine",
    feature = "arrow-conversion"
))]
pub mod engine;

// Macro for `internal-api` modules. Note this can't be implemented alongside the `#[internal_api]`
// macro because proc macro crates can't export macro_rules! macros.
#[macro_export]
macro_rules! internal_mod {
    // error if item is already pub
    (pub mod $name:ident) => {
        compile_error!("internal_mod!: module is already public");
    };

    ($vis:vis mod $name:ident) => {
        #[cfg(feature = "internal-api")]
        pub mod $name;

        #[cfg(not(feature = "internal-api"))]
        $vis mod $name;
    };
}

/// Delta table version is 8 byte unsigned int
pub type Version = u64;

/// A specification for a range of bytes to read from a file location
pub type FileSlice = (Url, Option<Range<usize>>);

/// Data read from a Delta table file and the corresponding scan file information.
pub type FileDataReadResult = (FileMeta, Box<dyn EngineData>);

/// An iterator of data read from specified files
pub type FileDataReadResultIterator =
    Box<dyn Iterator<Item = DeltaResult<Box<dyn EngineData>>> + Send>;

/// The metadata that describes an object.
#[derive(Debug, Clone, PartialEq, Eq)]
pub struct FileMeta {
    /// The fully qualified path to the object
    pub location: Url,
    /// The last modified time as milliseconds since unix epoch
    pub last_modified: i64,
    /// The size in bytes of the object
    pub size: usize,
}

impl Ord for FileMeta {
    fn cmp(&self, other: &Self) -> Ordering {
        self.location.cmp(&other.location)
    }
}

impl PartialOrd for FileMeta {
    fn partial_cmp(&self, other: &Self) -> Option<Ordering> {
        Some(self.cmp(other))
    }
}

impl TryFrom<DirEntry> for FileMeta {
    type Error = Error;

    fn try_from(ent: DirEntry) -> DeltaResult<FileMeta> {
        let metadata = ent.metadata()?;
        let last_modified = metadata
            .modified()?
            .duration_since(SystemTime::UNIX_EPOCH)
            .map_err(|_| Error::generic("Failed to convert file timestamp to milliseconds"))?;
        let location = Url::from_file_path(ent.path())
            .map_err(|_| Error::generic(format!("Invalid path: {:?}", ent.path())))?;
        let last_modified = last_modified.as_millis().try_into().map_err(|_| {
            Error::generic(format!(
                "Failed to convert file modification time {:?} into i64",
                last_modified.as_millis()
            ))
        })?;
        Ok(FileMeta {
            location,
            last_modified,
            size: metadata.len() as usize,
        })
    }
}

impl FileMeta {
    /// Create a new instance of `FileMeta`
    pub fn new(location: Url, last_modified: i64, size: usize) -> Self {
        Self {
            location,
            last_modified,
            size,
        }
    }
}

/// Extension trait that makes it easier to work with traits objects that implement [`Any`],
/// implemented automatically for any type that satisfies `Any`, `Send`, and `Sync`. In particular,
/// given some `trait T: Any + Send + Sync`, it allows upcasting `T` to `dyn Any + Send + Sync`,
/// which in turn allows downcasting the result to a concrete type. For example:
///
/// ```
/// # use delta_kernel::AsAny;
/// # use std::any::Any;
/// # use std::sync::Arc;
/// trait Foo : AsAny {}
/// struct Bar;
/// impl Foo for Bar {}
///
/// let f: Arc<dyn Foo> = Arc::new(Bar);
/// let a: Arc<dyn Any + Send + Sync> = f.as_any();
/// let b: Arc<Bar> = a.downcast().unwrap();
/// ```
///
/// In contrast, very similar code that relies only on `Any` would fail to compile:
///
/// ```fail_compile
/// # use std::any::Any;
/// # use std::sync::Arc;
/// trait Foo: Any + Send + Sync {}
///
/// struct Bar;
/// impl Foo for Bar {}
///
/// let f: Arc<dyn Foo> = Arc::new(Bar);
/// let b: Arc<Bar> = f.downcast().unwrap(); // `Arc::downcast` method not found
/// ```
///
/// As would this:
///
/// ```fail_compile
/// # use std::any::Any;
/// # use std::sync::Arc;
/// trait Foo: Any + Send + Sync {}
///
/// struct Bar;
/// impl Foo for Bar {}
///
/// let f: Arc<dyn Foo> = Arc::new(Bar);
/// let a: Arc<dyn Any + Send + Sync> = f; // trait upcasting coercion is not stable rust
/// let f: Arc<Bar> = a.downcast().unwrap();
/// ```
///
/// NOTE: `AsAny` inherits the `Send + Sync` constraint from [`Arc::downcast`].
pub trait AsAny: Any + Send + Sync {
    /// Obtains a `dyn Any` reference to the object:
    ///
    /// ```
    /// # use delta_kernel::AsAny;
    /// # use std::any::Any;
    /// # use std::sync::Arc;
    /// trait Foo : AsAny {}
    /// struct Bar;
    /// impl Foo for Bar {}
    ///
    /// let f: &dyn Foo = &Bar;
    /// let a: &dyn Any = f.any_ref();
    /// let b: &Bar = a.downcast_ref().unwrap();
    /// ```
    fn any_ref(&self) -> &(dyn Any + Send + Sync);

    /// Obtains an `Arc<dyn Any>` reference to the object:
    ///
    /// ```
    /// # use delta_kernel::AsAny;
    /// # use std::any::Any;
    /// # use std::sync::Arc;
    /// trait Foo : AsAny {}
    /// struct Bar;
    /// impl Foo for Bar {}
    ///
    /// let f: Arc<dyn Foo> = Arc::new(Bar);
    /// let a: Arc<dyn Any + Send + Sync> = f.as_any();
    /// let b: Arc<Bar> = a.downcast().unwrap();
    /// ```
    fn as_any(self: Arc<Self>) -> Arc<dyn Any + Send + Sync>;

    /// Converts the object to `Box<dyn Any>`:
    ///
    /// ```
    /// # use delta_kernel::AsAny;
    /// # use std::any::Any;
    /// # use std::sync::Arc;
    /// trait Foo : AsAny {}
    /// struct Bar;
    /// impl Foo for Bar {}
    ///
    /// let f: Box<dyn Foo> = Box::new(Bar);
    /// let a: Box<dyn Any> = f.into_any();
    /// let b: Box<Bar> = a.downcast().unwrap();
    /// ```
    fn into_any(self: Box<Self>) -> Box<dyn Any + Send + Sync>;

    /// Convenient wrapper for [`std::any::type_name`], since [`Any`] does not provide it and
    /// [`Any::type_id`] is useless as a debugging aid (its `Debug` is just a mess of hex digits).
    fn type_name(&self) -> &'static str;
}

// Blanket implementation for all eligible types
impl<T: Any + Send + Sync> AsAny for T {
    fn any_ref(&self) -> &(dyn Any + Send + Sync) {
        self
    }
    fn as_any(self: Arc<Self>) -> Arc<dyn Any + Send + Sync> {
        self
    }
    fn into_any(self: Box<Self>) -> Box<dyn Any + Send + Sync> {
        self
    }
    fn type_name(&self) -> &'static str {
        std::any::type_name::<Self>()
    }
}

/// Trait for implementing an Expression evaluator.
///
/// It contains one Expression which can be evaluated on multiple ColumnarBatches.
/// Connectors can implement this trait to optimize the evaluation using the
/// connector specific capabilities.
pub trait ExpressionEvaluator: AsAny {
    /// Evaluate the expression on a given EngineData.
    ///
    /// Contains one value for each row of the input.
    /// The data type of the output is same as the type output of the expression this evaluator is using.
    fn evaluate(&self, batch: &dyn EngineData) -> DeltaResult<Box<dyn EngineData>>;
}

/// Provides expression evaluation capability to Delta Kernel.
///
/// Delta Kernel can use this handler to evaluate predicate on partition filters,
/// fill up partition column values and any computation on data using Expressions.
pub trait EvaluationHandler: AsAny {
    /// Create an [`ExpressionEvaluator`] that can evaluate the given [`Expression`]
    /// on columnar batches with the given [`Schema`] to produce data of [`DataType`].
    ///
    /// # Parameters
    ///
    /// - `schema`: Schema of the input data.
    /// - `expression`: Expression to evaluate.
    /// - `output_type`: Expected result data type.
    ///
    /// [`Schema`]: crate::schema::StructType
    /// [`DataType`]: crate::schema::DataType
    fn new_expression_evaluator(
        &self,
        schema: SchemaRef,
        expression: Expression,
        output_type: DataType,
    ) -> Arc<dyn ExpressionEvaluator>;

    /// Create a single-row all-null-value [`EngineData`] with the schema specified by
    /// `output_schema`.
    // NOTE: we should probably allow DataType instead of SchemaRef, but can expand that in the
    // future.
    fn null_row(&self, output_schema: SchemaRef) -> DeltaResult<Box<dyn EngineData>>;
}

/// Internal trait to allow us to have a private `create_one` API that's implemented for all
/// EvaluationHandlers.
// For some reason rustc doesn't detect it's usage so we allow(dead_code) here...
#[allow(dead_code)]
trait EvaluationHandlerExtension: EvaluationHandler {
    /// Create a single-row [`EngineData`] by applying the given schema to the leaf-values given in
    /// `values`.
    // Note: we will stick with a Schema instead of DataType (more constrained can expand in
    // future)
    fn create_one(&self, schema: SchemaRef, values: &[Scalar]) -> DeltaResult<Box<dyn EngineData>> {
        // just get a single int column (arbitrary)
        let null_row_schema = Arc::new(StructType::new(vec![StructField::nullable(
            "null_col",
            DataType::INTEGER,
        )]));
        let null_row = self.null_row(null_row_schema.clone())?;

        // Convert schema and leaf values to an expression
        let mut schema_transform = LiteralExpressionTransform::new(values);
        schema_transform.transform_struct(schema.as_ref());
        let row_expr = schema_transform.try_into_expr()?;

        let eval = self.new_expression_evaluator(null_row_schema, row_expr, schema.into());
        eval.evaluate(null_row.as_ref())
    }
}

// Auto-implement the extension trait for all EvaluationHandlers
impl<T: EvaluationHandler + ?Sized> EvaluationHandlerExtension for T {}
<<<<<<< HEAD

/// A trait that allows converting a type into EngineData
///
/// This is typically used with the `#[derive(IntoEngineData)]` macro
/// which leverages the traits `ToDataType` and `Into<Scalar>` for struct fields
/// to convert a struct into EngineData.
#[allow(unused)]
pub(crate) trait IntoEngineData {
    /// Convert this type into EngineData using the provided engine
    fn into_engine_data(self, engine: &dyn Engine) -> DeltaResult<Box<dyn EngineData>>;
}
=======
>>>>>>> a20244ec

/// Provides file system related functionalities to Delta Kernel.
///
/// Delta Kernel uses this handler whenever it needs to access the underlying
/// file system where the Delta table is present. Connector implementation of
/// this trait can hide filesystem specific details from Delta Kernel.
pub trait StorageHandler: AsAny {
    /// List the paths in the same directory that are lexicographically greater than
    /// (UTF-8 sorting) the given `path`. The result should also be sorted by the file name.
    ///
    /// If the path is directory-like (ends with '/'), the result should contain
    /// all the files in the directory.
    fn list_from(&self, path: &Url)
        -> DeltaResult<Box<dyn Iterator<Item = DeltaResult<FileMeta>>>>;

    /// Read data specified by the start and end offset from the file.
    fn read_files(
        &self,
        files: Vec<FileSlice>,
    ) -> DeltaResult<Box<dyn Iterator<Item = DeltaResult<Bytes>>>>;
}

/// Provides JSON handling functionality to Delta Kernel.
///
/// Delta Kernel can use this handler to parse JSON strings into Row or read content from JSON files.
/// Connectors can leverage this trait to provide their best implementation of the JSON parsing
/// capability to Delta Kernel.
pub trait JsonHandler: AsAny {
    /// Parse the given json strings and return the fields requested by output schema as columns in [`EngineData`].
    /// json_strings MUST be a single column batch of engine data, and the column type must be string
    fn parse_json(
        &self,
        json_strings: Box<dyn EngineData>,
        output_schema: SchemaRef,
    ) -> DeltaResult<Box<dyn EngineData>>;

    /// Read and parse the JSON format file at given locations and return the data as EngineData with
    /// the columns requested by physical schema. Note: The [`FileDataReadResultIterator`] must emit
    /// data from files in the order that `files` is given. For example if files ["a", "b"] is provided,
    /// then the engine data iterator must first return all the engine data from file "a", _then_ all
    /// the engine data from file "b". Moreover, for a given file, all of its [`EngineData`] and
    /// constituent rows must be in order that they occur in the file. Consider a file with rows
    /// (1, 2, 3). The following are legal iterator batches:
    ///    iter: [EngineData(1, 2), EngineData(3)]
    ///    iter: [EngineData(1), EngineData(2, 3)]
    ///    iter: [EngineData(1, 2, 3)]
    /// The following are illegal batches:
    ///    iter: [EngineData(3), EngineData(1, 2)]
    ///    iter: [EngineData(1), EngineData(3, 2)]
    ///    iter: [EngineData(2, 1, 3)]
    ///
    /// # Parameters
    ///
    /// - `files` - File metadata for files to be read.
    /// - `physical_schema` - Select list of columns to read from the JSON file.
    /// - `predicate` - Optional push-down predicate hint (engine is free to ignore it).
    fn read_json_files(
        &self,
        files: &[FileMeta],
        physical_schema: SchemaRef,
        predicate: Option<ExpressionRef>,
    ) -> DeltaResult<FileDataReadResultIterator>;

    /// Atomically (!) write a single JSON file. Each row of the input data should be written as a
    /// new JSON object appended to the file. this write must:
    /// (1) serialize the data to newline-delimited json (each row is a json object literal)
    /// (2) write the data to storage atomically (i.e. if the file already exists, fail unless the
    ///     overwrite flag is set)
    ///
    /// For example, the JSON data should be written as { "column1": "val1", "column2": "val2", .. }
    /// with each row on a new line.
    ///
    /// NOTE: Null columns should not be written to the JSON file. For example, if a row has columns
    /// ["a", "b"] and the value of "b" is null, the JSON object should be written as
    /// { "a": "..." }. Note that including nulls is technically valid JSON, but would bloat the
    /// log, therefore we recommend omitting them.
    ///
    /// # Parameters
    ///
    /// - `path` - URL specifying the location to write the JSON file
    /// - `data` - Iterator of EngineData to write to the JSON file. Each row should be written as
    ///   a new JSON object appended to the file. (that is, the file is newline-delimited JSON, and
    ///   each row is a JSON object on a single line)
    /// - `overwrite` - If true, overwrite the file if it exists. If false, the call must fail if
    ///   the file exists.
    fn write_json_file(
        &self,
        path: &Url,
        data: Box<dyn Iterator<Item = DeltaResult<Box<dyn EngineData>>> + Send + '_>,
        overwrite: bool,
    ) -> DeltaResult<()>;
}

/// Provides Parquet file related functionalities to Delta Kernel.
///
/// Connectors can leverage this trait to provide their own custom
/// implementation of Parquet data file functionalities to Delta Kernel.
pub trait ParquetHandler: AsAny {
    /// Read and parse the Parquet file at given locations and return the data as EngineData with
    /// the columns requested by physical schema . The ParquetHandler _must_ return exactly the
    /// columns specified in `physical_schema`, and they _must_ be in schema order.
    ///
    /// # Parameters
    ///
    /// - `files` - File metadata for files to be read.
    /// - `physical_schema` - Select list and order of columns to read from the Parquet file.
    /// - `predicate` - Optional push-down predicate hint (engine is free to ignore it).
    fn read_parquet_files(
        &self,
        files: &[FileMeta],
        physical_schema: SchemaRef,
        predicate: Option<ExpressionRef>,
    ) -> DeltaResult<FileDataReadResultIterator>;
}

/// The `Engine` trait encapsulates all the functionality an engine or connector needs to provide
/// to the Delta Kernel in order to read the Delta table.
///
/// Engines/Connectors are expected to pass an implementation of this trait when reading a Delta
/// table.
pub trait Engine: AsAny {
    /// Get the connector provided [`EvaluationHandler`].
    fn evaluation_handler(&self) -> Arc<dyn EvaluationHandler>;

    /// Get the connector provided [`StorageHandler`]
    fn storage_handler(&self) -> Arc<dyn StorageHandler>;

    /// Get the connector provided [`JsonHandler`].
    fn json_handler(&self) -> Arc<dyn JsonHandler>;

    /// Get the connector provided [`ParquetHandler`].
    fn parquet_handler(&self) -> Arc<dyn ParquetHandler>;
}

// we have an 'internal' feature flag: default-engine-base, which is actually just the shared
// pieces of default-engine and default-engine-rustls. the crate can't compile with _only_
// default-engine-base, so we give a friendly error here.
#[cfg(all(
    feature = "default-engine-base",
    not(any(feature = "default-engine", feature = "default-engine-rustls",))
))]
compile_error!(
    "The default-engine-base feature flag is not meant to be used directly. \
    Please use either default-engine or default-engine-rustls."
);<|MERGE_RESOLUTION|>--- conflicted
+++ resolved
@@ -394,20 +394,17 @@
 
 // Auto-implement the extension trait for all EvaluationHandlers
 impl<T: EvaluationHandler + ?Sized> EvaluationHandlerExtension for T {}
-<<<<<<< HEAD
-
-/// A trait that allows converting a type into EngineData
+
+/// A trait that allows converting a type into (single-row) EngineData
 ///
 /// This is typically used with the `#[derive(IntoEngineData)]` macro
 /// which leverages the traits `ToDataType` and `Into<Scalar>` for struct fields
 /// to convert a struct into EngineData.
 #[allow(unused)]
 pub(crate) trait IntoEngineData {
-    /// Convert this type into EngineData using the provided engine
+    /// Convert this type into a single-row EngineData using the provided engine
     fn into_engine_data(self, engine: &dyn Engine) -> DeltaResult<Box<dyn EngineData>>;
 }
-=======
->>>>>>> a20244ec
 
 /// Provides file system related functionalities to Delta Kernel.
 ///
