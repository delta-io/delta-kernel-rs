--- conflicted
+++ resolved
@@ -88,11 +88,7 @@
 
 /// An iterator of data read from specified files
 pub type FileDataReadResultIterator =
-<<<<<<< HEAD
-    Box<dyn Iterator<Item = DeltaResult<Box<dyn EngineData + Send + Sync>>> + Send + Sync>;
-=======
     Box<dyn Iterator<Item = DeltaResult<Box<dyn EngineData>>> + Send + Sync>;
->>>>>>> 663585d1
 
 /// The metadata that describes an object.
 #[derive(Debug, Clone, PartialEq, Eq)]
