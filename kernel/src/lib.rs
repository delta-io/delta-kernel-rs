--- conflicted
+++ resolved
@@ -617,13 +617,8 @@
     /// Parquet columns are matched to `physical_schema` [`StructField`]s using the following rules:
     /// 1. **Field ID**: If a [`StructField`] in `physical_schema` contains a field ID
     ///    (specified in [`ColumnMetadataKey::ParquetFieldId`] metadata), use the ID to
-<<<<<<< HEAD
-    ///    match the Parquet column
-    /// 2. **Field Name**: If no field ID is present or no matching field ID is found,
-=======
     ///    match the Parquet column's field id
     /// 2. **Field Name**: If no field ID is present in the `physical_schema`'s [`StructField`] or no matching parquet field ID is found,
->>>>>>> 1c087340
     ///    fall back to matching by column name
     ///
     ///  If no matching Parquet column is found, `NULL` values are returned
@@ -657,11 +652,7 @@
     /// - `predicate` - Optional push-down predicate hint (engine is free to ignore it).
     ///
     /// # Returns
-<<<<<<< HEAD
-    /// A [`DeltaResult`] containing a [`FileDataReadResultIterator`]. This is an boxed Iterator.
-=======
     /// A [`DeltaResult`] containing a [`FileDataReadResultIterator`].
->>>>>>> 1c087340
     /// Each element of the iterator is a [`DeltaResult`] of [`EngineData`]. The [`EngineData`]
     /// has the contents of `files` and must match the provided `physical_schema`.
     ///
