//! # Delta Kernel
//!
//! Delta-kernel-rs is an experimental [Delta](https://github.com/delta-io/delta/) implementation
//! focused on interoperability with a wide range of query engines. It currently only supports
//! reads. This library defines a number of traits which must be implemented to provide a
//! working "delta reader". They are detailed below. There is a provided "default engine" that
//! implements all these traits and can be used to ease integration work. See
//! [`DefaultEngine`](engine/default/index.html) for more information.
//!
//! A full `rust` example for reading table data using the default engine can be found in the
//! [read-table-single-threaded] example (and for a more complex multi-threaded reader see the
//! [read-table-multi-threaded] example).
//!
//! [read-table-single-threaded]: https://github.com/delta-io/delta-kernel-rs/tree/main/kernel/examples/read-table-single-threaded
//! [read-table-multi-threaded]: https://github.com/delta-io/delta-kernel-rs/tree/main/kernel/examples/read-table-multi-threaded
//!
//! # Engine traits
//!
//! The [`Engine`] trait allow connectors to bring their own implementation of functionality such as
//! reading parquet files, listing files in a file system, parsing a JSON string etc.  This trait
//! exposes methods to get sub-engines which expose the core functionalities customizable by
//! connectors.
//!
//! ## Expression handling
//!
//! Expression handling is done via the [`ExpressionHandler`], which in turn allows the creation
//! of [`ExpressionEvaluator`]s. These evaluators are created for a specific predicate [`Expression`]
//! and allow evaluation of that predicate for a specific batches of data.
//!
//! ## File system interactions
//!
//! Delta Kernel needs to perform some basic operations against file systems like listing and reading files.
//! These interactions are encapsulated in the [`FileSystemClient`] trait. Implementors must take
//! care that all assumptions on the behavior if the functions - like sorted results - are respected.
//!
//! ## Reading log and data files
//!
//! Delta Kernel requires the capability to read json and parquet files, which is exposed via the
//! [`JsonHandler`] and [`ParquetHandler`] respectively. When reading files, connectors are asked to
//! provide the context information it requires to execute the actual read. This is done by invoking
//! methods on the [`FileSystemClient`] trait.
//!

#![cfg_attr(all(doc, NIGHTLY_CHANNEL), feature(doc_auto_cfg))]
#![warn(
    unreachable_pub,
    trivial_numeric_casts,
    unused_extern_crates,
    rust_2018_idioms,
    rust_2021_compatibility
)]

use std::any::Any;
use std::sync::Arc;
use std::{cmp::Ordering, ops::Range};

use bytes::Bytes;
use url::Url;

use self::schema::{DataType, SchemaRef};

pub mod actions;
pub mod engine_data;
pub mod error;
pub mod expressions;
<<<<<<< HEAD
pub mod scan;
pub mod schema;
pub mod snapshot;
pub mod table;
=======
pub(crate) mod predicates;
pub mod table_changes;
>>>>>>> 4a0fad2f
pub mod table_features;
pub mod table_properties;
pub mod transaction;

pub(crate) mod predicates;
pub(crate) mod utils;

#[cfg(feature = "developer-visibility")]
pub mod path;
#[cfg(not(feature = "developer-visibility"))]
pub(crate) mod path;

#[cfg(feature = "developer-visibility")]
pub mod log_segment;
#[cfg(not(feature = "developer-visibility"))]
pub(crate) mod log_segment;

pub use delta_kernel_derive;
pub use engine_data::{EngineData, RowVisitor};
pub use error::{DeltaResult, Error};
pub use expressions::{Expression, ExpressionRef};
pub use table::Table;

#[cfg(any(
    feature = "default-engine",
    feature = "sync-engine",
    feature = "arrow-conversion"
))]
pub mod engine;

/// Delta table version is 8 byte unsigned int
pub type Version = u64;

/// A specification for a range of bytes to read from a file location
pub type FileSlice = (Url, Option<Range<usize>>);

/// Data read from a Delta table file and the corresponding scan file information.
pub type FileDataReadResult = (FileMeta, Box<dyn EngineData>);

/// An iterator of data read from specified files
pub type FileDataReadResultIterator =
    Box<dyn Iterator<Item = DeltaResult<Box<dyn EngineData>>> + Send>;

/// The metadata that describes an object.
#[derive(Debug, Clone, PartialEq, Eq)]
pub struct FileMeta {
    /// The fully qualified path to the object
    pub location: Url,
    /// The last modified time as milliseconds since unix epoch
    pub last_modified: i64,
    /// The size in bytes of the object
    pub size: usize,
}

impl Ord for FileMeta {
    fn cmp(&self, other: &Self) -> Ordering {
        self.location.cmp(&other.location)
    }
}

impl PartialOrd for FileMeta {
    fn partial_cmp(&self, other: &Self) -> Option<Ordering> {
        Some(self.cmp(other))
    }
}

impl FileMeta {
    /// Create a new instance of `FileMeta`
    pub fn new(location: Url, last_modified: i64, size: usize) -> Self {
        Self {
            location,
            last_modified,
            size,
        }
    }
}

/// Extension trait that makes it easier to work with traits objects that implement [`Any`],
/// implemented automatically for any type that satisfies `Any`, `Send`, and `Sync`. In particular,
/// given some `trait T: Any + Send + Sync`, it allows upcasting `T` to `dyn Any + Send + Sync`,
/// which in turn allows downcasting the result to a concrete type. For example:
///
/// ```
/// # use delta_kernel::AsAny;
/// # use std::any::Any;
/// # use std::sync::Arc;
/// trait Foo : AsAny {}
/// struct Bar;
/// impl Foo for Bar {}
///
/// let f: Arc<dyn Foo> = Arc::new(Bar);
/// let a: Arc<dyn Any + Send + Sync> = f.as_any();
/// let b: Arc<Bar> = a.downcast().unwrap();
/// ```
///
/// In contrast, very similer code that relies only on `Any` would fail to compile:
///
/// ```fail_compile
/// # use std::any::Any;
/// # use std::sync::Arc;
/// trait Foo: Any + Send + Sync {}
///
/// struct Bar;
/// impl Foo for Bar {}
///
/// let f: Arc<dyn Foo> = Arc::new(Bar);
/// let b: Arc<Bar> = f.downcast().unwrap(); // `Arc::downcast` method not found
/// ```
///
/// As would this:
///
/// ```fail_compile
/// # use std::any::Any;
/// # use std::sync::Arc;
/// trait Foo: Any + Send + Sync {}
///
/// struct Bar;
/// impl Foo for Bar {}
///
/// let f: Arc<dyn Foo> = Arc::new(Bar);
/// let a: Arc<dyn Any + Send + Sync> = f; // trait upcasting coercion is not stable rust
/// let f: Arc<Bar> = a.downcast().unwrap();
/// ```
///
/// NOTE: `AsAny` inherits the `Send + Sync` constraint from [`Arc::downcast`].
pub trait AsAny: Any + Send + Sync {
    /// Obtains a `dyn Any` reference to the object:
    ///
    /// ```
    /// # use delta_kernel::AsAny;
    /// # use std::any::Any;
    /// # use std::sync::Arc;
    /// trait Foo : AsAny {}
    /// struct Bar;
    /// impl Foo for Bar {}
    ///
    /// let f: &dyn Foo = &Bar;
    /// let a: &dyn Any = f.any_ref();
    /// let b: &Bar = a.downcast_ref().unwrap();
    /// ```
    fn any_ref(&self) -> &(dyn Any + Send + Sync);

    /// Obtains an `Arc<dyn Any>` reference to the object:
    ///
    /// ```
    /// # use delta_kernel::AsAny;
    /// # use std::any::Any;
    /// # use std::sync::Arc;
    /// trait Foo : AsAny {}
    /// struct Bar;
    /// impl Foo for Bar {}
    ///
    /// let f: Arc<dyn Foo> = Arc::new(Bar);
    /// let a: Arc<dyn Any + Send + Sync> = f.as_any();
    /// let b: Arc<Bar> = a.downcast().unwrap();
    /// ```
    fn as_any(self: Arc<Self>) -> Arc<dyn Any + Send + Sync>;

    /// Converts the object to `Box<dyn Any>`:
    ///
    /// ```
    /// # use delta_kernel::AsAny;
    /// # use std::any::Any;
    /// # use std::sync::Arc;
    /// trait Foo : AsAny {}
    /// struct Bar;
    /// impl Foo for Bar {}
    ///
    /// let f: Box<dyn Foo> = Box::new(Bar);
    /// let a: Box<dyn Any> = f.into_any();
    /// let b: Box<Bar> = a.downcast().unwrap();
    /// ```
    fn into_any(self: Box<Self>) -> Box<dyn Any + Send + Sync>;

    /// Convenient wrapper for [`std::any::type_name`], since [`Any`] does not provide it and
    /// [`Any::type_id`] is useless as a debugging aid (its `Debug` is just a mess of hex digits).
    fn type_name(&self) -> &'static str;
}

// Blanket implementation for all eligible types
impl<T: Any + Send + Sync> AsAny for T {
    fn any_ref(&self) -> &(dyn Any + Send + Sync) {
        self
    }
    fn as_any(self: Arc<Self>) -> Arc<dyn Any + Send + Sync> {
        self
    }
    fn into_any(self: Box<Self>) -> Box<dyn Any + Send + Sync> {
        self
    }
    fn type_name(&self) -> &'static str {
        std::any::type_name::<Self>()
    }
}

/// Trait for implementing an Expression evaluator.
///
/// It contains one Expression which can be evaluated on multiple ColumnarBatches.
/// Connectors can implement this trait to optimize the evaluation using the
/// connector specific capabilities.
pub trait ExpressionEvaluator: AsAny {
    /// Evaluate the expression on a given EngineData.
    ///
    /// Contains one value for each row of the input.
    /// The data type of the output is same as the type output of the expression this evaluator is using.
    fn evaluate(&self, batch: &dyn EngineData) -> DeltaResult<Box<dyn EngineData>>;
}

/// Provides expression evaluation capability to Delta Kernel.
///
/// Delta Kernel can use this handler to evaluate predicate on partition filters,
/// fill up partition column values and any computation on data using Expressions.
pub trait ExpressionHandler: AsAny {
    /// Create an [`ExpressionEvaluator`] that can evaluate the given [`Expression`]
    /// on columnar batches with the given [`Schema`] to produce data of [`DataType`].
    ///
    /// # Parameters
    ///
    /// - `schema`: Schema of the input data.
    /// - `expression`: Expression to evaluate.
    /// - `output_type`: Expected result data type.
    ///
    /// [`Schema`]: crate::schema::StructType
    /// [`DataType`]: crate::schema::DataType
    fn get_evaluator(
        &self,
        schema: SchemaRef,
        expression: Expression,
        output_type: DataType,
    ) -> Arc<dyn ExpressionEvaluator>;
}

/// Provides file system related functionalities to Delta Kernel.
///
/// Delta Kernel uses this client whenever it needs to access the underlying
/// file system where the Delta table is present. Connector implementation of
/// this trait can hide filesystem specific details from Delta Kernel.
pub trait FileSystemClient: AsAny {
    /// List the paths in the same directory that are lexicographically greater or equal to
    /// (UTF-8 sorting) the given `path`. The result should also be sorted by the file name.
    fn list_from(&self, path: &Url)
        -> DeltaResult<Box<dyn Iterator<Item = DeltaResult<FileMeta>>>>;

    /// Read data specified by the start and end offset from the file.
    fn read_files(
        &self,
        files: Vec<FileSlice>,
    ) -> DeltaResult<Box<dyn Iterator<Item = DeltaResult<Bytes>>>>;
}

/// Provides JSON handling functionality to Delta Kernel.
///
/// Delta Kernel can use this client to parse JSON strings into Row or read content from JSON files.
/// Connectors can leverage this trait to provide their best implementation of the JSON parsing
/// capability to Delta Kernel.
pub trait JsonHandler: AsAny {
    /// Parse the given json strings and return the fields requested by output schema as columns in [`EngineData`].
    /// json_strings MUST be a single column batch of engine data, and the column type must be string
    fn parse_json(
        &self,
        json_strings: Box<dyn EngineData>,
        output_schema: SchemaRef,
    ) -> DeltaResult<Box<dyn EngineData>>;

    /// Read and parse the JSON format file at given locations and return
    /// the data as EngineData with the columns requested by physical schema.
    ///
    /// # Parameters
    ///
    /// - `files` - File metadata for files to be read.
    /// - `physical_schema` - Select list of columns to read from the JSON file.
    /// - `predicate` - Optional push-down predicate hint (engine is free to ignore it).
    fn read_json_files(
        &self,
        files: &[FileMeta],
        physical_schema: SchemaRef,
        predicate: Option<ExpressionRef>,
    ) -> DeltaResult<FileDataReadResultIterator>;

    /// Atomically (!) write a single JSON file. Each row of the input data should be written as a
    /// new JSON object appended to the file. this write must:
    /// (1) serialize the data to newline-delimited json (each row is a json object literal)
    /// (2) write the data to storage atomically (i.e. if the file already exists, fail unless the
    ///     overwrite flag is set)
    ///
    /// For example, the JSON data should be written as { "column1": "val1", "column2": "val2", .. }
    /// with each row on a new line.
    ///
    /// NOTE: Null columns should not be written to the JSON file. For example, if a row has columns
    /// ["a", "b"] and the value of "b" is null, the JSON object should be written as
    /// { "a": "..." }. Note that including nulls is technically valid JSON, but would bloat the
    /// log, therefore we recommend omitting them.
    ///
    /// # Parameters
    ///
    /// - `path` - URL specifying the location to write the JSON file
    /// - `data` - Iterator of EngineData to write to the JSON file. Each row should be written as
    ///   a new JSON object appended to the file. (that is, the file is newline-delimeted JSON, and
    ///   each row is a JSON object on a single line)
    /// - `overwrite` - If true, overwrite the file if it exists. If false, the call must fail if
    ///   the file exists.
    fn write_json_file(
        &self,
        path: &Url,
        data: Box<dyn Iterator<Item = DeltaResult<Box<dyn EngineData>>> + Send + '_>,
        overwrite: bool,
    ) -> DeltaResult<()>;
}

/// Provides Parquet file related functionalities to Delta Kernel.
///
/// Connectors can leverage this trait to provide their own custom
/// implementation of Parquet data file functionalities to Delta Kernel.
pub trait ParquetHandler: AsAny {
    /// Read and parse the Parquet file at given locations and return the data as EngineData with
    /// the columns requested by physical schema . The ParquetHandler _must_ return exactly the
    /// columns specified in `physical_schema`, and they _must_ be in schema order.
    ///
    /// # Parameters
    ///
    /// - `files` - File metadata for files to be read.
    /// - `physical_schema` - Select list and order of columns to read from the Parquet file.
    /// - `predicate` - Optional push-down predicate hint (engine is free to ignore it).
    fn read_parquet_files(
        &self,
        files: &[FileMeta],
        physical_schema: SchemaRef,
        predicate: Option<ExpressionRef>,
    ) -> DeltaResult<FileDataReadResultIterator>;
}

/// The `Engine` trait encapsulates all the functionality an engine or connector needs to provide
/// to the Delta Kernel in order to read the Delta table.
///
/// Engines/Connectors are expected to pass an implementation of this trait when reading a Delta
/// table.
pub trait Engine: AsAny {
    /// Get the connector provided [`ExpressionHandler`].
    fn get_expression_handler(&self) -> Arc<dyn ExpressionHandler>;

    /// Get the connector provided [`FileSystemClient`]
    fn get_file_system_client(&self) -> Arc<dyn FileSystemClient>;

    /// Get the connector provided [`JsonHandler`].
    fn get_json_handler(&self) -> Arc<dyn JsonHandler>;

    /// Get the connector provided [`ParquetHandler`].
    fn get_parquet_handler(&self) -> Arc<dyn ParquetHandler>;
}<|MERGE_RESOLUTION|>--- conflicted
+++ resolved
@@ -63,15 +63,11 @@
 pub mod engine_data;
 pub mod error;
 pub mod expressions;
-<<<<<<< HEAD
 pub mod scan;
 pub mod schema;
 pub mod snapshot;
 pub mod table;
-=======
-pub(crate) mod predicates;
 pub mod table_changes;
->>>>>>> 4a0fad2f
 pub mod table_features;
 pub mod table_properties;
 pub mod transaction;
