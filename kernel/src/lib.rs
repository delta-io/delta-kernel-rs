--- conflicted
+++ resolved
@@ -74,11 +74,7 @@
 use self::schema::{DataType, SchemaRef};
 
 pub mod actions;
-<<<<<<< HEAD
-pub mod checkpoints;
-=======
 pub mod checkpoint;
->>>>>>> f0844240
 pub mod engine_data;
 pub mod error;
 pub mod expressions;
