--- conflicted
+++ resolved
@@ -13,11 +13,7 @@
 
 #[cfg(test)]
 pub(crate) mod test_utils {
-<<<<<<< HEAD
-    use arrow_array::RecordBatch;
-=======
     use crate::arrow::array::RecordBatch;
->>>>>>> 95c06f12
     use itertools::Itertools;
     use object_store::local::LocalFileSystem;
     use object_store::ObjectStore;
@@ -26,17 +22,11 @@
     use tempfile::TempDir;
     use test_utils::delta_path_for_version;
 
-<<<<<<< HEAD
-    use crate::actions::{Add, Cdc, CommitInfo, Metadata, Protocol, Remove};
-    use crate::engine::arrow_data::ArrowEngineData;
-    use crate::EngineData;
-=======
     use crate::{
         actions::{Add, Cdc, CommitInfo, Metadata, Protocol, Remove},
         engine::arrow_data::ArrowEngineData,
         EngineData,
     };
->>>>>>> 95c06f12
 
     #[derive(Serialize)]
     pub(crate) enum Action {
