--- conflicted
+++ resolved
@@ -1,12 +1,8 @@
 //! Traits that engines need to implement in order to pass data between themselves and kernel.
 
-<<<<<<< HEAD
 use crate::expressions::ColumnName;
 use crate::schema::DataType;
-use crate::{DeltaResult, Error};
-=======
-use crate::{schema::SchemaRef, AsAny, DeltaResult, Error};
->>>>>>> 67cc0992
+use crate::{AsAny, DeltaResult, Error};
 
 use tracing::debug;
 
@@ -230,7 +226,6 @@
 /// # use delta_kernel::DeltaResult;
 /// # use delta_kernel::engine_data::{RowVisitor, EngineData, GetData};
 /// # use delta_kernel::expressions::ColumnName;
-/// # use delta_kernel::schema::SchemaRef;
 /// struct MyDataType; // Whatever the engine wants here
 /// impl MyDataType {
 ///   fn do_extraction<'a>(&self) -> Vec<&'a dyn GetData<'a>> {
@@ -240,13 +235,7 @@
 /// }
 ///
 /// impl EngineData for MyDataType {
-<<<<<<< HEAD
-///   fn as_any(&self) -> &dyn Any { self }
-///   fn into_any(self: Box<Self>) -> Box<dyn Any> { self }
 ///   fn visit_rows(&self, leaf_columns: &[ColumnName], visitor: &mut dyn RowVisitor) -> DeltaResult<()> {
-=======
-///   fn extract(&self, schema: SchemaRef, visitor: &mut dyn DataVisitor) -> DeltaResult<()> {
->>>>>>> 67cc0992
 ///     let getters = self.do_extraction(); // do the extraction
 ///     visitor.visit(self.len(), &getters); // call the visitor back with the getters
 ///     Ok(())
@@ -256,8 +245,7 @@
 ///   }
 /// }
 /// ```
-<<<<<<< HEAD
-pub trait EngineData: Send + Sync {
+pub trait EngineData: AsAny {
     /// Visits a subset of leaf columns in each row of this data, passing a `GetData` item for each
     /// requested column to the visitor's `visit` method (along with the number of rows of data to
     /// be visited).
@@ -266,14 +254,6 @@
         column_names: &[ColumnName],
         visitor: &mut dyn RowVisitor,
     ) -> DeltaResult<()>;
-=======
-pub trait EngineData: AsAny {
-    /// Request that the data be visited for the passed schema. The contract of this method is that
-    /// it will call back into the passed [`DataVisitor`]s `visit` method. The call to `visit` must
-    /// include `GetData` items for each leaf of the schema, as well as the number of rows in this
-    /// data.
-    fn extract(&self, schema: SchemaRef, visitor: &mut dyn DataVisitor) -> DeltaResult<()>;
->>>>>>> 67cc0992
 
     /// Return the number of items (rows) in blob
     fn len(&self) -> usize;
