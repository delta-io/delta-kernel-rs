use std::collections::HashSet;
use std::iter;
use std::ops::Deref;
use std::sync::{Arc, LazyLock};

use url::Url;

use crate::actions::{
    as_log_add_schema, get_log_commit_info_schema, get_log_domain_metadata_schema,
    get_log_txn_schema, CommitInfo, DomainMetadata, SetTransaction,
};
use crate::error::Error;
use crate::expressions::{ArrayData, Transform, UnaryExpressionOp::ToJson};
use crate::path::ParsedLogPath;
use crate::row_tracking::{RowTrackingDomainMetadata, RowTrackingVisitor};
use crate::schema::{ArrayType, MapType, SchemaRef, StructField, StructType};
use crate::snapshot::SnapshotRef;
use crate::utils::current_time_ms;
use crate::Snapshot;
use crate::{
    DataType, DeltaResult, Engine, EngineData, Expression, ExpressionRef, IntoEngineData,
    RowVisitor, Version,
};

/// Type alias for an iterator of [`EngineData`] results.
type EngineDataResultIterator<'a> =
    Box<dyn Iterator<Item = DeltaResult<Box<dyn EngineData>>> + Send + 'a>;

/// The minimal (i.e., mandatory) fields in an add action.
pub(crate) static MANDATORY_ADD_FILE_SCHEMA: LazyLock<SchemaRef> = LazyLock::new(|| {
    Arc::new(StructType::new_unchecked(vec![
        StructField::not_null("path", DataType::STRING),
        StructField::not_null(
            "partitionValues",
            MapType::new(DataType::STRING, DataType::STRING, true),
        ),
        StructField::not_null("size", DataType::LONG),
        StructField::not_null("modificationTime", DataType::LONG),
        StructField::not_null("dataChange", DataType::BOOLEAN),
    ]))
});

/// Returns a reference to the mandatory fields in an add action.
pub(crate) fn mandatory_add_file_schema() -> &'static SchemaRef {
    &MANDATORY_ADD_FILE_SCHEMA
}

/// The static instance referenced by [`add_files_schema`].
pub(crate) static ADD_FILES_SCHEMA: LazyLock<SchemaRef> = LazyLock::new(|| {
    let stats = StructField::nullable(
        "stats",
        DataType::struct_type_unchecked(vec![StructField::nullable("numRecords", DataType::LONG)]),
    );

    Arc::new(StructType::new_unchecked(
        mandatory_add_file_schema().fields().cloned().chain([stats]),
    ))
});

/// The schema that the [`Engine`]'s [`ParquetHandler`] is expected to use when reporting information about
/// a Parquet write operation back to Kernel.
///
/// Concretely, it is the expected schema for [`EngineData`] passed to [`add_files`], as it is the base
/// for constructing an add_file (and soon remove_file) action. Each row represents metadata about a
/// file to be added to the table. Kernel takes this information and extends it to the full add_file
/// action schema, adding additional fields (e.g., baseRowID) as necessary.
///
/// For now, Kernel only supports the number of records as a file statistic.
/// This will change in a future release.
///
/// [`add_files`]: crate::transaction::Transaction::add_files
/// [`ParquetHandler`]: crate::ParquetHandler
pub fn add_files_schema() -> &'static SchemaRef {
    &ADD_FILES_SCHEMA
}

// NOTE: The following two methods are a workaround for the fact that we do not have a proper SchemaBuilder yet.
// See https://github.com/delta-io/delta-kernel-rs/issues/1284
/// Extend a schema with a statistics column and return a new SchemaRef.
///
/// The stats column is of type string as required by the spec.
///
/// Note that this method is only useful to extend an Add action schema.
fn with_stats_col(schema: &SchemaRef) -> SchemaRef {
    let fields = schema
        .fields()
        .cloned()
        .chain([StructField::nullable("stats", DataType::STRING)]);
    Arc::new(StructType::new_unchecked(fields))
}

/// Extend a schema with row tracking columns and return a new SchemaRef.
///
/// Note that this method is only useful to extend an Add action schema.
fn with_row_tracking_cols(schema: &SchemaRef) -> SchemaRef {
    let fields = schema.fields().cloned().chain([
        StructField::nullable("baseRowId", DataType::LONG),
        StructField::nullable("defaultRowCommitVersion", DataType::LONG),
    ]);
    Arc::new(StructType::new_unchecked(fields))
}

/// A transaction represents an in-progress write to a table. After creating a transaction, changes
/// to the table may be staged via the transaction methods before calling `commit` to commit the
/// changes to the table.
///
/// # Examples
///
/// ```rust,ignore
/// // create a transaction
/// let mut txn = table.new_transaction(&engine)?;
/// // stage table changes (right now only commit info)
/// txn.commit_info(Box::new(ArrowEngineData::new(engine_commit_info)));
/// // commit! (consume the transaction)
/// txn.commit(&engine)?;
/// ```
pub struct Transaction {
    read_snapshot: SnapshotRef,
    operation: Option<String>,
    engine_info: Option<String>,
    add_files_metadata: Vec<Box<dyn EngineData>>,
    // NB: hashmap would require either duplicating the appid or splitting SetTransaction
    // key/payload. HashSet requires Borrow<&str> with matching Eq, Ord, and Hash. Plus,
    // HashSet::insert drops the to-be-inserted value without returning the existing one, which
    // would make error messaging unnecessarily difficult. Thus, we keep Vec here and deduplicate in
    // the commit method.
    set_transactions: Vec<SetTransaction>,
    // commit-wide timestamp (in milliseconds since epoch) - used in ICT, `txn` action, etc. to
    // keep all timestamps within the same commit consistent.
    commit_timestamp: i64,
    domain_metadatas: Vec<DomainMetadata>,
}

impl std::fmt::Debug for Transaction {
    fn fmt(&self, f: &mut std::fmt::Formatter<'_>) -> std::fmt::Result {
        f.write_str(&format!(
            "Transaction {{ read_snapshot version: {}, engine_info: {} }}",
            self.read_snapshot.version(),
            self.engine_info.is_some()
        ))
    }
}

impl Transaction {
    /// Create a new transaction from a snapshot. The snapshot will be used to read the current
    /// state of the table (e.g. to read the current version).
    ///
    /// Instead of using this API, the more typical (user-facing) API is
    /// [Snapshot::transaction](crate::snapshot::Snapshot::transaction) to create a transaction from
    /// a snapshot.
    pub(crate) fn try_new(snapshot: impl Into<SnapshotRef>) -> DeltaResult<Self> {
        let read_snapshot = snapshot.into();

        // important! before a read/write to the table we must check it is supported
        read_snapshot
            .table_configuration()
            .ensure_write_supported()?;

        let commit_timestamp = current_time_ms()?;

        Ok(Transaction {
            read_snapshot,
            operation: None,
            engine_info: None,
            add_files_metadata: vec![],
            set_transactions: vec![],
            commit_timestamp,
            domain_metadatas: vec![],
        })
    }

    /// Consume the transaction and commit it to the table. The result is a [CommitResult] which
    /// will include the failed transaction in case of a conflict so the user can retry.
    pub fn commit(self, engine: &dyn Engine) -> DeltaResult<CommitResult> {
        // Step 1: Check for duplicate app_ids and generate set transactions (`txn`)
        // Note: The commit info must always be the first action in the commit but we generate it in
        // step 2 to fail early on duplicate transaction appIds
        // TODO(zach): we currently do this in two passes - can we do it in one and still keep refs
        // in the HashSet?
        let mut app_ids = HashSet::new();
        if let Some(dup) = self
            .set_transactions
            .iter()
            .find(|t| !app_ids.insert(&t.app_id))
        {
            return Err(Error::generic(format!(
                "app_id {} already exists in transaction",
                dup.app_id
            )));
        }
        let set_transaction_actions = self
            .set_transactions
            .clone()
            .into_iter()
            .map(|txn| txn.into_engine_data(get_log_txn_schema().clone(), engine));

        // Step 2: Construct commit info and initialize the action iterator
        let commit_info = CommitInfo::new(
            self.commit_timestamp,
            self.operation.clone(),
            self.engine_info.clone(),
        );
        let commit_info_action =
            commit_info.into_engine_data(get_log_commit_info_schema().clone(), engine);

        // Step 3: Generate add actions and get data for domain metadata actions (e.g. row tracking high watermark)
        let commit_version = self.read_snapshot.version() + 1;
        let (add_actions, row_tracking_domain_metadata) =
            self.generate_adds(engine, commit_version)?;

        // Step 4: Generate all domain metadata actions (user and system domains)
        let domain_metadata_actions = Self::generate_domain_metadata_actions(
            engine,
            &self.domain_metadatas,
            &self.read_snapshot,
            row_tracking_domain_metadata,
        )?;

        // Step 5: Commit the actions as a JSON file to the Delta log
        let commit_path =
            ParsedLogPath::new_commit(self.read_snapshot.table_root(), commit_version)?;
        let actions = iter::once(commit_info_action)
<<<<<<< HEAD
            .chain(set_transaction_actions)
            .chain(add_actions)
            .chain(domain_metadata_actions);
=======
            .chain(add_actions)
            .chain(set_transaction_actions);
>>>>>>> 93f3f30f

        let json_handler = engine.json_handler();
        match json_handler.write_json_file(&commit_path.location, Box::new(actions), false) {
            Ok(()) => Ok(CommitResult::Committed {
                version: commit_version,
                post_commit_stats: PostCommitStats {
                    commits_since_checkpoint: self
                        .read_snapshot
                        .log_segment()
                        .commits_since_checkpoint()
                        + 1,
                    commits_since_log_compaction: self
                        .read_snapshot
                        .log_segment()
                        .commits_since_log_compaction_or_checkpoint()
                        + 1,
                },
            }),
            Err(Error::FileAlreadyExists(_)) => Ok(CommitResult::Conflict(self, commit_version)),
            Err(e) => Err(e),
        }
    }

    /// Set the operation that this transaction is performing. This string will be persisted in the
    /// commit and visible to anyone who describes the table history.
    pub fn with_operation(mut self, operation: String) -> Self {
        self.operation = Some(operation);
        self
    }

    /// Set the engine info field of this transaction's commit info action. This field is optional.
    pub fn with_engine_info(mut self, engine_info: impl Into<String>) -> Self {
        self.engine_info = Some(engine_info.into());
        self
    }

    /// Include a SetTransaction (app_id and version) action for this transaction (with an optional
    /// `last_updated` timestamp).
    /// Note that each app_id can only appear once per transaction. That is, multiple app_ids with
    /// different versions are disallowed in a single transaction. If a duplicate app_id is
    /// included, the `commit` will fail (that is, we don't eagerly check app_id validity here).
    pub fn with_transaction_id(mut self, app_id: String, version: i64) -> Self {
        let set_transaction = SetTransaction::new(app_id, version, Some(self.commit_timestamp));
        self.set_transactions.push(set_transaction);
        self
    }

    /// Set domain metadata to be written to the Delta log.
    /// Note that each domain can only appear once per transaction. That is, multiple configurations
    /// of the same domain are disallowed in a single transaction, as well as setting and removing
    /// the same domain in a single transaction. If a duplicate domain is included, the commit will
    /// fail (that is, we don't eagerly check domain validity here).
    pub fn with_domain_metadata(mut self, domain: String, configuration: String) -> Self {
        self.domain_metadatas
            .push(DomainMetadata::new(domain, configuration));
        self
    }

    /// Generate domain metadata actions with validation. Handle both user and system domains.
    fn generate_domain_metadata_actions<'a>(
        engine: &'a dyn Engine,
        domain_metadatas: &'a [DomainMetadata],
        read_snapshot: &Snapshot,
        row_tracking_high_watermark: Option<RowTrackingDomainMetadata>,
    ) -> DeltaResult<impl Iterator<Item = DeltaResult<Box<dyn EngineData>>> + 'a> {
        // if there are domain metadata actions, the table must support it
        if !domain_metadatas.is_empty()
            && !read_snapshot
                .table_configuration()
                .is_domain_metadata_supported()
        {
            return Err(Error::unsupported(
                "Domain metadata operations require writer version 7 and the 'domainMetadata' writer feature"
            ));
        }

        // cannot have multiple actions for the same domain in a txn
        let mut domains = HashSet::new();
        for domain_metadata in domain_metadatas {
            if domain_metadata.is_internal() {
                return Err(Error::Generic(
                    "Cannot modify domains that start with 'delta.' as those are system controlled"
                        .to_string(),
                ));
            }
            if !domains.insert(domain_metadata.domain()) {
                return Err(Error::Generic(format!(
                    "Metadata for domain {} already specified in this transaction",
                    domain_metadata.domain()
                )));
            }
        }

        let system_domains = row_tracking_high_watermark
            .map(DomainMetadata::try_from)
            .transpose()?
            .into_iter();

        Ok(domain_metadatas
            .iter()
            .cloned()
            .chain(system_domains)
            .map(|dm| dm.into_engine_data(get_log_domain_metadata_schema().clone(), engine)))
    }

    // Generate the logical-to-physical transform expression which must be evaluated on every data
    // chunk before writing. At the moment, this is a transaction-wide expression.
    fn generate_logical_to_physical(&self) -> Expression {
        // for now, we just pass through all the columns except partition columns.
        // note this is _incorrect_ if table config deems we need partition columns.
        let partition_columns = &self.read_snapshot.metadata().partition_columns;
        let schema = self.read_snapshot.schema();
        let fields = schema
            .fields()
            .filter(|f| !partition_columns.contains(f.name()))
            .map(|f| Expression::column([f.name()]));
        Expression::struct_from(fields)
    }

    /// Get the write context for this transaction. At the moment, this is constant for the whole
    /// transaction.
    // Note: after we introduce metadata updates (modify table schema, etc.), we need to make sure
    // that engines cannot call this method after a metadata change, since the write context could
    // have invalid metadata.
    pub fn get_write_context(&self) -> WriteContext {
        let target_dir = self.read_snapshot.table_root();
        let snapshot_schema = self.read_snapshot.schema();
        let logical_to_physical = self.generate_logical_to_physical();
        WriteContext::new(
            target_dir.clone(),
            snapshot_schema,
            Arc::new(logical_to_physical),
        )
    }

    /// Add files to include in this transaction. This API generally enables the engine to
    /// add/append/insert data (files) to the table. Note that this API can be called multiple times
    /// to add multiple batches.
    ///
    /// The expected schema for `add_metadata` is given by [`add_files_schema`].
    pub fn add_files(&mut self, add_metadata: Box<dyn EngineData>) {
        self.add_files_metadata.push(add_metadata);
    }

    /// Generate add actions, handling row tracking internally if needed
    fn generate_adds<'a>(
        &'a self,
        engine: &dyn Engine,
        commit_version: u64,
    ) -> DeltaResult<(
        EngineDataResultIterator<'a>,
        Option<RowTrackingDomainMetadata>,
    )> {
        fn build_add_actions<'a, I, T>(
            engine: &dyn Engine,
            add_files_metadata: I,
            input_schema: SchemaRef,
            output_schema: SchemaRef,
        ) -> impl Iterator<Item = DeltaResult<Box<dyn EngineData>>> + 'a
        where
            I: Iterator<Item = DeltaResult<T>> + Send + 'a,
            T: Deref<Target = dyn EngineData> + Send + 'a,
        {
            let evaluation_handler = engine.evaluation_handler();

            add_files_metadata.map(move |add_files_batch| {
                // Convert stats to a JSON string and nest the add action in a top-level struct
                let adds_expr = Expression::struct_from([Expression::transform(
                    Transform::new_top_level().with_replaced_field(
                        "stats",
                        Expression::unary(ToJson, Expression::column(["stats"])).into(),
                    ),
                )]);
                let adds_evaluator = evaluation_handler.new_expression_evaluator(
                    input_schema.clone(),
                    Arc::new(adds_expr),
                    output_schema.clone().into(),
                );
                adds_evaluator.evaluate(add_files_batch?.deref())
            })
        }

<<<<<<< HEAD
        if self.add_files_metadata.is_empty() {
            return Ok((Box::new(iter::empty()), None));
        }

        let commit_version = i64::try_from(commit_version)
            .map_err(|_| Error::generic("Commit version too large to fit in i64"))?;

        let needs_row_tracking = self
            .read_snapshot
            .table_configuration()
            .should_write_row_tracking();

        if needs_row_tracking {
            let row_id_high_water_mark =
                RowTrackingDomainMetadata::get_high_water_mark(&self.read_snapshot, engine)?;
            let mut row_tracking_visitor = RowTrackingVisitor::new(row_id_high_water_mark);
            let mut base_row_id_batches = Vec::with_capacity(self.add_files_metadata.len());

            // Visit all files to collect row tracking info
            for add_files_batch in &self.add_files_metadata {
                row_tracking_visitor.visit_rows_of(add_files_batch.deref())?;
                base_row_id_batches.push(row_tracking_visitor.base_row_ids.clone());
            }

            // Create extended add files with row tracking columns
            let extended_add_files = self.add_files_metadata.iter().zip(base_row_id_batches).map(
                move |(add_files_batch, base_row_ids)| {
                    let commit_versions = vec![commit_version; base_row_ids.len()];
                    let base_row_ids_array =
=======
        // Read the current rowIdHighWaterMark from the snapshot's row tracking domain metadata
        let row_id_high_water_mark =
            RowTrackingDomainMetadata::get_high_water_mark(&self.read_snapshot, engine)?;

        // Create a row tracking visitor and visit all files to collect row tracking information
        let mut row_tracking_visitor =
            RowTrackingVisitor::new(row_id_high_water_mark, Some(self.add_files_metadata.len()));

        // We visit all files with the row visitor before creating the add action iterator
        // because we need to know the final row ID high water mark to create the domain metadata action
        for add_files_batch in &self.add_files_metadata {
            row_tracking_visitor.visit_rows_of(add_files_batch.deref())?;
        }

        // Deconstruct the row tracking visitor to avoid borrowing issues
        let RowTrackingVisitor {
            base_row_id_batches,
            row_id_high_water_mark,
        } = row_tracking_visitor;

        // Generate a domain metadata action based on the final high water mark
        let domain_metadata =
            DomainMetadata::try_from(RowTrackingDomainMetadata::new(row_id_high_water_mark))?;
        let domain_metadata_action =
            domain_metadata.into_engine_data(get_log_domain_metadata_schema().clone(), engine);

        let commit_version = i64::try_from(commit_version)
            .map_err(|_| Error::generic("Commit version is too large to fit in i64"))?;

        // Create an iterator that pairs each add action with its row tracking metadata
        let extended_add_files_metadata =
            self.add_files_metadata.iter().zip(base_row_id_batches).map(
                move |(add_files_batch, base_row_ids)| {
                    let commit_versions = vec![commit_version; base_row_ids.len()];
                    let base_row_ids =
>>>>>>> 93f3f30f
                        ArrayData::try_new(ArrayType::new(DataType::LONG, true), base_row_ids)?;
                    let commit_versions_array =
                        ArrayData::try_new(ArrayType::new(DataType::LONG, true), commit_versions)?;

                    add_files_batch.append_columns(
<<<<<<< HEAD
                        with_row_tracking_cols(&Arc::new(StructType::new(vec![]))),
                        vec![base_row_ids_array, commit_versions_array],
=======
                        with_row_tracking_cols(&Arc::new(StructType::new_unchecked(vec![]))),
                        vec![base_row_ids, row_commit_versions],
>>>>>>> 93f3f30f
                    )
                },
            );

            let add_actions = build_add_actions(
                engine,
                extended_add_files,
                with_row_tracking_cols(add_files_schema()),
                as_log_add_schema(with_row_tracking_cols(&with_stats_col(
                    mandatory_add_file_schema(),
                ))),
            );

            let row_tracking_domain_metadata =
                RowTrackingDomainMetadata::new(row_tracking_visitor.row_id_high_water_mark);

            Ok((Box::new(add_actions), Some(row_tracking_domain_metadata)))
        } else {
            // Simple case without row tracking
            let add_actions = build_add_actions(
                engine,
                self.add_files_metadata.iter().map(|a| Ok(a.deref())),
                add_files_schema().clone(),
                as_log_add_schema(with_stats_col(mandatory_add_file_schema())),
            );

            Ok((Box::new(add_actions), None))
        }
    }
}

/// WriteContext is data derived from a [`Transaction`] that can be provided to writers in order to
/// write table data.
///
/// [`Transaction`]: struct.Transaction.html
pub struct WriteContext {
    target_dir: Url,
    schema: SchemaRef,
    logical_to_physical: ExpressionRef,
}

impl WriteContext {
    fn new(target_dir: Url, schema: SchemaRef, logical_to_physical: ExpressionRef) -> Self {
        WriteContext {
            target_dir,
            schema,
            logical_to_physical,
        }
    }

    pub fn target_dir(&self) -> &Url {
        &self.target_dir
    }

    pub fn schema(&self) -> &SchemaRef {
        &self.schema
    }

    pub fn logical_to_physical(&self) -> ExpressionRef {
        self.logical_to_physical.clone()
    }
}

/// Kernel exposes information about the state of the table that engines might want to use to
/// trigger actions like checkpointing or log compaction. This struct holds that information.
#[derive(Debug)]
pub struct PostCommitStats {
    /// The number of commits since this table has been checkpointed. Note that commit 0 is
    /// considered a checkpoint for the purposes of this computation.
    pub commits_since_checkpoint: u64,
    /// The number of commits since the log has been compacted on this table. Note that a checkpoint
    /// is considered a compaction for the purposes of this computation. Thus this is really the
    /// number of commits since a compaction OR a checkpoint.
    pub commits_since_log_compaction: u64,
}

/// Result of committing a transaction.
#[derive(Debug)]
pub enum CommitResult {
    /// The transaction was successfully committed.
    Committed {
        /// the version of the table that was just committed
        version: Version,
        /// The [`PostCommitStats`] for this transaction
        post_commit_stats: PostCommitStats,
    },
    /// This transaction conflicted with an existing version (at the version given). The transaction
    /// is returned so the caller can resolve the conflict (along with the version which
    /// conflicted).
    // TODO(zach): in order to make the returning of a transaction useful, we need to add APIs to
    // update the transaction to a new version etc.
    Conflict(Transaction, Version),
}

#[cfg(test)]
mod tests {
    use super::*;
    use crate::schema::MapType;

    // TODO: create a finer-grained unit tests for transactions (issue#1091)

    #[test]
    fn test_add_files_schema() {
        let schema = add_files_schema();
        let expected = StructType::new_unchecked(vec![
            StructField::not_null("path", DataType::STRING),
            StructField::not_null(
                "partitionValues",
                MapType::new(DataType::STRING, DataType::STRING, true),
            ),
            StructField::not_null("size", DataType::LONG),
            StructField::not_null("modificationTime", DataType::LONG),
            StructField::not_null("dataChange", DataType::BOOLEAN),
            StructField::nullable(
                "stats",
                DataType::struct_type_unchecked(vec![StructField::nullable(
                    "numRecords",
                    DataType::LONG,
                )]),
            ),
        ]);
        assert_eq!(*schema, expected.into());
    }
}<|MERGE_RESOLUTION|>--- conflicted
+++ resolved
@@ -220,14 +220,9 @@
         let commit_path =
             ParsedLogPath::new_commit(self.read_snapshot.table_root(), commit_version)?;
         let actions = iter::once(commit_info_action)
-<<<<<<< HEAD
+            .chain(add_actions)
             .chain(set_transaction_actions)
-            .chain(add_actions)
             .chain(domain_metadata_actions);
-=======
-            .chain(add_actions)
-            .chain(set_transaction_actions);
->>>>>>> 93f3f30f
 
         let json_handler = engine.json_handler();
         match json_handler.write_json_file(&commit_path.location, Box::new(actions), false) {
@@ -410,7 +405,6 @@
             })
         }
 
-<<<<<<< HEAD
         if self.add_files_metadata.is_empty() {
             return Ok((Box::new(iter::empty()), None));
         }
@@ -426,69 +420,31 @@
         if needs_row_tracking {
             let row_id_high_water_mark =
                 RowTrackingDomainMetadata::get_high_water_mark(&self.read_snapshot, engine)?;
-            let mut row_tracking_visitor = RowTrackingVisitor::new(row_id_high_water_mark);
-            let mut base_row_id_batches = Vec::with_capacity(self.add_files_metadata.len());
+                let mut row_tracking_visitor = RowTrackingVisitor::new(row_id_high_water_mark, Some(self.add_files_metadata.len()));
 
             // Visit all files to collect row tracking info
             for add_files_batch in &self.add_files_metadata {
                 row_tracking_visitor.visit_rows_of(add_files_batch.deref())?;
-                base_row_id_batches.push(row_tracking_visitor.base_row_ids.clone());
             }
+
+            // Deconstruct the row tracking visitor to avoid borrowing issues
+            let RowTrackingVisitor {
+                base_row_id_batches,
+                row_id_high_water_mark,
+            } = row_tracking_visitor;
 
             // Create extended add files with row tracking columns
             let extended_add_files = self.add_files_metadata.iter().zip(base_row_id_batches).map(
                 move |(add_files_batch, base_row_ids)| {
                     let commit_versions = vec![commit_version; base_row_ids.len()];
                     let base_row_ids_array =
-=======
-        // Read the current rowIdHighWaterMark from the snapshot's row tracking domain metadata
-        let row_id_high_water_mark =
-            RowTrackingDomainMetadata::get_high_water_mark(&self.read_snapshot, engine)?;
-
-        // Create a row tracking visitor and visit all files to collect row tracking information
-        let mut row_tracking_visitor =
-            RowTrackingVisitor::new(row_id_high_water_mark, Some(self.add_files_metadata.len()));
-
-        // We visit all files with the row visitor before creating the add action iterator
-        // because we need to know the final row ID high water mark to create the domain metadata action
-        for add_files_batch in &self.add_files_metadata {
-            row_tracking_visitor.visit_rows_of(add_files_batch.deref())?;
-        }
-
-        // Deconstruct the row tracking visitor to avoid borrowing issues
-        let RowTrackingVisitor {
-            base_row_id_batches,
-            row_id_high_water_mark,
-        } = row_tracking_visitor;
-
-        // Generate a domain metadata action based on the final high water mark
-        let domain_metadata =
-            DomainMetadata::try_from(RowTrackingDomainMetadata::new(row_id_high_water_mark))?;
-        let domain_metadata_action =
-            domain_metadata.into_engine_data(get_log_domain_metadata_schema().clone(), engine);
-
-        let commit_version = i64::try_from(commit_version)
-            .map_err(|_| Error::generic("Commit version is too large to fit in i64"))?;
-
-        // Create an iterator that pairs each add action with its row tracking metadata
-        let extended_add_files_metadata =
-            self.add_files_metadata.iter().zip(base_row_id_batches).map(
-                move |(add_files_batch, base_row_ids)| {
-                    let commit_versions = vec![commit_version; base_row_ids.len()];
-                    let base_row_ids =
->>>>>>> 93f3f30f
                         ArrayData::try_new(ArrayType::new(DataType::LONG, true), base_row_ids)?;
                     let commit_versions_array =
                         ArrayData::try_new(ArrayType::new(DataType::LONG, true), commit_versions)?;
 
                     add_files_batch.append_columns(
-<<<<<<< HEAD
-                        with_row_tracking_cols(&Arc::new(StructType::new(vec![]))),
+                        with_row_tracking_cols(&Arc::new(StructType::new_unchecked(vec![]))),
                         vec![base_row_ids_array, commit_versions_array],
-=======
-                        with_row_tracking_cols(&Arc::new(StructType::new_unchecked(vec![]))),
-                        vec![base_row_ids, row_commit_versions],
->>>>>>> 93f3f30f
                     )
                 },
             );
@@ -502,8 +458,8 @@
                 ))),
             );
 
-            let row_tracking_domain_metadata =
-                RowTrackingDomainMetadata::new(row_tracking_visitor.row_id_high_water_mark);
+            let row_tracking_domain_metadata: RowTrackingDomainMetadata =
+                RowTrackingDomainMetadata::new(row_id_high_water_mark);
 
             Ok((Box::new(add_actions), Some(row_tracking_domain_metadata)))
         } else {
