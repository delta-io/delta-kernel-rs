--- conflicted
+++ resolved
@@ -188,13 +188,9 @@
         LogSegment::try_new(ascending_commit_files, vec![], log_root, end_version)
     }
 
-<<<<<<< HEAD
-    /// Read a stream of log data from this log segment.
-=======
     /// Read a stream of actions from this log segment. This returns an iterator of (EngineData,
     /// bool) pairs, where the boolean flag indicates whether the data was read from a commit file
     /// (true) or a checkpoint file (false).
->>>>>>> 7e5476a6
     ///
     /// The log files will be read from most recent to oldest.
     ///
