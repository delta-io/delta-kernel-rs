//! Represents a segment of a delta log. [`LogSegment`] wraps a set of  checkpoint and commit
//! files.

use crate::actions::{get_log_schema, Metadata, Protocol, METADATA_NAME, PROTOCOL_NAME};
use crate::path::ParsedLogPath;
use crate::schema::SchemaRef;
use crate::snapshot::CheckpointMetadata;
use crate::utils::require;
use crate::{
    DeltaResult, Engine, EngineData, Error, Expression, ExpressionRef, FileSystemClient, Version,
};
use itertools::Itertools;
use std::cmp::Ordering;
use std::convert::identity;
use std::sync::{Arc, LazyLock};
use tracing::warn;
use url::Url;

/// A [`LogSegment`] represents a contiguous section of the log and is made of checkpoint files
/// and commit files and guarantees the following:
///     1. Commit file versions will not have any gaps between them.
///     2. If checkpoint(s) is/are present in the range, only commits with versions greater than the most
///        recent checkpoint version are retained. There will not be a gap between the checkpoint
///        version and the first commit version.
///
/// [`LogSegment`] is used in [`Snapshot`] when built with [`LogSegment::for_snapshot`], and
/// and in `TableChanges` when built with [`LogSegment::for_table_changes`].
///
/// [`Snapshot`]: crate::snapshot::Snapshot
#[derive(Debug)]
#[cfg_attr(feature = "developer-visibility", visibility::make(pub))]
pub(crate) struct LogSegment {
    pub end_version: Version,
    pub log_root: Url,
    /// Sorted commit files in the log segment (ascending)
    pub sorted_commit_files: Vec<ParsedLogPath>,
    /// Checkpoint files in the log segment.
    pub checkpoint_parts: Vec<ParsedLogPath>,
}

impl LogSegment {
    fn try_new(
        sorted_commit_files: Vec<ParsedLogPath>,
        checkpoint_parts: Vec<ParsedLogPath>,
        log_root: Url,
        end_version: Option<Version>,
    ) -> DeltaResult<Self> {
        // We require that commits that are contiguous. In other words, there must be no gap between commit versions.
        require!(
            sorted_commit_files
                .windows(2)
                .all(|cfs| cfs[0].version + 1 == cfs[1].version),
            Error::generic(format!(
                "Expected ordered contiguous commit files {:?}",
                sorted_commit_files
            ))
        );

        // There must be no gap between a checkpoint and the first commit version. Note that
        // that all checkpoint parts share the same version.
        if let (Some(checkpoint_file), Some(commit_file)) =
            (checkpoint_parts.first(), sorted_commit_files.first())
        {
            require!(checkpoint_file.version + 1 == commit_file.version,
            Error::generic(format!("Expected commit file version {} to be next version to checkpoint file version {}", commit_file.version, checkpoint_file.version )))
        }

        // Get the effective version from chosen files
        let version_eff = sorted_commit_files
            .last()
            .or(checkpoint_parts.first())
            .ok_or(Error::MissingVersion)? // TODO: A more descriptive error
            .version;
        if let Some(end_version) = end_version {
            require!(
                version_eff == end_version,
                Error::generic(format!(
                    "LogSegment end version {} not the same as the specified end version {}",
                    version_eff, end_version
                ))
            );
        }
        Ok(LogSegment {
            end_version: version_eff,
            log_root,
            sorted_commit_files,
            checkpoint_parts,
        })
    }

    /// Constructs a [`LogSegment`] to be used for Snapshot. For a Snapshot at version `n`:
    /// Its LogSegment is made of zero or one checkpoint, and all commits between the checkpoint up
    /// to and including the end version `n`. Note that a checkpoint may be made of multiple
    /// parts. All these parts will have the same checkpoint version.
    ///
    /// The options for constructing a LogSegment for Snapshot are as follows:
    /// - `checkpoint_hint`: a `CheckpointMetadata` to start the log segment from (e.g. from reading the `last_checkpoint` file).
    /// - `time_travel_version`: The version of the log that the Snapshot will be at.
    #[cfg_attr(feature = "developer-visibility", visibility::make(pub))]
    pub(crate) fn for_snapshot(
        fs_client: &dyn FileSystemClient,
        table_root: &Url,
        checkpoint_hint: impl Into<Option<CheckpointMetadata>>,
        time_travel_version: impl Into<Option<Version>>,
    ) -> DeltaResult<Self> {
        let time_travel_version = time_travel_version.into();
        let log_root = table_root.join("_delta_log/").unwrap();

        let (mut sorted_commit_files, checkpoint_parts) =
            match (checkpoint_hint.into(), time_travel_version) {
                (Some(cp), None) => {
                    list_log_files_with_checkpoint(&cp, fs_client, &log_root, None)?
                }
                (Some(cp), Some(end_version)) if cp.version <= end_version => {
                    list_log_files_with_checkpoint(&cp, fs_client, &log_root, Some(end_version))?
                }
                _ => list_log_files_with_version(fs_client, &log_root, None, time_travel_version)?,
            };

        // Commit file versions must be greater than the most recent checkpoint version if it exists
        if let Some(checkpoint_file) = checkpoint_parts.first() {
            sorted_commit_files.retain(|log_path| checkpoint_file.version < log_path.version);
        }

        LogSegment::try_new(
            sorted_commit_files,
            checkpoint_parts,
            log_root,
            time_travel_version,
        )
    }

    /// Constructs a [`LogSegment`] to be used for `TableChanges`. For a TableChanges between versions
    /// `start_version` and `end_version`: Its LogSegment is made of zero checkpoints and all commits
    /// between versions `start_version` (inclusive) and `end_version` (inclusive). If no `end_version`
    /// is specified it will be the most recent version by default.
    #[allow(unused)]
    #[cfg_attr(feature = "developer-visibility", visibility::make(pub))]
    pub(crate) fn for_table_changes(
        fs_client: &dyn FileSystemClient,
        table_root: &Url,
        start_version: Version,
        end_version: impl Into<Option<Version>>,
    ) -> DeltaResult<Self> {
        let log_root = table_root.join("_delta_log/").unwrap();

        let end_version = end_version.into();
        if let Some(end_version) = end_version {
            if start_version > end_version {
                return Err(Error::generic(
                    "Failed to build LogSegment: start_version cannot be greater than end_version",
                ));
            }
        }

        let sorted_commit_files: Vec<_> =
            list_log_files(fs_client, &log_root, start_version, end_version)?
                .filter_ok(|x| x.is_commit())
                .try_collect()?;

        // - Here check that the start version is correct.
        // - [`LogSegment::try_new`] will verify that the `end_version` is correct if present.
        // - [`LogSegment::try_new`] also checks that there are no gaps between commits.
        // If all three are satisfied, this implies that all the desired commits are present.
        require!(
            sorted_commit_files
                .first()
                .is_some_and(|first_commit| first_commit.version == start_version),
            Error::generic(format!(
                "Expected the first commit to have version {}",
                start_version
            ))
        );
        LogSegment::try_new(sorted_commit_files, vec![], log_root, end_version)
    }
    /// Read a stream of log data from this log segment.
    ///
    /// The log files will be read from most recent to oldest.
    /// The boolean flags indicates whether the data was read from
    /// a commit file (true) or a checkpoint file (false).
    ///
    /// `read_schema` is the schema to read the log files with. This can be used
    /// to project the log files to a subset of the columns.
    ///
    /// `meta_predicate` is an optional expression to filter the log files with. It is _NOT_ the
    /// query's predicate, but rather a predicate for filtering log files themselves.
    #[cfg_attr(feature = "developer-visibility", visibility::make(pub))]
    pub(crate) fn replay(
        &self,
        engine: &dyn Engine,
        commit_read_schema: SchemaRef,
        checkpoint_read_schema: SchemaRef,
        meta_predicate: Option<ExpressionRef>,
    ) -> DeltaResult<impl Iterator<Item = DeltaResult<(Box<dyn EngineData>, bool)>> + Send> {
        // `replay` expects commit files to be sorted in descending order, so we reverse the sorted
        // commit files
        let commit_files: Vec<_> = self
            .sorted_commit_files
            .iter()
            .rev()
            .map(|f| f.location.clone())
            .collect();
        let commit_stream = engine
            .get_json_handler()
            .read_json_files(&commit_files, commit_read_schema, meta_predicate.clone())?
            .map_ok(|batch| (batch, true));

        let checkpoint_parts: Vec<_> = self
            .checkpoint_parts
            .iter()
            .map(|f| f.location.clone())
            .collect();
        let checkpoint_stream = engine
            .get_parquet_handler()
            .read_parquet_files(&checkpoint_parts, checkpoint_read_schema, meta_predicate)?
            .map_ok(|batch| (batch, false));

        Ok(commit_stream.chain(checkpoint_stream))
    }

    // Get the most up-to-date Protocol and Metadata actions
    pub(crate) fn read_metadata(&self, engine: &dyn Engine) -> DeltaResult<(Metadata, Protocol)> {
        let data_batches = self.replay_for_metadata(engine)?;
        let (mut metadata_opt, mut protocol_opt) = (None, None);
        for batch in data_batches {
            let (batch, _) = batch?;
            if metadata_opt.is_none() {
                metadata_opt = Metadata::try_new_from_data(batch.as_ref())?;
            }
            if protocol_opt.is_none() {
                protocol_opt = Protocol::try_new_from_data(batch.as_ref())?;
            }
            if metadata_opt.is_some() && protocol_opt.is_some() {
                // we've found both, we can stop
                break;
            }
        }
        match (metadata_opt, protocol_opt) {
            (Some(m), Some(p)) => Ok((m, p)),
            (None, Some(_)) => Err(Error::MissingMetadata),
            (Some(_), None) => Err(Error::MissingProtocol),
            (None, None) => Err(Error::MissingMetadataAndProtocol),
        }
    }

    // Replay the commit log, projecting rows to only contain Protocol and Metadata action columns.
    fn replay_for_metadata(
        &self,
        engine: &dyn Engine,
    ) -> DeltaResult<impl Iterator<Item = DeltaResult<(Box<dyn EngineData>, bool)>> + Send> {
        let schema = get_log_schema().project(&[PROTOCOL_NAME, METADATA_NAME])?;
        // filter out log files that do not contain metadata or protocol information
        static META_PREDICATE: LazyLock<Option<ExpressionRef>> = LazyLock::new(|| {
            Some(Arc::new(Expression::or(
                Expression::column([METADATA_NAME, "id"]).is_not_null(),
                Expression::column([PROTOCOL_NAME, "minReaderVersion"]).is_not_null(),
            )))
        });
        // read the same protocol and metadata schema for both commits and checkpoints
        self.replay(engine, schema.clone(), schema, META_PREDICATE.clone())
    }
}

/// Returns a fallible iterator of [`ParsedLogPath`] that are between the provided `start_version` (inclusive)
/// and `end_version` (inclusive). [`ParsedLogPath`] may be a commit or a checkpoint.  If `start_version` is
/// not specified, the files will begin from version number 0. If `end_version` is not specified, files up to
/// the most recent version will be included.
///
/// Note: this calls [`FileSystemClient::list_from`] to get the list of log files.
fn list_log_files(
    fs_client: &dyn FileSystemClient,
    log_root: &Url,
    start_version: impl Into<Option<Version>>,
    end_version: impl Into<Option<Version>>,
) -> DeltaResult<impl Iterator<Item = DeltaResult<ParsedLogPath>>> {
    let start_version = start_version.into().unwrap_or(0);
    let end_version = end_version.into();

    let version_prefix = format!("{:020}", start_version);
    let start_from = log_root.join(&version_prefix)?;

    // Check that the provided version is less than or equal to the end version if it exists
    let lte_end_version = move |version: u64| {
        end_version.is_none() || end_version.is_some_and(|end_version| version <= end_version)
    };

    Ok(fs_client
        .list_from(&start_from)?
        .map(|meta| ParsedLogPath::try_from(meta?))
        // TODO this filters out .crc files etc which start with "." - how do we want to use these kind of files?
        .filter_map_ok(identity)
        .take_while(move |x| match x {
            Ok(x) => lte_end_version(x.version),
            Err(_) => true,
        }))
}
/// List all commit and checkpoint files with versions above the provided `start_version` (inclusive).
/// If successful, this returns a tuple `(sorted_commit_files_paths, checkpoint_parts)` of type
/// `(Vec<ParsedLogPath>, Vec<ParsedLogPath>)`. The commit files are guaranteed to be sorted in
/// ascending order by version. The elements of `checkpoint_parts` are all the parts of the same
/// checkpoint. Checkpoint parts share the same version.
fn list_log_files_with_version(
    fs_client: &dyn FileSystemClient,
    log_root: &Url,
    start_version: Option<Version>,
    end_version: Option<Version>,
<<<<<<< HEAD
    omit_checkpoint_files: bool,
    reversed_commit_files: bool,
}
impl<'a> LogSegmentBuilder<'a> {
    pub(crate) fn new(fs_client: &'a dyn FileSystemClient, table_root: &'a Url) -> Self {
        LogSegmentBuilder {
            fs_client,
            table_root,
            checkpoint: None,
            start_version: None,
            end_version: None,
            omit_checkpoint_files: false,
            reversed_commit_files: false,
        }
    }
    /// Optionally provide a checkpoint hint that results from reading the `last_checkpoint` file.
    pub(crate) fn with_checkpoint(mut self, checkpoint: CheckpointMetadata) -> Self {
        self.checkpoint = Some(checkpoint);
        self
    }

    /// Optionally set the start version of the [`LogSegment`]. This ensures that all commit files
    /// are above this version.
    #[allow(unused)]
    pub(crate) fn with_start_version(mut self, version: Version) -> Self {
        self.start_version = Some(version);
        self
    }
    /// Optionally set the end version of the [`LogSegment`]. This ensures that all commit files
    /// and checkpoints are below the end version.
    pub(crate) fn with_end_version(mut self, version: Version) -> Self {
        self.end_version = Some(version);
        self
    }
    /// Optionally specify that the [`LogSegment`] will not have any checkpoint files. It will only
    /// be made up of commit files.
    #[allow(unused)]
    pub(crate) fn omit_checkpoint_files(mut self) -> Self {
        self.omit_checkpoint_files = true;
        self
    }

    /// Optionally specify that the commits in the [`LogSegment`] will be in order. By default, the
    /// [`LogSegment`] will reverse the order of commit files, with the latest commit coming first.
    #[allow(unused)]
    pub(crate) fn with_reversed_commit_files(mut self) -> Self {
        self.reversed_commit_files = true;
        self
    }
    /// Build the [`LogSegment`]
    ///
    /// This fetches checkpoint and commit files using the `fs_client`.
    pub(crate) fn build(self) -> DeltaResult<LogSegment> {
        let Self {
            fs_client,
            table_root,
            checkpoint,
            start_version,
            end_version,
            omit_checkpoint_files,
            reversed_commit_files,
        } = self;
        let log_root = table_root.join("_delta_log/").unwrap();
        let (mut commit_files, mut checkpoint_files) = match (checkpoint, end_version) {
            (Some(cp), None) => Self::list_log_files_with_checkpoint(&cp, fs_client, &log_root)?,
            (Some(cp), Some(version)) if cp.version >= version => {
                Self::list_log_files_with_checkpoint(&cp, fs_client, &log_root)?
            }
            _ => {
                let (commit_files, checkpoint_files, _) =
                    Self::list_log_files_from_version(fs_client, &log_root, None)?;

                (commit_files, checkpoint_files)
            }
        };

        if omit_checkpoint_files {
            checkpoint_files.clear();
        }

        // Commit file versions must satisfy the following:
        // - Be greater than or equal to the start version
        // - Be greater than the most recent checkpoint version if it exists
        // - Be less than or equal to the end version.
        if let Some(start_version) = start_version {
            commit_files.retain(|log_path| start_version <= log_path.version);
        }
        if let Some(checkpoint_file) = checkpoint_files.first() {
            commit_files.retain(|log_path| checkpoint_file.version < log_path.version);
        }
        if let Some(end_version) = end_version {
            commit_files.retain(|log_path| log_path.version <= end_version);
        }

        // get the effective version from chosen files
        let version_eff = commit_files
            .last()
            .or(checkpoint_files.first())
            .ok_or(Error::MissingVersion)? // TODO: A more descriptive error
            .version;
        if let Some(end_version) = end_version {
            require!(
                version_eff == end_version,
                Error::MissingVersion // TODO more descriptive error
            );
        }

        // We assume listing returned ordered. If `in_order_commit_files` is false, we want reverse order.
        if reversed_commit_files {
            commit_files.reverse();
        }

        Ok(LogSegment {
            end_version: version_eff,
            log_root,
            commit_files,
            checkpoint_files,
        })
    }
    pub(crate) fn list_log_files_from_version(
        fs_client: &dyn FileSystemClient,
        log_root: &Url,
        version: Option<Version>,
    ) -> DeltaResult<(Vec<ParsedLogPath>, Vec<ParsedLogPath>, i64)> {
        let begin_version = version.unwrap_or(0);
        let version_prefix = format!("{:020}", begin_version);
        let start_from = log_root.join(&version_prefix)?;

        let mut max_checkpoint_version = version.map_or(-1, |x| x as i64);
        let mut checkpoint_files = vec![];
        // We expect 10 commit files per checkpoint, so start with that size. We could adjust this based
        // on config at some point
        let mut commit_files = Vec::with_capacity(10);

        for meta_res in fs_client.list_from(&start_from)? {
            let meta = meta_res?;
            let parsed_path = ParsedLogPath::try_from(meta)?;
            // TODO this filters out .crc files etc which start with "." - how do we want to use these kind of files?
            if let Some(parsed_path) = parsed_path {
                if parsed_path.is_commit() {
                    commit_files.push(parsed_path);
                } else if parsed_path.is_checkpoint() {
                    let path_version = parsed_path.version as i64;
                    match path_version.cmp(&max_checkpoint_version) {
                        Ordering::Greater => {
                            max_checkpoint_version = path_version;
                            checkpoint_files.clear();
                            checkpoint_files.push(parsed_path);
                        }
                        Ordering::Equal => checkpoint_files.push(parsed_path),
                        Ordering::Less => {}
                    }
=======
) -> DeltaResult<(Vec<ParsedLogPath>, Vec<ParsedLogPath>)> {
    let mut max_checkpoint_version = start_version;
    let mut checkpoint_parts = vec![];
    // We expect 10 commit files per checkpoint, so start with that size. We could adjust this based
    // on config at some point
    let mut commit_files = Vec::with_capacity(10);

    for parsed_path in list_log_files(fs_client, log_root, start_version, end_version)? {
        let parsed_path = parsed_path?;
        if parsed_path.is_commit() {
            commit_files.push(parsed_path);
        } else if parsed_path.is_checkpoint() {
            let path_version = parsed_path.version;
            match max_checkpoint_version {
                None => {
                    checkpoint_parts.push(parsed_path);
                    max_checkpoint_version = Some(path_version);
>>>>>>> f31ec8a2
                }
                Some(checkpoint_version) => match path_version.cmp(&checkpoint_version) {
                    Ordering::Greater => {
                        max_checkpoint_version = Some(path_version);
                        checkpoint_parts.clear();
                        checkpoint_parts.push(parsed_path);
                    }
                    Ordering::Equal => checkpoint_parts.push(parsed_path),
                    Ordering::Less => {}
                },
            }
        }
    }

    Ok((commit_files, checkpoint_parts))
}

/// List all commit and checkpoint files after the provided checkpoint. It is guaranteed that all
/// the returned [`ParsedLogPath`]s will have a version less than or equal to the `end_version`.
/// See [`list_log_files_with_version`] for details on the return type.
fn list_log_files_with_checkpoint(
    checkpoint_metadata: &CheckpointMetadata,
    fs_client: &dyn FileSystemClient,
    log_root: &Url,
    end_version: Option<Version>,
) -> DeltaResult<(Vec<ParsedLogPath>, Vec<ParsedLogPath>)> {
    let (commit_files, checkpoint_parts) = list_log_files_with_version(
        fs_client,
        log_root,
        Some(checkpoint_metadata.version),
        end_version,
    )?;

    let Some(latest_checkpoint) = checkpoint_parts.last() else {
        // TODO: We could potentially recover here
        return Err(Error::generic(
            "Had a _last_checkpoint hint but didn't find any checkpoints",
        ));
    };
    if latest_checkpoint.version != checkpoint_metadata.version {
        warn!(
            "_last_checkpoint hint is out of date. _last_checkpoint version: {}. Using actual most recent: {}",
            checkpoint_metadata.version,
            latest_checkpoint.version
        );
    }
    if checkpoint_parts.len() != checkpoint_metadata.parts.unwrap_or(1) {
        return Err(Error::Generic(format!(
            "_last_checkpoint indicated that checkpoint should have {} parts, but it has {}",
            checkpoint_metadata.parts.unwrap_or(1),
            checkpoint_parts.len()
        )));
    }
    Ok((commit_files, checkpoint_parts))
}

#[cfg(test)]
mod tests {
    use std::{path::PathBuf, sync::Arc};

    use itertools::Itertools;
    use object_store::{memory::InMemory, path::Path, ObjectStore};
    use url::Url;

    use crate::engine::default::executor::tokio::TokioBackgroundExecutor;
    use crate::engine::default::filesystem::ObjectStoreFileSystemClient;
    use crate::engine::sync::SyncEngine;
    use crate::log_segment::LogSegment;
    use crate::snapshot::CheckpointMetadata;
    use crate::{FileSystemClient, Table};
    use test_utils::{delta_path_for_multipart_checkpoint, delta_path_for_version};

    // NOTE: In addition to testing the meta-predicate for metadata replay, this test also verifies
    // that the parquet reader properly infers nullcount = rowcount for missing columns. The two
    // checkpoint part files that contain transaction app ids have truncated schemas that would
    // otherwise fail skipping due to their missing nullcount stat:
    //
    // Row group 0:  count: 1  total(compressed): 111 B total(uncompressed):107 B
    // --------------------------------------------------------------------------------
    //              type    nulls  min / max
    // txn.appId    BINARY  0      "3ae45b72-24e1-865a-a211-3..." / "3ae45b72-24e1-865a-a211-3..."
    // txn.version  INT64   0      "4390" / "4390"
    #[test]
    fn test_replay_for_metadata() {
        let path = std::fs::canonicalize(PathBuf::from("./tests/data/parquet_row_group_skipping/"));
        let url = url::Url::from_directory_path(path.unwrap()).unwrap();
        let engine = SyncEngine::new();

        let table = Table::new(url);
        let snapshot = table.snapshot(&engine, None).unwrap();
        let data: Vec<_> = snapshot
            .log_segment
            .replay_for_metadata(&engine)
            .unwrap()
            .try_collect()
            .unwrap();

        // The checkpoint has five parts, each containing one action:
        // 1. txn (physically missing P&M columns)
        // 2. metaData
        // 3. protocol
        // 4. add
        // 5. txn (physically missing P&M columns)
        //
        // The parquet reader should skip parts 1, 3, and 5. Note that the actual `read_metadata`
        // always skips parts 4 and 5 because it terminates the iteration after finding both P&M.
        //
        // NOTE: Each checkpoint part is a single-row file -- guaranteed to produce one row group.
        //
        // WARNING: https://github.com/delta-incubator/delta-kernel-rs/issues/434 -- We currently
        // read parts 1 and 5 (4 in all instead of 2) because row group skipping is disabled for
        // missing columns, but can still skip part 3 because has valid nullcount stats for P&M.
        assert_eq!(data.len(), 4);
    }

    // Utility method to build a log using a list of log paths and an optional checkpoint hint. The
    // CheckpointMetadata is written to `_delta_log/_last_checkpoint`.
    fn build_log_with_paths_and_checkpoint(
        paths: &[Path],
        checkpoint_metadata: Option<&CheckpointMetadata>,
    ) -> (Box<dyn FileSystemClient>, Url) {
        let store = Arc::new(InMemory::new());

        let data = bytes::Bytes::from("kernel-data");

        // add log files to store
        tokio::runtime::Runtime::new()
            .expect("create tokio runtime")
            .block_on(async {
                for path in paths {
                    store
                        .put(path, data.clone().into())
                        .await
                        .expect("put log file in store");
                }
                if let Some(checkpoint_metadata) = checkpoint_metadata {
                    let checkpoint_str =
                        serde_json::to_string(checkpoint_metadata).expect("Serialize checkpoint");
                    store
                        .put(
                            &Path::from("_delta_log/_last_checkpoint"),
                            checkpoint_str.into(),
                        )
                        .await
                        .expect("Write _last_checkpoint");
                }
            });

        let client = ObjectStoreFileSystemClient::new(
            store,
            false, // don't have ordered listing
            Path::from("/"),
            Arc::new(TokioBackgroundExecutor::new()),
        );

        let table_root = Url::parse("memory:///").expect("valid url");
        (Box::new(client), table_root)
    }

    #[test]
    fn build_snapshot_with_out_of_date_last_checkpoint() {
        let checkpoint_metadata = CheckpointMetadata {
            version: 3,
            size: 10,
            parts: None,
            size_in_bytes: None,
            num_of_add_files: None,
            checkpoint_schema: None,
            checksum: None,
        };

        let (client, table_root) = build_log_with_paths_and_checkpoint(
            &[
                delta_path_for_version(0, "json"),
                delta_path_for_version(1, "checkpoint.parquet"),
                delta_path_for_version(2, "json"),
                delta_path_for_version(3, "checkpoint.parquet"),
                delta_path_for_version(4, "json"),
                delta_path_for_version(5, "checkpoint.parquet"),
                delta_path_for_version(6, "json"),
                delta_path_for_version(7, "json"),
            ],
            Some(&checkpoint_metadata),
        );

        let log_segment =
            LogSegment::for_snapshot(client.as_ref(), &table_root, checkpoint_metadata, None)
                .unwrap();
        let (commit_files, checkpoint_parts) = (
            log_segment.sorted_commit_files,
            log_segment.checkpoint_parts,
        );

        assert_eq!(checkpoint_parts.len(), 1);
        assert_eq!(commit_files.len(), 2);
        assert_eq!(checkpoint_parts[0].version, 5);
        assert_eq!(commit_files[0].version, 6);
        assert_eq!(commit_files[1].version, 7);
    }
    #[test]
    fn build_snapshot_with_correct_last_multipart_checkpoint() {
        let checkpoint_metadata = CheckpointMetadata {
            version: 5,
            size: 10,
            parts: Some(3),
            size_in_bytes: None,
            num_of_add_files: None,
            checkpoint_schema: None,
            checksum: None,
        };

        let (client, table_root) = build_log_with_paths_and_checkpoint(
            &[
                delta_path_for_version(0, "json"),
                delta_path_for_version(1, "checkpoint.parquet"),
                delta_path_for_version(1, "json"),
                delta_path_for_version(2, "json"),
                delta_path_for_version(3, "checkpoint.parquet"),
                delta_path_for_version(3, "json"),
                delta_path_for_version(4, "json"),
                delta_path_for_multipart_checkpoint(5, 1, 3),
                delta_path_for_multipart_checkpoint(5, 2, 3),
                delta_path_for_multipart_checkpoint(5, 3, 3),
                delta_path_for_version(5, "json"),
                delta_path_for_version(6, "json"),
                delta_path_for_version(7, "json"),
            ],
            Some(&checkpoint_metadata),
        );

        let log_segment =
            LogSegment::for_snapshot(client.as_ref(), &table_root, checkpoint_metadata, None)
                .unwrap();
        let (commit_files, checkpoint_parts) = (
            log_segment.sorted_commit_files,
            log_segment.checkpoint_parts,
        );

        assert_eq!(checkpoint_parts.len(), 3);
        assert_eq!(commit_files.len(), 2);
        assert_eq!(checkpoint_parts[0].version, 5);
        assert_eq!(commit_files[0].version, 6);
        assert_eq!(commit_files[1].version, 7);
    }

    #[test]
    fn build_snapshot_with_missing_checkpoint_part_from_hint_fails() {
        let checkpoint_metadata = CheckpointMetadata {
            version: 5,
            size: 10,
            parts: Some(3),
            size_in_bytes: None,
            num_of_add_files: None,
            checkpoint_schema: None,
            checksum: None,
        };

        let (client, table_root) = build_log_with_paths_and_checkpoint(
            &[
                delta_path_for_version(0, "json"),
                delta_path_for_version(1, "checkpoint.parquet"),
                delta_path_for_version(1, "json"),
                delta_path_for_version(2, "json"),
                delta_path_for_version(3, "checkpoint.parquet"),
                delta_path_for_version(3, "json"),
                delta_path_for_version(4, "json"),
                delta_path_for_multipart_checkpoint(5, 1, 3),
                // Part 2 is missing!
                delta_path_for_multipart_checkpoint(5, 3, 3),
                delta_path_for_version(5, "json"),
                delta_path_for_version(6, "json"),
                delta_path_for_version(7, "json"),
            ],
            Some(&checkpoint_metadata),
        );

        let log_segment =
            LogSegment::for_snapshot(client.as_ref(), &table_root, checkpoint_metadata, None);
        assert!(log_segment.is_err())
    }
    #[test]
    fn build_snapshot_with_bad_checkpoint_hint_fails() {
        let checkpoint_metadata = CheckpointMetadata {
            version: 5,
            size: 10,
            parts: Some(1),
            size_in_bytes: None,
            num_of_add_files: None,
            checkpoint_schema: None,
            checksum: None,
        };

        let (client, table_root) = build_log_with_paths_and_checkpoint(
            &[
                delta_path_for_version(0, "json"),
                delta_path_for_version(1, "checkpoint.parquet"),
                delta_path_for_version(1, "json"),
                delta_path_for_version(2, "json"),
                delta_path_for_version(3, "checkpoint.parquet"),
                delta_path_for_version(3, "json"),
                delta_path_for_version(4, "json"),
                delta_path_for_multipart_checkpoint(5, 1, 2),
                delta_path_for_multipart_checkpoint(5, 2, 2),
                delta_path_for_version(5, "json"),
                delta_path_for_version(6, "json"),
                delta_path_for_version(7, "json"),
            ],
            Some(&checkpoint_metadata),
        );

        let log_segment =
            LogSegment::for_snapshot(client.as_ref(), &table_root, checkpoint_metadata, None);
        assert!(log_segment.is_err())
    }

    #[ignore]
    #[test]
    fn build_snapshot_with_missing_checkpoint_part_no_hint() {
        // TODO(Oussam): Hande checkpoints correctly so that this test passes
        // Part 2 of 3 is missing from checkpoint 5. The Snapshot should be made of checkpoint
        // number 3 and commit files 4 to 7.
        let (client, table_root) = build_log_with_paths_and_checkpoint(
            &[
                delta_path_for_version(0, "json"),
                delta_path_for_version(1, "checkpoint.parquet"),
                delta_path_for_version(1, "json"),
                delta_path_for_version(2, "json"),
                delta_path_for_version(3, "checkpoint.parquet"),
                delta_path_for_version(3, "json"),
                delta_path_for_version(4, "json"),
                delta_path_for_multipart_checkpoint(5, 1, 3),
                // Part 2 is missing!
                delta_path_for_multipart_checkpoint(5, 3, 3),
                delta_path_for_version(5, "json"),
                delta_path_for_version(6, "json"),
                delta_path_for_version(7, "json"),
            ],
            None,
        );

        let log_segment =
            LogSegment::for_snapshot(client.as_ref(), &table_root, None, None).unwrap();

        let (commit_files, checkpoint_parts) = (
            log_segment.sorted_commit_files,
            log_segment.checkpoint_parts,
        );

        assert_eq!(checkpoint_parts.len(), 1);
        assert_eq!(checkpoint_parts[0].version, 3);

        let versions = commit_files.into_iter().map(|x| x.version).collect_vec();
        let expected_versions = vec![4, 5, 6, 7];
        assert_eq!(versions, expected_versions);
    }

    #[test]
    fn build_snapshot_without_checkpoints() {
        let (client, table_root) = build_log_with_paths_and_checkpoint(
            &[
                delta_path_for_version(0, "json"),
                delta_path_for_version(1, "json"),
                delta_path_for_version(1, "checkpoint.parquet"),
                delta_path_for_version(2, "json"),
                delta_path_for_version(3, "json"),
                delta_path_for_version(3, "checkpoint.parquet"),
                delta_path_for_version(4, "json"),
                delta_path_for_version(5, "json"),
                delta_path_for_version(5, "checkpoint.parquet"),
                delta_path_for_version(6, "json"),
                delta_path_for_version(7, "json"),
            ],
            None,
        );

        // --------------------------------------------------------------------------------
        // |                 Specify no checkpoint or end version                         |
        // --------------------------------------------------------------------------------
        let log_segment =
            LogSegment::for_snapshot(client.as_ref(), &table_root, None, None).unwrap();
        let (commit_files, checkpoint_parts) = (
            log_segment.sorted_commit_files,
            log_segment.checkpoint_parts,
        );

        assert_eq!(checkpoint_parts.len(), 1);
        assert_eq!(checkpoint_parts[0].version, 5);

        // All commit files should still be there
        let versions = commit_files.into_iter().map(|x| x.version).collect_vec();
        let expected_versions = vec![6, 7];
        assert_eq!(versions, expected_versions);

        // --------------------------------------------------------------------------------
        // |                       Specify  only end version                              |
        // --------------------------------------------------------------------------------
        let log_segment =
            LogSegment::for_snapshot(client.as_ref(), &table_root, None, Some(2)).unwrap();
        let (commit_files, checkpoint_parts) = (
            log_segment.sorted_commit_files,
            log_segment.checkpoint_parts,
        );

        assert_eq!(checkpoint_parts.len(), 1);
        assert_eq!(checkpoint_parts[0].version, 1);

        // All commit files should still be there
        let versions = commit_files.into_iter().map(|x| x.version).collect_vec();
        let expected_versions = vec![2];
        assert_eq!(versions, expected_versions);
    }

    #[test]
    fn build_snapshot_with_checkpoint_greater_than_time_travel_version() {
        let checkpoint_metadata = CheckpointMetadata {
            version: 5,
            size: 10,
            parts: None,
            size_in_bytes: None,
            num_of_add_files: None,
            checkpoint_schema: None,
            checksum: None,
        };
        let (client, table_root) = build_log_with_paths_and_checkpoint(
            &[
                delta_path_for_version(0, "json"),
                delta_path_for_version(1, "json"),
                delta_path_for_version(1, "checkpoint.parquet"),
                delta_path_for_version(2, "json"),
                delta_path_for_version(3, "json"),
                delta_path_for_version(3, "checkpoint.parquet"),
                delta_path_for_version(4, "json"),
                delta_path_for_version(5, "json"),
                delta_path_for_version(5, "checkpoint.parquet"),
                delta_path_for_version(6, "json"),
                delta_path_for_version(7, "json"),
            ],
            None,
        );

        let log_segment =
            LogSegment::for_snapshot(client.as_ref(), &table_root, checkpoint_metadata, Some(4))
                .unwrap();
        let (commit_files, checkpoint_parts) = (
            log_segment.sorted_commit_files,
            log_segment.checkpoint_parts,
        );

        assert_eq!(checkpoint_parts.len(), 1);
        assert_eq!(checkpoint_parts[0].version, 3);

        assert_eq!(commit_files.len(), 1);
        assert_eq!(commit_files[0].version, 4);
    }

    #[test]
    fn build_snapshot_with_start_checkpoint_and_time_travel_version() {
        let checkpoint_metadata = CheckpointMetadata {
            version: 3,
            size: 10,
            parts: None,
            size_in_bytes: None,
            num_of_add_files: None,
            checkpoint_schema: None,
            checksum: None,
        };

        let (client, table_root) = build_log_with_paths_and_checkpoint(
            &[
                delta_path_for_version(0, "json"),
                delta_path_for_version(1, "checkpoint.parquet"),
                delta_path_for_version(2, "json"),
                delta_path_for_version(3, "checkpoint.parquet"),
                delta_path_for_version(4, "json"),
                delta_path_for_version(5, "checkpoint.parquet"),
                delta_path_for_version(6, "json"),
                delta_path_for_version(7, "json"),
            ],
            Some(&checkpoint_metadata),
        );

        let log_segment =
            LogSegment::for_snapshot(client.as_ref(), &table_root, checkpoint_metadata, Some(4))
                .unwrap();

        assert_eq!(log_segment.checkpoint_parts[0].version, 3);
        assert_eq!(log_segment.sorted_commit_files.len(), 1);
        assert_eq!(log_segment.sorted_commit_files[0].version, 4);
    }
    #[test]
    fn build_table_changes_with_commit_versions() {
        let (client, table_root) = build_log_with_paths_and_checkpoint(
            &[
                delta_path_for_version(0, "json"),
                delta_path_for_version(1, "json"),
                delta_path_for_version(1, "checkpoint.parquet"),
                delta_path_for_version(2, "json"),
                delta_path_for_version(3, "json"),
                delta_path_for_version(3, "checkpoint.parquet"),
                delta_path_for_version(4, "json"),
                delta_path_for_version(5, "json"),
                delta_path_for_version(5, "checkpoint.parquet"),
                delta_path_for_version(6, "json"),
                delta_path_for_version(7, "json"),
            ],
            None,
        );

        // --------------------------------------------------------------------------------
        // |                    Specify start version and end version                     |
        // --------------------------------------------------------------------------------

        let log_segment =
            LogSegment::for_table_changes(client.as_ref(), &table_root, 2, 5).unwrap();
        let (commit_files, checkpoint_parts) = (
            log_segment.sorted_commit_files,
            log_segment.checkpoint_parts,
        );

        // Checkpoints should be omitted
        assert_eq!(checkpoint_parts.len(), 0);

        // Commits between 2 and 5 (inclusive) should be returned
        let versions = commit_files.into_iter().map(|x| x.version).collect_vec();
        let expected_versions = (2..=5).collect_vec();
        assert_eq!(versions, expected_versions);

        // --------------------------------------------------------------------------------
        // |                    Start version and end version are the same                |
        // --------------------------------------------------------------------------------
        let log_segment =
            LogSegment::for_table_changes(client.as_ref(), &table_root, 0, Some(0)).unwrap();

        let (commit_files, checkpoint_parts) = (
            log_segment.sorted_commit_files,
            log_segment.checkpoint_parts,
        );
        // Checkpoints should be omitted
        assert_eq!(checkpoint_parts.len(), 0);

        // There should only be commit version 0
        assert_eq!(commit_files.len(), 1);
        assert_eq!(commit_files[0].version, 0);

        // --------------------------------------------------------------------------------
        // |                    Specify no start or end version                           |
        // --------------------------------------------------------------------------------
        let log_segment =
            LogSegment::for_table_changes(client.as_ref(), &table_root, 0, None).unwrap();
        let (commit_files, checkpoint_parts) = (
            log_segment.sorted_commit_files,
            log_segment.checkpoint_parts,
        );

        // Checkpoints should be omitted
        assert_eq!(checkpoint_parts.len(), 0);

        // Commits between 2 and 7 (inclusive) should be returned
        let versions = commit_files.into_iter().map(|x| x.version).collect_vec();
        let expected_versions = (0..=7).collect_vec();
        assert_eq!(versions, expected_versions);
    }

    #[test]
    fn test_non_contiguous_log() {
        // Commit with version 1 is missing
        let (client, table_root) = build_log_with_paths_and_checkpoint(
            &[
                delta_path_for_version(0, "json"),
                delta_path_for_version(2, "json"),
            ],
            None,
        );

        let log_segment_res = LogSegment::for_table_changes(client.as_ref(), &table_root, 0, None);
        assert!(log_segment_res.is_err());

        let log_segment_res = LogSegment::for_table_changes(client.as_ref(), &table_root, 1, None);
        assert!(log_segment_res.is_err());

        let log_segment_res =
            LogSegment::for_table_changes(client.as_ref(), &table_root, 0, Some(1));
        assert!(log_segment_res.is_err());
    }

    #[test]
    fn table_changes_fails_with_larger_start_version_than_end() {
        // Commit with version 1 is missing
        let (client, table_root) = build_log_with_paths_and_checkpoint(
            &[
                delta_path_for_version(0, "json"),
                delta_path_for_version(1, "json"),
            ],
            None,
        );
        let log_segment_res =
            LogSegment::for_table_changes(client.as_ref(), &table_root, 1, Some(0));
        assert!(log_segment_res.is_err());
    }
}<|MERGE_RESOLUTION|>--- conflicted
+++ resolved
@@ -304,160 +304,6 @@
     log_root: &Url,
     start_version: Option<Version>,
     end_version: Option<Version>,
-<<<<<<< HEAD
-    omit_checkpoint_files: bool,
-    reversed_commit_files: bool,
-}
-impl<'a> LogSegmentBuilder<'a> {
-    pub(crate) fn new(fs_client: &'a dyn FileSystemClient, table_root: &'a Url) -> Self {
-        LogSegmentBuilder {
-            fs_client,
-            table_root,
-            checkpoint: None,
-            start_version: None,
-            end_version: None,
-            omit_checkpoint_files: false,
-            reversed_commit_files: false,
-        }
-    }
-    /// Optionally provide a checkpoint hint that results from reading the `last_checkpoint` file.
-    pub(crate) fn with_checkpoint(mut self, checkpoint: CheckpointMetadata) -> Self {
-        self.checkpoint = Some(checkpoint);
-        self
-    }
-
-    /// Optionally set the start version of the [`LogSegment`]. This ensures that all commit files
-    /// are above this version.
-    #[allow(unused)]
-    pub(crate) fn with_start_version(mut self, version: Version) -> Self {
-        self.start_version = Some(version);
-        self
-    }
-    /// Optionally set the end version of the [`LogSegment`]. This ensures that all commit files
-    /// and checkpoints are below the end version.
-    pub(crate) fn with_end_version(mut self, version: Version) -> Self {
-        self.end_version = Some(version);
-        self
-    }
-    /// Optionally specify that the [`LogSegment`] will not have any checkpoint files. It will only
-    /// be made up of commit files.
-    #[allow(unused)]
-    pub(crate) fn omit_checkpoint_files(mut self) -> Self {
-        self.omit_checkpoint_files = true;
-        self
-    }
-
-    /// Optionally specify that the commits in the [`LogSegment`] will be in order. By default, the
-    /// [`LogSegment`] will reverse the order of commit files, with the latest commit coming first.
-    #[allow(unused)]
-    pub(crate) fn with_reversed_commit_files(mut self) -> Self {
-        self.reversed_commit_files = true;
-        self
-    }
-    /// Build the [`LogSegment`]
-    ///
-    /// This fetches checkpoint and commit files using the `fs_client`.
-    pub(crate) fn build(self) -> DeltaResult<LogSegment> {
-        let Self {
-            fs_client,
-            table_root,
-            checkpoint,
-            start_version,
-            end_version,
-            omit_checkpoint_files,
-            reversed_commit_files,
-        } = self;
-        let log_root = table_root.join("_delta_log/").unwrap();
-        let (mut commit_files, mut checkpoint_files) = match (checkpoint, end_version) {
-            (Some(cp), None) => Self::list_log_files_with_checkpoint(&cp, fs_client, &log_root)?,
-            (Some(cp), Some(version)) if cp.version >= version => {
-                Self::list_log_files_with_checkpoint(&cp, fs_client, &log_root)?
-            }
-            _ => {
-                let (commit_files, checkpoint_files, _) =
-                    Self::list_log_files_from_version(fs_client, &log_root, None)?;
-
-                (commit_files, checkpoint_files)
-            }
-        };
-
-        if omit_checkpoint_files {
-            checkpoint_files.clear();
-        }
-
-        // Commit file versions must satisfy the following:
-        // - Be greater than or equal to the start version
-        // - Be greater than the most recent checkpoint version if it exists
-        // - Be less than or equal to the end version.
-        if let Some(start_version) = start_version {
-            commit_files.retain(|log_path| start_version <= log_path.version);
-        }
-        if let Some(checkpoint_file) = checkpoint_files.first() {
-            commit_files.retain(|log_path| checkpoint_file.version < log_path.version);
-        }
-        if let Some(end_version) = end_version {
-            commit_files.retain(|log_path| log_path.version <= end_version);
-        }
-
-        // get the effective version from chosen files
-        let version_eff = commit_files
-            .last()
-            .or(checkpoint_files.first())
-            .ok_or(Error::MissingVersion)? // TODO: A more descriptive error
-            .version;
-        if let Some(end_version) = end_version {
-            require!(
-                version_eff == end_version,
-                Error::MissingVersion // TODO more descriptive error
-            );
-        }
-
-        // We assume listing returned ordered. If `in_order_commit_files` is false, we want reverse order.
-        if reversed_commit_files {
-            commit_files.reverse();
-        }
-
-        Ok(LogSegment {
-            end_version: version_eff,
-            log_root,
-            commit_files,
-            checkpoint_files,
-        })
-    }
-    pub(crate) fn list_log_files_from_version(
-        fs_client: &dyn FileSystemClient,
-        log_root: &Url,
-        version: Option<Version>,
-    ) -> DeltaResult<(Vec<ParsedLogPath>, Vec<ParsedLogPath>, i64)> {
-        let begin_version = version.unwrap_or(0);
-        let version_prefix = format!("{:020}", begin_version);
-        let start_from = log_root.join(&version_prefix)?;
-
-        let mut max_checkpoint_version = version.map_or(-1, |x| x as i64);
-        let mut checkpoint_files = vec![];
-        // We expect 10 commit files per checkpoint, so start with that size. We could adjust this based
-        // on config at some point
-        let mut commit_files = Vec::with_capacity(10);
-
-        for meta_res in fs_client.list_from(&start_from)? {
-            let meta = meta_res?;
-            let parsed_path = ParsedLogPath::try_from(meta)?;
-            // TODO this filters out .crc files etc which start with "." - how do we want to use these kind of files?
-            if let Some(parsed_path) = parsed_path {
-                if parsed_path.is_commit() {
-                    commit_files.push(parsed_path);
-                } else if parsed_path.is_checkpoint() {
-                    let path_version = parsed_path.version as i64;
-                    match path_version.cmp(&max_checkpoint_version) {
-                        Ordering::Greater => {
-                            max_checkpoint_version = path_version;
-                            checkpoint_files.clear();
-                            checkpoint_files.push(parsed_path);
-                        }
-                        Ordering::Equal => checkpoint_files.push(parsed_path),
-                        Ordering::Less => {}
-                    }
-=======
 ) -> DeltaResult<(Vec<ParsedLogPath>, Vec<ParsedLogPath>)> {
     let mut max_checkpoint_version = start_version;
     let mut checkpoint_parts = vec![];
@@ -475,7 +321,6 @@
                 None => {
                     checkpoint_parts.push(parsed_path);
                     max_checkpoint_version = Some(path_version);
->>>>>>> f31ec8a2
                 }
                 Some(checkpoint_version) => match path_version.cmp(&checkpoint_version) {
                     Ordering::Greater => {
