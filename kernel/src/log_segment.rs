//! Represents a segment of a delta log. [`LogSegment`] wraps a set of  checkpoint and commit
//! files.

use crate::actions::visitors::SidecarVisitor;
use crate::actions::{
<<<<<<< HEAD
    get_log_add_schema, get_log_schema, Metadata, Protocol, Sidecar, ADD_NAME, METADATA_NAME,
    PROTOCOL_NAME, SIDECAR_NAME,
=======
    get_log_schema, Metadata, Protocol, ADD_NAME, METADATA_NAME, PROTOCOL_NAME, REMOVE_NAME,
    SIDECAR_NAME,
>>>>>>> 95c06f12
};
use crate::path::{LogPathFileType, ParsedLogPath};
use crate::schema::SchemaRef;
use crate::snapshot::CheckpointMetadata;
use crate::utils::require;
use crate::{
<<<<<<< HEAD
    DeltaResult, Engine, EngineData, Error, Expression, ExpressionRef, FileMeta, FileSystemClient,
=======
    DeltaResult, Engine, EngineData, Error, Expression, ExpressionRef, FileSystemClient,
>>>>>>> 95c06f12
    ParquetHandler, RowVisitor, Version,
};
use itertools::Itertools;
use std::collections::HashMap;
use std::convert::identity;
use std::sync::{Arc, LazyLock};
use tracing::warn;
use url::Url;

#[cfg(test)]
mod tests;

/// A [`LogSegment`] represents a contiguous section of the log and is made of checkpoint files
/// and commit files and guarantees the following:
///     1. Commit file versions will not have any gaps between them.
///     2. If checkpoint(s) is/are present in the range, only commits with versions greater than the most
///        recent checkpoint version are retained. There will not be a gap between the checkpoint
///        version and the first commit version.
///     3. All checkpoint_parts must belong to the same checkpoint version, and must form a complete
///        version. Multi-part checkpoints must have all their parts.
///
/// [`LogSegment`] is used in [`Snapshot`] when built with [`LogSegment::for_snapshot`], and
/// and in `TableChanges` when built with [`LogSegment::for_table_changes`].
///
/// [`Snapshot`]: crate::snapshot::Snapshot
#[derive(Debug)]
#[cfg_attr(feature = "developer-visibility", visibility::make(pub))]
pub(crate) struct LogSegment {
    pub end_version: Version,
    pub log_root: Url,
    /// Sorted commit files in the log segment (ascending)
    pub ascending_commit_files: Vec<ParsedLogPath>,
    /// Checkpoint files in the log segment.
    pub checkpoint_parts: Vec<ParsedLogPath>,
}

impl LogSegment {
    fn try_new(
        ascending_commit_files: Vec<ParsedLogPath>,
        checkpoint_parts: Vec<ParsedLogPath>,
        log_root: Url,
        end_version: Option<Version>,
    ) -> DeltaResult<Self> {
        // We require that commits that are contiguous. In other words, there must be no gap between commit versions.
        require!(
            ascending_commit_files
                .windows(2)
                .all(|cfs| cfs[0].version + 1 == cfs[1].version),
            Error::generic(format!(
                "Expected ordered contiguous commit files {:?}",
                ascending_commit_files
            ))
        );

        // There must be no gap between a checkpoint and the first commit version. Note that
        // that all checkpoint parts share the same version.
        if let (Some(checkpoint_file), Some(commit_file)) =
            (checkpoint_parts.first(), ascending_commit_files.first())
        {
            require!(
                checkpoint_file.version + 1 == commit_file.version,
                Error::InvalidCheckpoint(format!(
                    "Gap between checkpoint version {} and next commit {}",
                    checkpoint_file.version, commit_file.version,
                ))
            )
        }

        // Get the effective version from chosen files
        let version_eff = ascending_commit_files
            .last()
            .or(checkpoint_parts.first())
            .ok_or(Error::generic("No files in log segment"))?
            .version;
        if let Some(end_version) = end_version {
            require!(
                version_eff == end_version,
                Error::generic(format!(
                    "LogSegment end version {} not the same as the specified end version {}",
                    version_eff, end_version
                ))
            );
        }
        Ok(LogSegment {
            end_version: version_eff,
            log_root,
            ascending_commit_files,
            checkpoint_parts,
        })
    }

    /// Constructs a [`LogSegment`] to be used for [`Snapshot`]. For a `Snapshot` at version `n`:
    /// Its LogSegment is made of zero or one checkpoint, and all commits between the checkpoint up
    /// to and including the end version `n`. Note that a checkpoint may be made of multiple
    /// parts. All these parts will have the same checkpoint version.
    ///
    /// The options for constructing a LogSegment for Snapshot are as follows:
    /// - `checkpoint_hint`: a `CheckpointMetadata` to start the log segment from (e.g. from reading the `last_checkpoint` file).
    /// - `time_travel_version`: The version of the log that the Snapshot will be at.
    ///
    /// [`Snapshot`]: crate::snapshot::Snapshot
    #[cfg_attr(feature = "developer-visibility", visibility::make(pub))]
    pub(crate) fn for_snapshot(
        fs_client: &dyn FileSystemClient,
        log_root: Url,
        checkpoint_hint: impl Into<Option<CheckpointMetadata>>,
        time_travel_version: impl Into<Option<Version>>,
    ) -> DeltaResult<Self> {
        let time_travel_version = time_travel_version.into();

        let (mut ascending_commit_files, checkpoint_parts) =
            match (checkpoint_hint.into(), time_travel_version) {
                (Some(cp), None) => {
                    list_log_files_with_checkpoint(&cp, fs_client, &log_root, None)?
                }
                (Some(cp), Some(end_version)) if cp.version <= end_version => {
                    list_log_files_with_checkpoint(&cp, fs_client, &log_root, Some(end_version))?
                }
                _ => list_log_files_with_version(fs_client, &log_root, None, time_travel_version)?,
            };

        // Commit file versions must be greater than the most recent checkpoint version if it exists
        if let Some(checkpoint_file) = checkpoint_parts.first() {
            ascending_commit_files.retain(|log_path| checkpoint_file.version < log_path.version);
        }

        LogSegment::try_new(
            ascending_commit_files,
            checkpoint_parts,
            log_root,
            time_travel_version,
        )
    }

    /// Constructs a [`LogSegment`] to be used for `TableChanges`. For a TableChanges between versions
    /// `start_version` and `end_version`: Its LogSegment is made of zero checkpoints and all commits
    /// between versions `start_version` (inclusive) and `end_version` (inclusive). If no `end_version`
    /// is specified it will be the most recent version by default.
    #[cfg_attr(feature = "developer-visibility", visibility::make(pub))]
    pub(crate) fn for_table_changes(
        fs_client: &dyn FileSystemClient,
        log_root: Url,
        start_version: Version,
        end_version: impl Into<Option<Version>>,
    ) -> DeltaResult<Self> {
        let end_version = end_version.into();
        if let Some(end_version) = end_version {
            if start_version > end_version {
                return Err(Error::generic(
                    "Failed to build LogSegment: start_version cannot be greater than end_version",
                ));
            }
        }

        let ascending_commit_files: Vec<_> =
            list_log_files(fs_client, &log_root, start_version, end_version)?
                .filter_ok(|x| x.is_commit())
                .try_collect()?;

        // - Here check that the start version is correct.
        // - [`LogSegment::try_new`] will verify that the `end_version` is correct if present.
        // - [`LogSegment::try_new`] also checks that there are no gaps between commits.
        // If all three are satisfied, this implies that all the desired commits are present.
        require!(
            ascending_commit_files
                .first()
                .is_some_and(|first_commit| first_commit.version == start_version),
            Error::generic(format!(
                "Expected the first commit to have version {}",
                start_version
            ))
        );
        LogSegment::try_new(ascending_commit_files, vec![], log_root, end_version)
    }
    /// Read a stream of log data from this log segment.
    ///
    /// The log files will be read from most recent to oldest.
    /// The boolean flags indicates whether the data was read from
    /// a commit file (true) or a checkpoint file (false).
    ///
    /// `read_schema` is the schema to read the log files with. This can be used
    /// to project the log files to a subset of the columns.
    ///
    /// `meta_predicate` is an optional expression to filter the log files with. It is _NOT_ the
    /// query's predicate, but rather a predicate for filtering log files themselves.
    #[cfg_attr(feature = "developer-visibility", visibility::make(pub))]
    pub(crate) fn replay(
        &self,
        engine: &dyn Engine,
        commit_read_schema: SchemaRef,
        checkpoint_read_schema: SchemaRef,
        meta_predicate: Option<ExpressionRef>,
    ) -> DeltaResult<impl Iterator<Item = DeltaResult<(Box<dyn EngineData>, bool)>> + Send> {
        // `replay` expects commit files to be sorted in descending order, so we reverse the sorted
        // commit files
        let commit_files: Vec<_> = self
            .ascending_commit_files
            .iter()
            .rev()
            .map(|f| f.location.clone())
            .collect();
        let commit_stream = engine
            .get_json_handler()
            .read_json_files(&commit_files, commit_read_schema, meta_predicate.clone())?
            .map_ok(|batch| (batch, true));

<<<<<<< HEAD
        let checkpoint_stream = Self::create_checkpoint_stream(
            engine,
            checkpoint_read_schema,
            meta_predicate,
            self.checkpoint_parts.clone(),
            self.log_root.clone(),
        )?;
=======
        let checkpoint_stream =
            self.create_checkpoint_stream(engine, checkpoint_read_schema, meta_predicate)?;
>>>>>>> 95c06f12

        Ok(commit_stream.chain(checkpoint_stream))
    }

    /// Returns an iterator over checkpoint data, processing sidecar files when necessary.
    ///
    /// By default, `create_checkpoint_stream` checks for the presence of sidecar files, and
    /// reads their contents if present. Checking for sidecar files is skipped if:
    /// - The checkpoint is a multi-part checkpoint
<<<<<<< HEAD
    /// - The checkpoint read schema does not contain the add action
    ///
    /// For single-part checkpoints, any referenced sidecar files are processed. These
    /// sidecar files contain the actual add actions that would otherwise be
    /// stored directly in the checkpoint. The sidecar file batches are chained to the
    /// checkpoint batch in the top level iterator to be returned.
    fn create_checkpoint_stream(
        engine: &dyn Engine,
        checkpoint_read_schema: SchemaRef,
        meta_predicate: Option<ExpressionRef>,
        checkpoint_parts: Vec<ParsedLogPath>,
        log_root: Url,
    ) -> DeltaResult<impl Iterator<Item = DeltaResult<(Box<dyn EngineData>, bool)>> + Send> {
        let need_add_actions = checkpoint_read_schema.contains(ADD_NAME);
        require!(
            !need_add_actions || checkpoint_read_schema.contains(SIDECAR_NAME),
        Error::invalid_checkpoint(
=======
    /// - The checkpoint read schema does not contain a file action
    ///
    /// For single-part checkpoints, any referenced sidecar files are processed. These
    /// sidecar files contain the actual file actions that would otherwise be
    /// stored directly in the checkpoint. The sidecar file batches are chained to the
    /// checkpoint batch in the top level iterator to be returned.
    fn create_checkpoint_stream(
        &self,
        engine: &dyn Engine,
        checkpoint_read_schema: SchemaRef,
        meta_predicate: Option<ExpressionRef>,
    ) -> DeltaResult<impl Iterator<Item = DeltaResult<(Box<dyn EngineData>, bool)>> + Send> {
        let need_file_actions = checkpoint_read_schema.contains(ADD_NAME)
            || checkpoint_read_schema.contains(REMOVE_NAME);
        require!(
            !need_file_actions || checkpoint_read_schema.contains(SIDECAR_NAME),
            Error::invalid_checkpoint(
>>>>>>> 95c06f12
                "If the checkpoint read schema contains file actions, it must contain the sidecar column"
            )
        );

<<<<<<< HEAD
        let checkpoint_file_meta: Vec<FileMeta> = checkpoint_parts
=======
        let checkpoint_file_meta: Vec<_> = self
            .checkpoint_parts
>>>>>>> 95c06f12
            .iter()
            .map(|f| f.location.clone())
            .collect();

        let parquet_handler = engine.get_parquet_handler();

        // Historically, we had a shared file reader trait for JSON and Parquet handlers,
        // but it was removed to avoid unnecessary coupling. This is a concrete case
        // where it *could* have been useful, but for now, we're keeping them separate.
        // If similar patterns start appearing elsewhere, we should reconsider that decision.
<<<<<<< HEAD
        let actions = if checkpoint_parts
            .first()
            .is_some_and(|p| p.extension == "json")
        {
            engine.get_json_handler().read_json_files(
                &checkpoint_file_meta,
                checkpoint_read_schema,
                meta_predicate,
            )?
        } else {
            parquet_handler.read_parquet_files(
                &checkpoint_file_meta,
                checkpoint_read_schema,
                meta_predicate,
            )?
        };

        let actions_iter = actions
            .map(move |batch_result| -> DeltaResult<_> {
                let checkpoint_batch = batch_result?;
                // This closure maps the checkpoint batch to an iterator of batches
                // by chaining the checkpoint batch with sidecar batches if they exist.

                // 1. In the case where the schema does not contain the add action, we return the checkpoint
                // batch directly as sidecar files only have to be read when the schema contains the add action.
                // 2. Multi-part checkpoint batches never have sidecar actions, so the batch is returned as-is.
                let sidecar_content = if need_add_actions && checkpoint_parts.len() == 1 {
=======
        let actions = match self.checkpoint_parts.first() {
            Some(parsed_log_path) if parsed_log_path.extension == "json" => {
                engine.get_json_handler().read_json_files(
                    &checkpoint_file_meta,
                    checkpoint_read_schema.clone(),
                    meta_predicate.clone(),
                )?
            }
            Some(parsed_log_path) if parsed_log_path.extension == "parquet" => parquet_handler
                .read_parquet_files(
                    &checkpoint_file_meta,
                    checkpoint_read_schema.clone(),
                    meta_predicate.clone(),
                )?,
            Some(parsed_log_path) => {
                return Err(Error::generic(format!(
                    "Unsupported checkpoint file type: {}",
                    parsed_log_path.extension,
                )));
            }
            // This is the case when there are no checkpoints in the log segment
            // so we return an empty iterator
            None => Box::new(std::iter::empty()),
        };

        let log_root = self.log_root.clone();

        let actions_iter = actions
            .map(move |checkpoint_batch_result| -> DeltaResult<_> {
                let checkpoint_batch = checkpoint_batch_result?;
                // This closure maps the checkpoint batch to an iterator of batches
                // by chaining the checkpoint batch with sidecar batches if they exist.

                // 1. In the case where the schema does not contain file actions, we return the
                //    checkpoint batch directly as sidecar files only have to be read when the
                //    schema contains add/remove action.
                // 2. Multi-part checkpoint batches never have sidecar actions, so the batch is
                //    returned as-is.
                let sidecar_content = if need_file_actions && checkpoint_file_meta.len() == 1 {
>>>>>>> 95c06f12
                    Self::process_sidecars(
                        parquet_handler.clone(), // cheap Arc clone
                        log_root.clone(),
                        checkpoint_batch.as_ref(),
<<<<<<< HEAD
=======
                        checkpoint_read_schema.clone(),
                        meta_predicate.clone(),
>>>>>>> 95c06f12
                    )?
                } else {
                    None
                };

                let combined_batches = std::iter::once(Ok(checkpoint_batch))
                    .chain(sidecar_content.into_iter().flatten())
<<<<<<< HEAD
=======
                    // The boolean flag indicates whether the batch originated from a commit file
                    // (true) or a checkpoint file (false).
>>>>>>> 95c06f12
                    .map_ok(|sidecar_batch| (sidecar_batch, false));

                Ok(combined_batches)
            })
            .flatten_ok()
            .map(|result| result?); // result-result to result

        Ok(actions_iter)
    }

    /// Processes sidecar files for the given checkpoint batch.
    ///
    /// This function extracts any sidecar file references from the provided batch.
<<<<<<< HEAD
    /// Each sidecar file is read and an iterator of sidecar file batches is returned
=======
    /// Each sidecar file is read and an iterator of file action batches is returned
>>>>>>> 95c06f12
    fn process_sidecars(
        parquet_handler: Arc<dyn ParquetHandler>,
        log_root: Url,
        batch: &dyn EngineData,
<<<<<<< HEAD
=======
        checkpoint_read_schema: SchemaRef,
        meta_predicate: Option<ExpressionRef>,
>>>>>>> 95c06f12
    ) -> DeltaResult<Option<impl Iterator<Item = DeltaResult<Box<dyn EngineData>>> + Send>> {
        // Visit the rows of the checkpoint batch to extract sidecar file references
        let mut visitor = SidecarVisitor::default();
        visitor.visit_rows_of(batch)?;

        // If there are no sidecar files, return early
        if visitor.sidecars.is_empty() {
            return Ok(None);
        }

        let sidecar_files: Vec<_> = visitor
            .sidecars
            .iter()
<<<<<<< HEAD
            .map(|sidecar| Self::sidecar_to_filemeta(sidecar, &log_root))
=======
            .map(|sidecar| sidecar.to_filemeta(&log_root))
>>>>>>> 95c06f12
            .try_collect()?;

        // Read the sidecar files and return an iterator of sidecar file batches
        Ok(Some(parquet_handler.read_parquet_files(
            &sidecar_files,
<<<<<<< HEAD
            get_log_add_schema().clone(),
            None,
        )?))
    }

    /// Convert a Sidecar record to a FileMeta.
    ///
    /// This helper first builds the URL by joining the provided log_root with
    /// the "_sidecars/" folder and the given sidecar path.
    fn sidecar_to_filemeta(sidecar: &Sidecar, log_root: &Url) -> DeltaResult<FileMeta> {
        Ok(FileMeta {
            location: log_root.join("_sidecars/")?.join(&sidecar.path)?,
            last_modified: sidecar.modification_time,
            size: sidecar.size_in_bytes as usize,
        })
=======
            checkpoint_read_schema,
            meta_predicate,
        )?))
>>>>>>> 95c06f12
    }

    // Get the most up-to-date Protocol and Metadata actions
    pub(crate) fn read_metadata(&self, engine: &dyn Engine) -> DeltaResult<(Metadata, Protocol)> {
        let data_batches = self.replay_for_metadata(engine)?;
        let (mut metadata_opt, mut protocol_opt) = (None, None);
        for batch in data_batches {
            let (batch, _) = batch?;
            if metadata_opt.is_none() {
                metadata_opt = Metadata::try_new_from_data(batch.as_ref())?;
            }
            if protocol_opt.is_none() {
                protocol_opt = Protocol::try_new_from_data(batch.as_ref())?;
            }
            if metadata_opt.is_some() && protocol_opt.is_some() {
                // we've found both, we can stop
                break;
            }
        }
        match (metadata_opt, protocol_opt) {
            (Some(m), Some(p)) => Ok((m, p)),
            (None, Some(_)) => Err(Error::MissingMetadata),
            (Some(_), None) => Err(Error::MissingProtocol),
            (None, None) => Err(Error::MissingMetadataAndProtocol),
        }
    }

    // Replay the commit log, projecting rows to only contain Protocol and Metadata action columns.
    fn replay_for_metadata(
        &self,
        engine: &dyn Engine,
    ) -> DeltaResult<impl Iterator<Item = DeltaResult<(Box<dyn EngineData>, bool)>> + Send> {
        let schema = get_log_schema().project(&[PROTOCOL_NAME, METADATA_NAME])?;
        // filter out log files that do not contain metadata or protocol information
        static META_PREDICATE: LazyLock<Option<ExpressionRef>> = LazyLock::new(|| {
            Some(Arc::new(Expression::or(
                Expression::column([METADATA_NAME, "id"]).is_not_null(),
                Expression::column([PROTOCOL_NAME, "minReaderVersion"]).is_not_null(),
            )))
        });
        // read the same protocol and metadata schema for both commits and checkpoints
        self.replay(engine, schema.clone(), schema, META_PREDICATE.clone())
    }
}

/// Returns a fallible iterator of [`ParsedLogPath`] that are between the provided `start_version` (inclusive)
/// and `end_version` (inclusive). [`ParsedLogPath`] may be a commit or a checkpoint.  If `start_version` is
/// not specified, the files will begin from version number 0. If `end_version` is not specified, files up to
/// the most recent version will be included.
///
/// Note: this calls [`FileSystemClient::list_from`] to get the list of log files.
fn list_log_files(
    fs_client: &dyn FileSystemClient,
    log_root: &Url,
    start_version: impl Into<Option<Version>>,
    end_version: impl Into<Option<Version>>,
) -> DeltaResult<impl Iterator<Item = DeltaResult<ParsedLogPath>>> {
    let start_version = start_version.into().unwrap_or(0);
    let end_version = end_version.into();
    let version_prefix = format!("{:020}", start_version);
    let start_from = log_root.join(&version_prefix)?;

    Ok(fs_client
        .list_from(&start_from)?
        .map(|meta| ParsedLogPath::try_from(meta?))
        // TODO this filters out .crc files etc which start with "." - how do we want to use these kind of files?
        .filter_map_ok(identity)
        .take_while(move |path_res| match path_res {
            Ok(path) => !end_version.is_some_and(|end_version| end_version < path.version),
            Err(_) => true,
        }))
}
/// List all commit and checkpoint files with versions above the provided `start_version` (inclusive).
/// If successful, this returns a tuple `(ascending_commit_files, checkpoint_parts)` of type
/// `(Vec<ParsedLogPath>, Vec<ParsedLogPath>)`. The commit files are guaranteed to be sorted in
/// ascending order by version. The elements of `checkpoint_parts` are all the parts of the same
/// checkpoint. Checkpoint parts share the same version.
fn list_log_files_with_version(
    fs_client: &dyn FileSystemClient,
    log_root: &Url,
    start_version: Option<Version>,
    end_version: Option<Version>,
) -> DeltaResult<(Vec<ParsedLogPath>, Vec<ParsedLogPath>)> {
    // We expect 10 commit files per checkpoint, so start with that size. We could adjust this based
    // on config at some point

    let log_files = list_log_files(fs_client, log_root, start_version, end_version)?;

    log_files.process_results(|iter| {
        let mut commit_files = Vec::with_capacity(10);
        let mut checkpoint_parts = vec![];

        // Group log files by version
        let log_files_per_version = iter.chunk_by(|x| x.version);

        for (version, files) in &log_files_per_version {
            let mut new_checkpoint_parts = vec![];
            for file in files {
                if file.is_commit() {
                    commit_files.push(file);
                } else if file.is_checkpoint() {
                    new_checkpoint_parts.push(file);
                } else {
                    warn!(
                        "Found a file with unknown file type {:?} at version {}",
                        file.file_type, version
                    );
                }
            }

            // Group and find the first complete checkpoint for this version.
            // All checkpoints for the same version are equivalent, so we only take one.
            if let Some((_, complete_checkpoint)) = group_checkpoint_parts(new_checkpoint_parts)
                .into_iter()
                // `num_parts` is guaranteed to be non-negative and within `usize` range
                .find(|(num_parts, part_files)| part_files.len() == *num_parts as usize)
            {
                checkpoint_parts = complete_checkpoint;
                commit_files.clear(); // Log replay only uses commits after a complete checkpoint
            }
        }
        (commit_files, checkpoint_parts)
    })
}

/// Groups all checkpoint parts according to the checkpoint they belong to.
///
/// NOTE: There could be a single-part and/or any number of uuid-based checkpoints. They
/// are all equivalent, and this routine keeps only one of them (arbitrarily chosen).
fn group_checkpoint_parts(parts: Vec<ParsedLogPath>) -> HashMap<u32, Vec<ParsedLogPath>> {
    let mut checkpoints: HashMap<u32, Vec<ParsedLogPath>> = HashMap::new();
    for part_file in parts {
        use LogPathFileType::*;
        match &part_file.file_type {
            SinglePartCheckpoint
            | UuidCheckpoint(_)
            | MultiPartCheckpoint {
                part_num: 1,
                num_parts: 1,
            } => {
                // All single-file checkpoints are equivalent, just keep one
                checkpoints.insert(1, vec![part_file]);
            }
            MultiPartCheckpoint {
                part_num: 1,
                num_parts,
            } => {
                // Start a new multi-part checkpoint with at least 2 parts
                checkpoints.insert(*num_parts, vec![part_file]);
            }
            MultiPartCheckpoint {
                part_num,
                num_parts,
            } => {
                // Continue a new multi-part checkpoint with at least 2 parts.
                // Checkpoint parts are required to be in-order from log listing to build
                // a multi-part checkpoint
                if let Some(part_files) = checkpoints.get_mut(num_parts) {
                    // `part_num` is guaranteed to be non-negative and within `usize` range
                    if *part_num as usize == 1 + part_files.len() {
                        // Safe to append because all previous parts exist
                        part_files.push(part_file);
                    }
                }
            }
            Commit | CompactedCommit { .. } | Unknown => {}
        }
    }
    checkpoints
}

/// List all commit and checkpoint files after the provided checkpoint. It is guaranteed that all
/// the returned [`ParsedLogPath`]s will have a version less than or equal to the `end_version`.
/// See [`list_log_files_with_version`] for details on the return type.
fn list_log_files_with_checkpoint(
    checkpoint_metadata: &CheckpointMetadata,
    fs_client: &dyn FileSystemClient,
    log_root: &Url,
    end_version: Option<Version>,
) -> DeltaResult<(Vec<ParsedLogPath>, Vec<ParsedLogPath>)> {
    let (commit_files, checkpoint_parts) = list_log_files_with_version(
        fs_client,
        log_root,
        Some(checkpoint_metadata.version),
        end_version,
    )?;

    let Some(latest_checkpoint) = checkpoint_parts.last() else {
        // TODO: We could potentially recover here
        return Err(Error::invalid_checkpoint(
            "Had a _last_checkpoint hint but didn't find any checkpoints",
        ));
    };
    if latest_checkpoint.version != checkpoint_metadata.version {
        warn!(
            "_last_checkpoint hint is out of date. _last_checkpoint version: {}. Using actual most recent: {}",
            checkpoint_metadata.version,
            latest_checkpoint.version
        );
    } else if checkpoint_parts.len() != checkpoint_metadata.parts.unwrap_or(1) {
        return Err(Error::InvalidCheckpoint(format!(
            "_last_checkpoint indicated that checkpoint should have {} parts, but it has {}",
            checkpoint_metadata.parts.unwrap_or(1),
            checkpoint_parts.len()
        )));
    }
    Ok((commit_files, checkpoint_parts))
}<|MERGE_RESOLUTION|>--- conflicted
+++ resolved
@@ -3,24 +3,15 @@
 
 use crate::actions::visitors::SidecarVisitor;
 use crate::actions::{
-<<<<<<< HEAD
-    get_log_add_schema, get_log_schema, Metadata, Protocol, Sidecar, ADD_NAME, METADATA_NAME,
-    PROTOCOL_NAME, SIDECAR_NAME,
-=======
     get_log_schema, Metadata, Protocol, ADD_NAME, METADATA_NAME, PROTOCOL_NAME, REMOVE_NAME,
     SIDECAR_NAME,
->>>>>>> 95c06f12
 };
 use crate::path::{LogPathFileType, ParsedLogPath};
 use crate::schema::SchemaRef;
 use crate::snapshot::CheckpointMetadata;
 use crate::utils::require;
 use crate::{
-<<<<<<< HEAD
-    DeltaResult, Engine, EngineData, Error, Expression, ExpressionRef, FileMeta, FileSystemClient,
-=======
     DeltaResult, Engine, EngineData, Error, Expression, ExpressionRef, FileSystemClient,
->>>>>>> 95c06f12
     ParquetHandler, RowVisitor, Version,
 };
 use itertools::Itertools;
@@ -227,18 +218,8 @@
             .read_json_files(&commit_files, commit_read_schema, meta_predicate.clone())?
             .map_ok(|batch| (batch, true));
 
-<<<<<<< HEAD
-        let checkpoint_stream = Self::create_checkpoint_stream(
-            engine,
-            checkpoint_read_schema,
-            meta_predicate,
-            self.checkpoint_parts.clone(),
-            self.log_root.clone(),
-        )?;
-=======
         let checkpoint_stream =
             self.create_checkpoint_stream(engine, checkpoint_read_schema, meta_predicate)?;
->>>>>>> 95c06f12
 
         Ok(commit_stream.chain(checkpoint_stream))
     }
@@ -248,25 +229,6 @@
     /// By default, `create_checkpoint_stream` checks for the presence of sidecar files, and
     /// reads their contents if present. Checking for sidecar files is skipped if:
     /// - The checkpoint is a multi-part checkpoint
-<<<<<<< HEAD
-    /// - The checkpoint read schema does not contain the add action
-    ///
-    /// For single-part checkpoints, any referenced sidecar files are processed. These
-    /// sidecar files contain the actual add actions that would otherwise be
-    /// stored directly in the checkpoint. The sidecar file batches are chained to the
-    /// checkpoint batch in the top level iterator to be returned.
-    fn create_checkpoint_stream(
-        engine: &dyn Engine,
-        checkpoint_read_schema: SchemaRef,
-        meta_predicate: Option<ExpressionRef>,
-        checkpoint_parts: Vec<ParsedLogPath>,
-        log_root: Url,
-    ) -> DeltaResult<impl Iterator<Item = DeltaResult<(Box<dyn EngineData>, bool)>> + Send> {
-        let need_add_actions = checkpoint_read_schema.contains(ADD_NAME);
-        require!(
-            !need_add_actions || checkpoint_read_schema.contains(SIDECAR_NAME),
-        Error::invalid_checkpoint(
-=======
     /// - The checkpoint read schema does not contain a file action
     ///
     /// For single-part checkpoints, any referenced sidecar files are processed. These
@@ -284,17 +246,12 @@
         require!(
             !need_file_actions || checkpoint_read_schema.contains(SIDECAR_NAME),
             Error::invalid_checkpoint(
->>>>>>> 95c06f12
                 "If the checkpoint read schema contains file actions, it must contain the sidecar column"
             )
         );
 
-<<<<<<< HEAD
-        let checkpoint_file_meta: Vec<FileMeta> = checkpoint_parts
-=======
         let checkpoint_file_meta: Vec<_> = self
             .checkpoint_parts
->>>>>>> 95c06f12
             .iter()
             .map(|f| f.location.clone())
             .collect();
@@ -305,35 +262,6 @@
         // but it was removed to avoid unnecessary coupling. This is a concrete case
         // where it *could* have been useful, but for now, we're keeping them separate.
         // If similar patterns start appearing elsewhere, we should reconsider that decision.
-<<<<<<< HEAD
-        let actions = if checkpoint_parts
-            .first()
-            .is_some_and(|p| p.extension == "json")
-        {
-            engine.get_json_handler().read_json_files(
-                &checkpoint_file_meta,
-                checkpoint_read_schema,
-                meta_predicate,
-            )?
-        } else {
-            parquet_handler.read_parquet_files(
-                &checkpoint_file_meta,
-                checkpoint_read_schema,
-                meta_predicate,
-            )?
-        };
-
-        let actions_iter = actions
-            .map(move |batch_result| -> DeltaResult<_> {
-                let checkpoint_batch = batch_result?;
-                // This closure maps the checkpoint batch to an iterator of batches
-                // by chaining the checkpoint batch with sidecar batches if they exist.
-
-                // 1. In the case where the schema does not contain the add action, we return the checkpoint
-                // batch directly as sidecar files only have to be read when the schema contains the add action.
-                // 2. Multi-part checkpoint batches never have sidecar actions, so the batch is returned as-is.
-                let sidecar_content = if need_add_actions && checkpoint_parts.len() == 1 {
-=======
         let actions = match self.checkpoint_parts.first() {
             Some(parsed_log_path) if parsed_log_path.extension == "json" => {
                 engine.get_json_handler().read_json_files(
@@ -373,16 +301,12 @@
                 // 2. Multi-part checkpoint batches never have sidecar actions, so the batch is
                 //    returned as-is.
                 let sidecar_content = if need_file_actions && checkpoint_file_meta.len() == 1 {
->>>>>>> 95c06f12
                     Self::process_sidecars(
                         parquet_handler.clone(), // cheap Arc clone
                         log_root.clone(),
                         checkpoint_batch.as_ref(),
-<<<<<<< HEAD
-=======
                         checkpoint_read_schema.clone(),
                         meta_predicate.clone(),
->>>>>>> 95c06f12
                     )?
                 } else {
                     None
@@ -390,11 +314,8 @@
 
                 let combined_batches = std::iter::once(Ok(checkpoint_batch))
                     .chain(sidecar_content.into_iter().flatten())
-<<<<<<< HEAD
-=======
                     // The boolean flag indicates whether the batch originated from a commit file
                     // (true) or a checkpoint file (false).
->>>>>>> 95c06f12
                     .map_ok(|sidecar_batch| (sidecar_batch, false));
 
                 Ok(combined_batches)
@@ -408,20 +329,13 @@
     /// Processes sidecar files for the given checkpoint batch.
     ///
     /// This function extracts any sidecar file references from the provided batch.
-<<<<<<< HEAD
-    /// Each sidecar file is read and an iterator of sidecar file batches is returned
-=======
     /// Each sidecar file is read and an iterator of file action batches is returned
->>>>>>> 95c06f12
     fn process_sidecars(
         parquet_handler: Arc<dyn ParquetHandler>,
         log_root: Url,
         batch: &dyn EngineData,
-<<<<<<< HEAD
-=======
         checkpoint_read_schema: SchemaRef,
         meta_predicate: Option<ExpressionRef>,
->>>>>>> 95c06f12
     ) -> DeltaResult<Option<impl Iterator<Item = DeltaResult<Box<dyn EngineData>>> + Send>> {
         // Visit the rows of the checkpoint batch to extract sidecar file references
         let mut visitor = SidecarVisitor::default();
@@ -435,37 +349,15 @@
         let sidecar_files: Vec<_> = visitor
             .sidecars
             .iter()
-<<<<<<< HEAD
-            .map(|sidecar| Self::sidecar_to_filemeta(sidecar, &log_root))
-=======
             .map(|sidecar| sidecar.to_filemeta(&log_root))
->>>>>>> 95c06f12
             .try_collect()?;
 
         // Read the sidecar files and return an iterator of sidecar file batches
         Ok(Some(parquet_handler.read_parquet_files(
             &sidecar_files,
-<<<<<<< HEAD
-            get_log_add_schema().clone(),
-            None,
-        )?))
-    }
-
-    /// Convert a Sidecar record to a FileMeta.
-    ///
-    /// This helper first builds the URL by joining the provided log_root with
-    /// the "_sidecars/" folder and the given sidecar path.
-    fn sidecar_to_filemeta(sidecar: &Sidecar, log_root: &Url) -> DeltaResult<FileMeta> {
-        Ok(FileMeta {
-            location: log_root.join("_sidecars/")?.join(&sidecar.path)?,
-            last_modified: sidecar.modification_time,
-            size: sidecar.size_in_bytes as usize,
-        })
-=======
             checkpoint_read_schema,
             meta_predicate,
         )?))
->>>>>>> 95c06f12
     }
 
     // Get the most up-to-date Protocol and Metadata actions
