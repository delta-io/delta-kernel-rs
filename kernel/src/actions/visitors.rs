--- conflicted
+++ resolved
@@ -483,66 +483,15 @@
         Ok(())
     }
 }
-<<<<<<< HEAD
-/// A visitor that filters actions for inclusion in a checkpoint file.
-///
-/// This visitor processes actions in newest-to-oldest order (as they appear in log
-/// replay) and applies deduplication logic for both file and non-file actions.
-=======
 /// A visitor that filters actions for inclusion in a V1 spec checkpoint file.
 ///
 /// This visitor processes actions in newest-to-oldest order (as they appear in log
 /// replay) and applies deduplication logic for both file and non-file actions to
 /// produce the minimal state representation for the table.
->>>>>>> 159b0ddc
 ///
 /// # File Action Filtering
 /// - Keeps only the first occurrence of each unique (path, dvId) pair
 /// - Excludes expired tombstone remove actions (where deletionTimestamp ≤ minimumFileRetentionTimestamp)
-<<<<<<< HEAD
-///
-/// # Non-File Action Filtering
-/// - Keeps only the first protocol action
-/// - Keeps only the first metadata action
-/// - Keeps only the first transaction action for each unique app ID
-///
-/// This filtered set of actions represents the minimal set needed to reconstruct
-/// the latest valid state of the table.
-#[cfg_attr(feature = "developer-visibility", visibility::make(pub))]
-pub(crate) struct CheckpointVisitor<'seen> {
-    // File actions deduplication state
-    pub(crate) deduplicator: FileActionDeduplicator<'seen>,
-    pub(crate) selection_vector: Vec<bool>,
-    pub(crate) total_file_actions: u64,
-    pub(crate) total_add_actions: u64,
-    pub(crate) minimum_file_retention_timestamp: i64,
-
-    // Non-file actions deduplication state
-    pub(crate) seen_protocol: bool,
-    pub(crate) seen_metadata: bool,
-    pub(crate) seen_txns: &'seen mut HashSet<String>,
-    pub(crate) total_non_file_actions: u64,
-}
-
-#[allow(unused)]
-impl CheckpointVisitor<'_> {
-    // The index position in the row getters for the following columns
-    const ADD_PATH_INDEX: usize = 0;
-    const ADD_DV_START_INDEX: usize = 1;
-    const REMOVE_PATH_INDEX: usize = 4;
-    const REMOVE_DV_START_INDEX: usize = 6;
-    /// Create a new CheckpointVisitor
-    pub(crate) fn new<'seen>(
-        seen_file_keys: &'seen mut HashSet<FileActionKey>,
-        selection_vector: Vec<bool>,
-        is_log_batch: bool,
-        minimum_file_retention_timestamp: i64,
-        seen_protocol: bool,
-        seen_metadata: bool,
-        seen_txns: &'seen mut HashSet<String>,
-    ) -> CheckpointVisitor<'seen> {
-        CheckpointVisitor {
-=======
 /// - Add actions represent files present in the table
 /// - Unexpired remove actions represent tombstones still needed for consistency
 ///
@@ -599,7 +548,6 @@
         minimum_file_retention_timestamp: i64,
     ) -> V1CheckpointVisitor<'seen> {
         V1CheckpointVisitor {
->>>>>>> 159b0ddc
             deduplicator: FileActionDeduplicator::new(
                 seen_file_keys,
                 is_log_batch,
@@ -613,28 +561,13 @@
             total_add_actions: 0,
             minimum_file_retention_timestamp,
 
-<<<<<<< HEAD
-            seen_protocol,
-            seen_metadata,
-=======
             seen_protocol: false,
             seen_metadata: false,
->>>>>>> 159b0ddc
             seen_txns,
             total_non_file_actions: 0,
         }
     }
 
-<<<<<<< HEAD
-    /// A remove action includes a timestamp indicating when the deletion occurred. Physical files  
-    /// are deleted lazily after a user-defined expiration time, allowing concurrent readers to  
-    /// access stale snapshots. A remove action remains as a tombstone in a checkpoint file until
-    /// it expires, which happens when the current time exceeds the removal timestamp plus the
-    /// expiration threshold.
-    fn is_expired_tombstone<'a>(&self, i: usize, getter: &'a dyn GetData<'a>) -> DeltaResult<bool> {
-        // Ideally this should never be zero, but we are following the same behavior as Delta
-        // Spark and the Java Kernel.
-=======
     /// Determines if a remove action tombstone has expired and should be excluded from the checkpoint.
     ///
     /// A remove action includes a timestamp indicating when the deletion occurred. Physical files  
@@ -650,7 +583,6 @@
         // Spark and the Java Kernel.
         // Note: When remove.deletion_timestamp is not present (defaulting to 0), the remove action
         // will be excluded from the checkpoint file as it will be treated as expired.
->>>>>>> 159b0ddc
         let mut deletion_timestamp: i64 = 0;
         if let Some(ts) = getter.get_opt(i, "remove.deletionTimestamp")? {
             deletion_timestamp = ts;
@@ -660,11 +592,8 @@
     }
 
     /// Returns true if the row contains a valid file action to be included in the checkpoint.
-<<<<<<< HEAD
-=======
     /// This function handles both add and remove actions, applying deduplication logic and
     /// tombstone expiration rules as needed.
->>>>>>> 159b0ddc
     fn is_valid_file_action<'a>(
         &mut self,
         i: usize,
@@ -746,11 +675,7 @@
     }
 }
 
-<<<<<<< HEAD
-impl RowVisitor for CheckpointVisitor<'_> {
-=======
 impl RowVisitor for V1CheckpointVisitor<'_> {
->>>>>>> 159b0ddc
     fn selected_column_names_and_types(&self) -> (&'static [ColumnName], &'static [DataType]) {
         // The data columns visited must be in the following order:
         // 1. ADD
@@ -843,8 +768,6 @@
     use crate::EngineData;
 
     use super::*;
-<<<<<<< HEAD
-=======
     use crate::{
         actions::get_log_schema, engine::arrow_data::ArrowEngineData, engine::sync::SyncEngine,
         Engine, EngineData,
@@ -858,7 +781,6 @@
             .expect("Can't convert to record batch");
         Box::new(ArrowEngineData::new(batch))
     }
->>>>>>> 159b0ddc
 
     fn action_batch() -> Box<dyn EngineData> {
         let json_strings: StringArray = vec![
@@ -873,8 +795,6 @@
         ]
         .into();
         parse_json_batch(json_strings)
-<<<<<<< HEAD
-=======
     }
 
     fn parse_json_batch(json_strings: StringArray) -> Box<dyn EngineData> {
@@ -884,7 +804,6 @@
         json_handler
             .parse_json(string_array_to_engine_data(json_strings), output_schema)
             .unwrap()
->>>>>>> 159b0ddc
     }
 
     #[test]
@@ -1094,20 +1013,6 @@
     }
 
     #[test]
-<<<<<<< HEAD
-    fn test_checkpoint_visitor() -> DeltaResult<()> {
-        let data = action_batch();
-        let mut seen_file_keys = HashSet::new();
-        let mut seen_txns = HashSet::new();
-        let mut visitor = CheckpointVisitor::new(
-            &mut seen_file_keys,
-            vec![false; 8],
-            true,
-            0,     // minimum_file_retention_timestamp (no expired tombstones)
-            false, // seen_protocol
-            false, // seen_metadata
-            &mut seen_txns,
-=======
     fn test_v1_checkpoint_visitor() -> DeltaResult<()> {
         let data = action_batch();
         let mut seen_file_keys = HashSet::new();
@@ -1118,19 +1023,11 @@
             vec![false; 8],
             &mut seen_txns,
             0, // minimum_file_retention_timestamp (no expired tombstones)
->>>>>>> 159b0ddc
         );
 
         visitor.visit_rows_of(data.as_ref())?;
 
         // Combined results from both file and non-file actions
-<<<<<<< HEAD
-        // Row 0 is an add action
-        // Row 1 is a remove action
-        // Row 3 is a protocol action
-        // Row 4 is a metadata action
-        // Row 7 is a txn action
-=======
         // Row 0 is an add action (included)
         // Row 1 is a remove action (included)
         // Row 2 is a commit info action (excluded)
@@ -1139,7 +1036,6 @@
         // Row 5 is a cdc action (excluded)
         // Row 6 is a sidecar action (excluded)
         // Row 7 is a txn action (included)
->>>>>>> 159b0ddc
         let expected = vec![true, true, false, true, true, false, false, true];
 
         // Verify file action results
@@ -1156,10 +1052,6 @@
         Ok(())
     }
 
-<<<<<<< HEAD
-    #[test]
-    fn test_checkpoint_visitor_boundary_cases_for_tombstone_expiration() -> DeltaResult<()> {
-=======
     /// Tests the boundary conditions for tombstone expiration logic.
     /// Specifically checks:
     /// - Remove actions with deletionTimestamp == minimumFileRetentionTimestamp (should be excluded)
@@ -1168,7 +1060,6 @@
     /// - Remove actions with missing deletionTimestamp (defaults to 0, should be excluded)
     #[test]
     fn test_v1_checkpoint_visitor_boundary_cases_for_tombstone_expiration() -> DeltaResult<()> {
->>>>>>> 159b0ddc
         let json_strings: StringArray = vec![
             r#"{"remove":{"path":"exactly_at_threshold","deletionTimestamp":100,"dataChange":true,"partitionValues":{}}}"#,
             r#"{"remove":{"path":"one_below_threshold","deletionTimestamp":99,"dataChange":true,"partitionValues":{}}}"#,
@@ -1181,23 +1072,12 @@
 
         let mut seen_file_keys = HashSet::new();
         let mut seen_txns = HashSet::new();
-<<<<<<< HEAD
-        let mut visitor = CheckpointVisitor::new(
-            &mut seen_file_keys,
-            vec![false; 4],
-            true,
-            100,   // minimum_file_retention_timestamp (threshold set to 100)
-            false, // seen_protocol
-            false, // seen_metadata
-            &mut seen_txns,
-=======
         let mut visitor = V1CheckpointVisitor::new(
             &mut seen_file_keys,
             true,
             vec![false; 4],
             &mut seen_txns,
             100, // minimum_file_retention_timestamp (threshold set to 100)
->>>>>>> 159b0ddc
         );
 
         visitor.visit_rows_of(batch.as_ref())?;
@@ -1212,17 +1092,10 @@
     }
 
     #[test]
-<<<<<<< HEAD
-    fn test_checkpoint_visitor_conflicting_file_actions_in_log_batch() -> DeltaResult<()> {
-        let json_strings: StringArray = vec![
-            r#"{"add":{"path":"file1","partitionValues":{"c1":"6","c2":"a"},"size":452,"modificationTime":1670892998137,"dataChange":true}}"#,
-            // Duplicate path
-=======
     fn test_v1_checkpoint_visitor_conflicting_file_actions_in_log_batch() -> DeltaResult<()> {
         let json_strings: StringArray = vec![
             r#"{"add":{"path":"file1","partitionValues":{"c1":"6","c2":"a"},"size":452,"modificationTime":1670892998137,"dataChange":true}}"#,
              // Duplicate path
->>>>>>> 159b0ddc
             r#"{"remove":{"path":"file1","deletionTimestamp":100,"dataChange":true,"partitionValues":{}}}"#,
         ]
         .into();
@@ -1230,28 +1103,12 @@
 
         let mut seen_file_keys = HashSet::new();
         let mut seen_txns = HashSet::new();
-<<<<<<< HEAD
-        let mut visitor = CheckpointVisitor::new(
-            &mut seen_file_keys,
-            vec![false; 2],
-            true,
-            0,     // minimum_file_retention_timestamp
-            false, // seen_protocol
-            false, // seen_metadata
-            &mut seen_txns,
-        );
-
-        visitor.visit_rows_of(batch.as_ref())?;
-
-        // First one should be included, second one skipped as a duplicate
-=======
         let mut visitor =
             V1CheckpointVisitor::new(&mut seen_file_keys, true, vec![false; 2], &mut seen_txns, 0);
 
         visitor.visit_rows_of(batch.as_ref())?;
 
         // First file action should be included. The second one should be excluded due to the conflict.
->>>>>>> 159b0ddc
         let expected = vec![true, false];
         assert_eq!(visitor.selection_vector, expected);
         assert_eq!(visitor.total_file_actions, 1);
@@ -1261,54 +1118,25 @@
     }
 
     #[test]
-<<<<<<< HEAD
-    fn test_checkpoint_visitor_duplicate_file_actions_in_checkpoint_batch() -> DeltaResult<()> {
-        // Note: this is NOT a valid checkpoint batch since it contains duplicate file actions!
-        // However, we should still be able to parse it without errors, and the duplicates should be included.
-        let json_strings: StringArray = vec![
-            r#"{"add":{"path":"file1","partitionValues":{"c1":"6","c2":"a"},"size":452,"modificationTime":1670892998137,"dataChange":true}}"#,
-            // Duplicate path
-            r#"{"add":{"path":"file1","partitionValues":{"c1":"6","c2":"a"},"size":452,"modificationTime":1670892998137,"dataChange":true}}"#, 
-=======
     fn test_v1_checkpoint_visitor_file_actions_in_checkpoint_batch() -> DeltaResult<()> {
         let json_strings: StringArray = vec![
             r#"{"add":{"path":"file1","partitionValues":{"c1":"6","c2":"a"},"size":452,"modificationTime":1670892998137,"dataChange":true}}"#,
->>>>>>> 159b0ddc
         ]
         .into();
         let batch = parse_json_batch(json_strings);
 
         let mut seen_file_keys = HashSet::new();
         let mut seen_txns = HashSet::new();
-<<<<<<< HEAD
-        let mut visitor = CheckpointVisitor::new(
-            &mut seen_file_keys,
-            vec![false; 2],
-            false, // is_log_batch = false (checkpoint batch)
-            0,     // minimum_file_retention_timestamp
-            false, // seen_protocol
-            false, // seen_metadata
-            &mut seen_txns,
-=======
         let mut visitor = V1CheckpointVisitor::new(
             &mut seen_file_keys,
             false, // is_log_batch = false (checkpoint batch)
             vec![false; 1],
             &mut seen_txns,
             0,
->>>>>>> 159b0ddc
         );
 
         visitor.visit_rows_of(batch.as_ref())?;
 
-<<<<<<< HEAD
-        // Both should be included since we don't track duplicates in checkpoint batches
-        let expected = vec![true, true];
-        assert_eq!(visitor.selection_vector, expected);
-        assert_eq!(visitor.total_file_actions, 2);
-        assert_eq!(visitor.total_add_actions, 2);
-        assert_eq!(visitor.total_non_file_actions, 0);
-=======
         let expected = vec![true];
         assert_eq!(visitor.selection_vector, expected);
         assert_eq!(visitor.total_file_actions, 1);
@@ -1317,48 +1145,25 @@
         // The action should NOT be added to the seen_file_keys set as it's a checkpoint batch
         // and actions in checkpoint batches do not conflict with
         assert!(seen_file_keys.is_empty());
->>>>>>> 159b0ddc
-        Ok(())
-    }
-
-    #[test]
-<<<<<<< HEAD
-    fn test_checkpoint_visitor_with_deletion_vectors() -> DeltaResult<()> {
-=======
+        Ok(())
+    }
+
+    #[test]
     fn test_v1_checkpoint_visitor_conflicts_with_deletion_vectors() -> DeltaResult<()> {
->>>>>>> 159b0ddc
         let json_strings: StringArray = vec![
             r#"{"add":{"path":"file1","partitionValues":{},"size":635,"modificationTime":100,"dataChange":true,"deletionVector":{"storageType":"one","pathOrInlineDv":"vBn[lx{q8@P<9BNH/isA","offset":1,"sizeInBytes":36,"cardinality":2}}}"#,
             // Same path but different DV
             r#"{"add":{"path":"file1","partitionValues":{},"size":635,"modificationTime":100,"dataChange":true,"deletionVector":{"storageType":"two","pathOrInlineDv":"vBn[lx{q8@P<9BNH/isA","offset":1,"sizeInBytes":36,"cardinality":2}}}"#, 
             // Duplicate of first entry
             r#"{"add":{"path":"file1","partitionValues":{},"size":635,"modificationTime":100,"dataChange":true,"deletionVector":{"storageType":"one","pathOrInlineDv":"vBn[lx{q8@P<9BNH/isA","offset":1,"sizeInBytes":36,"cardinality":2}}}"#, 
-<<<<<<< HEAD
-=======
             // Conflicting remove action with DV
             r#"{"remove":{"path":"file1","deletionTimestamp":100,"dataChange":true,"deletionVector":{"storageType":"one","pathOrInlineDv":"vBn[lx{q8@P<9BNH/isA","offset":1,"sizeInBytes":36,"cardinality":2}}}"#,
->>>>>>> 159b0ddc
         ]
         .into();
         let batch = parse_json_batch(json_strings);
 
         let mut seen_file_keys = HashSet::new();
         let mut seen_txns = HashSet::new();
-<<<<<<< HEAD
-        let mut visitor = CheckpointVisitor::new(
-            &mut seen_file_keys,
-            vec![false; 3],
-            true,  // is_log_batch
-            0,     // minimum_file_retention_timestamp
-            false, // seen_protocol
-            false, // seen_metadata
-            &mut seen_txns,
-        );
-
-        visitor.visit_rows_of(batch.as_ref())?;
-
-        let expected = vec![true, true, false]; // Third one is a duplicate
-=======
         let mut visitor =
             V1CheckpointVisitor::new(&mut seen_file_keys, true, vec![false; 4], &mut seen_txns, 0);
 
@@ -1366,7 +1171,6 @@
 
         // Only the first two should be included since they have different (path, DvID) keys
         let expected = vec![true, true, false, false];
->>>>>>> 159b0ddc
         assert_eq!(visitor.selection_vector, expected);
         assert_eq!(visitor.total_file_actions, 2);
         assert_eq!(visitor.total_add_actions, 2);
@@ -1376,45 +1180,7 @@
     }
 
     #[test]
-<<<<<<< HEAD
-    fn test_checkpoint_visitor_non_file_actions() -> DeltaResult<()> {
-        let json_strings: StringArray = vec![
-            r#"{"protocol":{"minReaderVersion":3,"minWriterVersion":7,"readerFeatures":["deletionVectors"],"writerFeatures":["deletionVectors"]}}"#,
-            r#"{"metaData":{"id":"testId","format":{"provider":"parquet","options":{}},"schemaString":"{\"type\":\"struct\",\"fields\":[{\"name\":\"value\",\"type\":\"integer\",\"nullable\":true,\"metadata\":{}}]}","partitionColumns":[],"configuration":{},"createdTime":1677811175819}}"#,
-            r#"{"txn":{"appId":"app1","version":1,"lastUpdated":123456789}}"#,
-        ].into();
-        let batch = parse_json_batch(json_strings);
-
-        let mut seen_file_keys = HashSet::new();
-        let mut seen_txns = HashSet::new();
-        let mut visitor = CheckpointVisitor::new(
-            &mut seen_file_keys,
-            vec![false; 3],
-            true,  // is_log_batch
-            0,     // minimum_file_retention_timestamp
-            false, // seen_protocol
-            false, // seen_metadata
-            &mut seen_txns,
-        );
-
-        visitor.visit_rows_of(batch.as_ref())?;
-
-        let expected = vec![true, true, true];
-        assert_eq!(visitor.selection_vector, expected);
-        assert!(visitor.seen_protocol);
-        assert!(visitor.seen_metadata);
-        assert_eq!(visitor.seen_txns.len(), 1);
-        assert_eq!(visitor.total_non_file_actions, 3);
-        assert_eq!(visitor.total_file_actions, 0);
-
-        Ok(())
-    }
-
-    #[test]
-    fn test_checkpoint_visitor_already_seen_non_file_actions() -> DeltaResult<()> {
-=======
     fn test_v1_checkpoint_visitor_already_seen_non_file_actions() -> DeltaResult<()> {
->>>>>>> 159b0ddc
         let json_strings: StringArray = vec![
             r#"{"txn":{"appId":"app1","version":1,"lastUpdated":123456789}}"#,
             r#"{"protocol":{"minReaderVersion":3,"minWriterVersion":7,"readerFeatures":["deletionVectors"],"writerFeatures":["deletionVectors"]}}"#,
@@ -1427,18 +1193,6 @@
         let mut seen_txns = HashSet::new();
         seen_txns.insert("app1".to_string());
 
-<<<<<<< HEAD
-        let mut visitor = CheckpointVisitor::new(
-            &mut seen_file_keys,
-            vec![false; 3],
-            true,           // is_log_batch
-            0,              // minimum_file_retention_timestamp
-            true,           // seen_protocol - Already seen
-            true,           // seen_metadata - Already seen
-            &mut seen_txns, // Pre-populated transaction
-        );
-
-=======
         let mut visitor = V1CheckpointVisitor::new(
             &mut seen_file_keys,
             true,
@@ -1451,7 +1205,6 @@
         visitor.seen_protocol = true;
         visitor.seen_metadata = true;
 
->>>>>>> 159b0ddc
         visitor.visit_rows_of(batch.as_ref())?;
 
         // All actions should be skipped as they have already been seen
@@ -1464,11 +1217,7 @@
     }
 
     #[test]
-<<<<<<< HEAD
-    fn test_checkpoint_visitor_duplicate_non_file_actions() -> DeltaResult<()> {
-=======
     fn test_v1_checkpoint_visitor_duplicate_non_file_actions() -> DeltaResult<()> {
->>>>>>> 159b0ddc
         let json_strings: StringArray = vec![
             r#"{"txn":{"appId":"app1","version":1,"lastUpdated":123456789}}"#,
             r#"{"txn":{"appId":"app1","version":1,"lastUpdated":123456789}}"#, // Duplicate txn
@@ -1484,23 +1233,12 @@
 
         let mut seen_file_keys = HashSet::new();
         let mut seen_txns = HashSet::new();
-<<<<<<< HEAD
-        let mut visitor = CheckpointVisitor::new(
-            &mut seen_file_keys,
-            vec![false; 7],
-            true,  // is_log_batch
-            0,     // minimum_file_retention_timestamp
-            false, // seen_protocol
-            false, // seen_metadata
-            &mut seen_txns,
-=======
         let mut visitor = V1CheckpointVisitor::new(
             &mut seen_file_keys,
             true, // is_log_batch
             vec![false; 7],
             &mut seen_txns,
             0, // minimum_file_retention_timestamp
->>>>>>> 159b0ddc
         );
 
         visitor.visit_rows_of(batch.as_ref())?;
@@ -1509,11 +1247,7 @@
         let expected = vec![true, false, true, true, false, true, false];
         assert_eq!(visitor.selection_vector, expected);
         assert_eq!(visitor.seen_txns.len(), 2); // Two different app IDs
-<<<<<<< HEAD
-        assert_eq!(visitor.total_non_file_actions, 4);
-=======
         assert_eq!(visitor.total_non_file_actions, 4); // 2 txns + 1 protocol + 1 metadata
->>>>>>> 159b0ddc
         assert_eq!(visitor.total_file_actions, 0);
 
         Ok(())
