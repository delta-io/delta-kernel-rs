--- conflicted
+++ resolved
@@ -3,17 +3,13 @@
 
 use super::visitors::{visit_metadata_at, visit_protocol_at};
 use super::{Add, DomainMetadata, Metadata, Protocol, SetTransaction};
-<<<<<<< HEAD
 use crate::actions::schemas::ToSchema as _;
 use crate::actions::PROTOCOL_NAME;
 use crate::engine_data::GetData;
 use crate::schema::{ColumnName, ColumnNamesAndTypes, DataType};
 use crate::utils::require;
 use crate::{DeltaResult, Error, RowVisitor};
-use delta_kernel_derive::Schema;
-=======
 use delta_kernel_derive::ToSchema;
->>>>>>> fb3ca3b5
 
 /// Though technically not an action, we include the CRC (version checksum) file here. A [CRC file]
 /// must:
@@ -145,7 +141,7 @@
 #[cfg(test)]
 mod tests {
     use super::*;
-<<<<<<< HEAD
+
     use std::sync::Arc;
 
     use crate::arrow::array::StringArray;
@@ -153,14 +149,12 @@
     use crate::actions::schemas::ToDataType as _;
     use crate::actions::{Format, Metadata, Protocol};
     use crate::engine::sync::SyncEngine;
+    use crate::schema::derive_macro_utils::ToDataType as _;
     use crate::schema::{ArrayType, DataType, StructField, StructType};
+    use crate::schema::{ArrayType, DataType, StructField, StructType, ToSchema as _};
     use crate::table_features::{ReaderFeature, WriterFeature};
     use crate::utils::test_utils::string_array_to_engine_data;
     use crate::Engine;
-=======
-    use crate::schema::derive_macro_utils::ToDataType as _;
-    use crate::schema::{ArrayType, DataType, StructField, StructType, ToSchema as _};
->>>>>>> fb3ca3b5
 
     #[test]
     fn test_file_size_histogram_schema() {
