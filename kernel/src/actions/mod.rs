--- conflicted
+++ resolved
@@ -1056,10 +1056,7 @@
         &self.domain
     }
 
-<<<<<<< HEAD
     #[internal_api]
-=======
->>>>>>> d2ba5eab
     pub(crate) fn configuration(&self) -> &str {
         &self.configuration
     }
