//! Provides parsing and manipulation of the various actions defined in the [Delta
//! specification](https://github.com/delta-io/delta/blob/master/PROTOCOL.md)

use std::collections::HashMap;
use std::fmt::{Debug, Display};
use std::hash::Hash;
use std::str::FromStr;
use std::sync::LazyLock;

use self::deletion_vector::DeletionVectorDescriptor;
use crate::actions::schemas::GetStructField;
use crate::internal_mod;
use crate::schema::{SchemaRef, StructType};
use crate::table_features::{
    ReaderFeature, WriterFeature, SUPPORTED_READER_FEATURES, SUPPORTED_WRITER_FEATURES,
};
use crate::table_properties::TableProperties;
use crate::utils::require;
use crate::EvaluationHandlerExtension;
use crate::{DeltaResult, Engine, EngineData, Error, FileMeta, RowVisitor as _};

use url::Url;
use visitors::{MetadataVisitor, ProtocolVisitor};

use delta_kernel_derive::{internal_api, Schema};
use itertools::Itertools;
use serde::{Deserialize, Serialize};

pub mod deletion_vector;
pub mod set_transaction;

pub(crate) mod schemas;
internal_mod!(pub(crate) mod visitors);

#[internal_api]
pub(crate) const ADD_NAME: &str = "add";
#[internal_api]
pub(crate) const REMOVE_NAME: &str = "remove";
#[internal_api]
pub(crate) const METADATA_NAME: &str = "metaData";
#[internal_api]
pub(crate) const PROTOCOL_NAME: &str = "protocol";
#[internal_api]
pub(crate) const SET_TRANSACTION_NAME: &str = "txn";
#[internal_api]
pub(crate) const COMMIT_INFO_NAME: &str = "commitInfo";
#[internal_api]
pub(crate) const CDC_NAME: &str = "cdc";
#[internal_api]
pub(crate) const SIDECAR_NAME: &str = "sidecar";
#[internal_api]
pub(crate) const CHECKPOINT_METADATA_NAME: &str = "checkpointMetadata";

static LOG_ADD_SCHEMA: LazyLock<SchemaRef> =
    LazyLock::new(|| StructType::new([Option::<Add>::get_struct_field(ADD_NAME)]).into());

static LOG_SCHEMA: LazyLock<SchemaRef> = LazyLock::new(|| {
    StructType::new([
        Option::<Add>::get_struct_field(ADD_NAME),
        Option::<Remove>::get_struct_field(REMOVE_NAME),
        Option::<Metadata>::get_struct_field(METADATA_NAME),
        Option::<Protocol>::get_struct_field(PROTOCOL_NAME),
        Option::<SetTransaction>::get_struct_field(SET_TRANSACTION_NAME),
        Option::<CommitInfo>::get_struct_field(COMMIT_INFO_NAME),
        Option::<Cdc>::get_struct_field(CDC_NAME),
        Option::<Sidecar>::get_struct_field(SIDECAR_NAME),
        Option::<CheckpointMetadata>::get_struct_field(CHECKPOINT_METADATA_NAME),
        // We don't support the following actions yet
        //Option::<DomainMetadata>::get_struct_field(DOMAIN_METADATA_NAME),
    ])
    .into()
});

static LOG_COMMIT_INFO_SCHEMA: LazyLock<SchemaRef> = LazyLock::new(|| {
    StructType::new([Option::<CommitInfo>::get_struct_field(COMMIT_INFO_NAME)]).into()
});

<<<<<<< HEAD
static LOG_TXN_SCHEMA: LazyLock<SchemaRef> = LazyLock::new(|| {
    StructType::new([Option::<SetTransaction>::get_struct_field(
        SET_TRANSACTION_NAME,
    )])
    .into()
});

#[cfg_attr(feature = "developer-visibility", visibility::make(pub))]
#[cfg_attr(not(feature = "developer-visibility"), visibility::make(pub(crate)))]
fn get_log_schema() -> &'static SchemaRef {
=======
#[internal_api]
pub(crate) fn get_log_schema() -> &'static SchemaRef {
>>>>>>> 9ea731ef
    &LOG_SCHEMA
}

#[internal_api]
pub(crate) fn get_log_add_schema() -> &'static SchemaRef {
    &LOG_ADD_SCHEMA
}

pub(crate) fn get_log_commit_info_schema() -> &'static SchemaRef {
    &LOG_COMMIT_INFO_SCHEMA
}

pub(crate) fn get_log_txn_schema() -> &'static SchemaRef {
    &LOG_TXN_SCHEMA
}

#[derive(Debug, Clone, PartialEq, Eq, Schema)]
#[internal_api]
#[cfg_attr(test, derive(Serialize), serde(rename_all = "camelCase"))]
pub(crate) struct Format {
    /// Name of the encoding for files in this table
    pub(crate) provider: String,
    /// A map containing configuration options for the format
    pub(crate) options: HashMap<String, String>,
}

impl Default for Format {
    fn default() -> Self {
        Self {
            provider: String::from("parquet"),
            options: HashMap::new(),
        }
    }
}

#[derive(Debug, Default, Clone, PartialEq, Eq, Schema)]
#[cfg_attr(test, derive(Serialize), serde(rename_all = "camelCase"))]
#[internal_api]
pub(crate) struct Metadata {
    /// Unique identifier for this table
    pub(crate) id: String,
    /// User-provided identifier for this table
    pub(crate) name: Option<String>,
    /// User-provided description for this table
    pub(crate) description: Option<String>,
    /// Specification of the encoding for the files stored in the table
    pub(crate) format: Format,
    /// Schema of the table
    pub(crate) schema_string: String,
    /// Column names by which the data should be partitioned
    pub(crate) partition_columns: Vec<String>,
    /// The time when this metadata action is created, in milliseconds since the Unix epoch
    pub(crate) created_time: Option<i64>,
    /// Configuration options for the metadata action. These are parsed into [`TableProperties`].
    pub(crate) configuration: HashMap<String, String>,
}

impl Metadata {
    pub(crate) fn try_new_from_data(data: &dyn EngineData) -> DeltaResult<Option<Metadata>> {
        let mut visitor = MetadataVisitor::default();
        visitor.visit_rows_of(data)?;
        Ok(visitor.metadata)
    }

    #[internal_api]
    #[allow(dead_code)]
    pub(crate) fn configuration(&self) -> &HashMap<String, String> {
        &self.configuration
    }

    pub(crate) fn parse_schema(&self) -> DeltaResult<StructType> {
        Ok(serde_json::from_str(&self.schema_string)?)
    }

    #[internal_api]
    #[allow(dead_code)]
    pub(crate) fn partition_columns(&self) -> &Vec<String> {
        &self.partition_columns
    }

    /// Parse the metadata configuration HashMap<String, String> into a TableProperties struct.
    /// Note that parsing is infallible -- any items that fail to parse are simply propagated
    /// through to the `TableProperties.unknown_properties` field.
    pub(crate) fn parse_table_properties(&self) -> TableProperties {
        TableProperties::from(self.configuration.iter())
    }
}

#[derive(Default, Debug, Clone, PartialEq, Eq, Schema, Serialize, Deserialize)]
#[serde(rename_all = "camelCase")]
#[internal_api]
// TODO move to another module so that we disallow constructing this struct without using the
// try_new function.
pub(crate) struct Protocol {
    /// The minimum version of the Delta read protocol that a client must implement
    /// in order to correctly read this table
    min_reader_version: i32,
    /// The minimum version of the Delta write protocol that a client must implement
    /// in order to correctly write this table
    min_writer_version: i32,
    /// A collection of features that a client must implement in order to correctly
    /// read this table (exist only when minReaderVersion is set to 3)
    #[serde(skip_serializing_if = "Option::is_none")]
    reader_features: Option<Vec<ReaderFeature>>,
    /// A collection of features that a client must implement in order to correctly
    /// write this table (exist only when minWriterVersion is set to 7)
    #[serde(skip_serializing_if = "Option::is_none")]
    writer_features: Option<Vec<WriterFeature>>,
}

fn parse_features<T>(features: Option<impl IntoIterator<Item = impl ToString>>) -> Option<Vec<T>>
where
    T: FromStr,
    T::Err: Debug,
{
    features
        .map(|fs| {
            fs.into_iter()
                .map(|f| T::from_str(&f.to_string()))
                .collect()
        })
        .transpose()
        .expect("Parsing FromStr should never fail with strum 'default'")
}

impl Protocol {
    /// Try to create a new Protocol instance from reader/writer versions and table features. This
    /// can fail if the protocol is invalid.
    pub(crate) fn try_new(
        min_reader_version: i32,
        min_writer_version: i32,
        reader_features: Option<impl IntoIterator<Item = impl ToString>>,
        writer_features: Option<impl IntoIterator<Item = impl ToString>>,
    ) -> DeltaResult<Self> {
        if min_reader_version == 3 {
            require!(
                reader_features.is_some(),
                Error::invalid_protocol(
                    "Reader features must be present when minimum reader version = 3"
                )
            );
        }
        if min_writer_version == 7 {
            require!(
                writer_features.is_some(),
                Error::invalid_protocol(
                    "Writer features must be present when minimum writer version = 7"
                )
            );
        }

        let reader_features = parse_features(reader_features);
        let writer_features = parse_features(writer_features);

        Ok(Protocol {
            min_reader_version,
            min_writer_version,
            reader_features,
            writer_features,
        })
    }

    /// Create a new Protocol by visiting the EngineData and extracting the first protocol row into
    /// a Protocol instance. If no protocol row is found, returns Ok(None).
    pub(crate) fn try_new_from_data(data: &dyn EngineData) -> DeltaResult<Option<Protocol>> {
        let mut visitor = ProtocolVisitor::default();
        visitor.visit_rows_of(data)?;
        Ok(visitor.protocol)
    }

    /// This protocol's minimum reader version
    #[internal_api]
    pub(crate) fn min_reader_version(&self) -> i32 {
        self.min_reader_version
    }

    /// This protocol's minimum writer version
    #[internal_api]
    pub(crate) fn min_writer_version(&self) -> i32 {
        self.min_writer_version
    }

    /// Get the reader features for the protocol
    pub(crate) fn reader_features(&self) -> Option<&[ReaderFeature]> {
        self.reader_features.as_deref()
    }

    /// Get the writer features for the protocol
    pub(crate) fn writer_features(&self) -> Option<&[WriterFeature]> {
        self.writer_features.as_deref()
    }

    /// True if this protocol has the requested reader feature
    pub(crate) fn has_reader_feature(&self, feature: &ReaderFeature) -> bool {
        self.reader_features()
            .is_some_and(|features| features.contains(feature))
    }

    /// True if this protocol has the requested writer feature
    pub(crate) fn has_writer_feature(&self, feature: &WriterFeature) -> bool {
        self.writer_features()
            .is_some_and(|features| features.contains(feature))
    }

    /// Check if reading a table with this protocol is supported. That is: does the kernel support
    /// the specified protocol reader version and all enabled reader features? If yes, returns unit
    /// type, otherwise will return an error.
    pub(crate) fn ensure_read_supported(&self) -> DeltaResult<()> {
        match &self.reader_features {
            // if min_reader_version = 3 and all reader features are subset of supported => OK
            Some(reader_features) if self.min_reader_version == 3 => {
                ensure_supported_features(reader_features, &SUPPORTED_READER_FEATURES)
            }
            // if min_reader_version = 3 and no reader features => ERROR
            // NOTE this is caught by the protocol parsing.
            None if self.min_reader_version == 3 => Err(Error::internal_error(
                "Reader features must be present when minimum reader version = 3",
            )),
            // if min_reader_version = 1,2 and there are no reader features => OK
            None if self.min_reader_version == 1 || self.min_reader_version == 2 => Ok(()),
            // if min_reader_version = 1,2 and there are reader features => ERROR
            // NOTE this is caught by the protocol parsing.
            Some(_) if self.min_reader_version == 1 || self.min_reader_version == 2 => {
                Err(Error::internal_error(
                    "Reader features must not be present when minimum reader version = 1 or 2",
                ))
            }
            // any other min_reader_version is not supported
            _ => Err(Error::Unsupported(format!(
                "Unsupported minimum reader version {}",
                self.min_reader_version
            ))),
        }
    }

    /// Check if writing to a table with this protocol is supported. That is: does the kernel
    /// support the specified protocol writer version and all enabled writer features?
    pub(crate) fn ensure_write_supported(&self) -> DeltaResult<()> {
        match &self.writer_features {
            Some(writer_features) if self.min_writer_version == 7 => {
                // if we're on version 7, make sure we support all the specified features
                ensure_supported_features(writer_features, &SUPPORTED_WRITER_FEATURES)
            }
            Some(_) => {
                // there are features, but we're not on 7, so the protocol is actually broken
                Err(Error::unsupported(
                    "Tables with min writer version != 7 should not have table features.",
                ))
            }
            None => {
                // no features, we currently only support version 1 or 2 in this case
                require!(
                    self.min_writer_version == 1 || self.min_writer_version == 2,
                    Error::unsupported(
                        "Currently delta-kernel-rs can only write to tables with protocol.minWriterVersion = 1, 2, or 7"
                    )
                );
                Ok(())
            }
        }
    }
}

// given `table_features`, check if they are subset of `supported_features`
pub(crate) fn ensure_supported_features<T>(
    table_features: &[T],
    supported_features: &[T],
) -> DeltaResult<()>
where
    T: Display + FromStr + Hash + Eq,
    <T as FromStr>::Err: Display,
{
    // first check if all features are supported, else we proceed to craft an error message
    if table_features
        .iter()
        .all(|feature| supported_features.contains(feature))
    {
        return Ok(());
    }

    // we get the type name (ReaderFeature/WriterFeature) for better error messages
    let features_type = std::any::type_name::<T>()
        .rsplit("::")
        .next()
        .unwrap_or("table feature");

    // NB: we didn't do this above to avoid allocation in the common case
    let mut unsupported = table_features
        .iter()
        .filter(|feature| !supported_features.contains(*feature));

    Err(Error::Unsupported(format!(
        "Unknown {}s: \"{}\". Supported {}s: \"{}\"",
        features_type,
        unsupported.join("\", \""),
        features_type,
        supported_features.iter().join("\", \""),
    )))
}

#[derive(Debug, Clone, PartialEq, Eq, Schema)]
#[internal_api]
#[cfg_attr(test, derive(Serialize, Default), serde(rename_all = "camelCase"))]
pub(crate) struct CommitInfo {
    /// The time this logical file was created, as milliseconds since the epoch.
    /// Read: optional, write: required (that is, kernel always writes).
    pub(crate) timestamp: Option<i64>,
    /// The time this logical file was created, as milliseconds since the epoch. Unlike
    /// `timestamp`, this field is guaranteed to be monotonically increase with each commit.
    /// Note: If in-commit timestamps are enabled, both the following must be true:
    /// - The `inCommitTimestamp` field must always be present in CommitInfo.
    /// - The CommitInfo action must always be the first one in a commit.
    pub(crate) in_commit_timestamp: Option<i64>,
    /// An arbitrary string that identifies the operation associated with this commit. This is
    /// specified by the engine. Read: optional, write: required (that is, kernel alwarys writes).
    pub(crate) operation: Option<String>,
    /// Map of arbitrary string key-value pairs that provide additional information about the
    /// operation. This is specified by the engine. For now this is always empty on write.
    pub(crate) operation_parameters: Option<HashMap<String, String>>,
    /// The version of the delta_kernel crate used to write this commit. The kernel will always
    /// write this field, but it is optional since many tables will not have this field (i.e. any
    /// tables not written by kernel).
    pub(crate) kernel_version: Option<String>,
    /// A place for the engine to store additional metadata associated with this commit encoded as
    /// a map of strings.
    pub(crate) engine_commit_info: Option<HashMap<String, String>>,
}

#[derive(Debug, Clone, PartialEq, Eq, Schema)]
#[cfg_attr(test, derive(Serialize, Default), serde(rename_all = "camelCase"))]
#[internal_api]
pub(crate) struct Add {
    /// A relative path to a data file from the root of the table or an absolute path to a file
    /// that should be added to the table. The path is a URI as specified by
    /// [RFC 2396 URI Generic Syntax], which needs to be decoded to get the data file path.
    ///
    /// [RFC 2396 URI Generic Syntax]: https://www.ietf.org/rfc/rfc2396.txt
    pub(crate) path: String,

    /// A map from partition column to value for this logical file. This map can contain null in the
    /// values meaning a partition is null. We drop those values from this map, due to the
    /// `drop_null_container_values` annotation. This means an engine can assume that if a partition
    /// is found in [`Metadata`] `partition_columns`, but not in this map, its value is null.
    #[drop_null_container_values]
    pub(crate) partition_values: HashMap<String, String>,

    /// The size of this data file in bytes
    pub(crate) size: i64,

    /// The time this logical file was created, as milliseconds since the epoch.
    pub(crate) modification_time: i64,

    /// When `false` the logical file must already be present in the table or the records
    /// in the added file must be contained in one or more remove actions in the same version.
    pub(crate) data_change: bool,

    /// Contains [statistics] (e.g., count, min/max values for columns) about the data in this logical file encoded as a JSON string.
    ///
    /// [statistics]: https://github.com/delta-io/delta/blob/master/PROTOCOL.md#Per-file-Statistics
    #[cfg_attr(test, serde(skip_serializing_if = "Option::is_none"))]
    pub stats: Option<String>,

    /// Map containing metadata about this logical file.
    #[cfg_attr(test, serde(skip_serializing_if = "Option::is_none"))]
    pub tags: Option<HashMap<String, String>>,

    /// Information about deletion vector (DV) associated with this add action
    #[cfg_attr(test, serde(skip_serializing_if = "Option::is_none"))]
    pub deletion_vector: Option<DeletionVectorDescriptor>,

    /// Default generated Row ID of the first row in the file. The default generated Row IDs
    /// of the other rows in the file can be reconstructed by adding the physical index of the
    /// row within the file to the base Row ID
    #[cfg_attr(test, serde(skip_serializing_if = "Option::is_none"))]
    pub base_row_id: Option<i64>,

    /// First commit version in which an add action with the same path was committed to the table.
    #[cfg_attr(test, serde(skip_serializing_if = "Option::is_none"))]
    pub default_row_commit_version: Option<i64>,

    /// The name of the clustering implementation
    #[cfg_attr(test, serde(skip_serializing_if = "Option::is_none"))]
    pub clustering_provider: Option<String>,
}

impl Add {
    #[internal_api]
    #[allow(dead_code)]
    pub(crate) fn dv_unique_id(&self) -> Option<String> {
        self.deletion_vector.as_ref().map(|dv| dv.unique_id())
    }
}

#[derive(Debug, Clone, PartialEq, Eq, Schema)]
#[internal_api]
#[cfg_attr(test, derive(Serialize, Default), serde(rename_all = "camelCase"))]
pub(crate) struct Remove {
    /// A relative path to a data file from the root of the table or an absolute path to a file
    /// that should be added to the table. The path is a URI as specified by
    /// [RFC 2396 URI Generic Syntax], which needs to be decoded to get the data file path.
    ///
    /// [RFC 2396 URI Generic Syntax]: https://www.ietf.org/rfc/rfc2396.txt
    pub(crate) path: String,

    /// The time this logical file was created, as milliseconds since the epoch.
    #[cfg_attr(test, serde(skip_serializing_if = "Option::is_none"))]
    pub(crate) deletion_timestamp: Option<i64>,

    /// When `false` the logical file must already be present in the table or the records
    /// in the added file must be contained in one or more remove actions in the same version.
    pub(crate) data_change: bool,

    /// When true the fields `partition_values`, `size`, and `tags` are present
    #[cfg_attr(test, serde(skip_serializing_if = "Option::is_none"))]
    pub(crate) extended_file_metadata: Option<bool>,

    /// A map from partition column to value for this logical file.
    #[cfg_attr(test, serde(skip_serializing_if = "Option::is_none"))]
    pub(crate) partition_values: Option<HashMap<String, String>>,

    /// The size of this data file in bytes
    #[cfg_attr(test, serde(skip_serializing_if = "Option::is_none"))]
    pub(crate) size: Option<i64>,

    /// Map containing metadata about this logical file.
    #[cfg_attr(test, serde(skip_serializing_if = "Option::is_none"))]
    pub(crate) tags: Option<HashMap<String, String>>,

    /// Information about deletion vector (DV) associated with this add action
    #[cfg_attr(test, serde(skip_serializing_if = "Option::is_none"))]
    pub(crate) deletion_vector: Option<DeletionVectorDescriptor>,

    /// Default generated Row ID of the first row in the file. The default generated Row IDs
    /// of the other rows in the file can be reconstructed by adding the physical index of the
    /// row within the file to the base Row ID
    #[cfg_attr(test, serde(skip_serializing_if = "Option::is_none"))]
    pub(crate) base_row_id: Option<i64>,

    /// First commit version in which an add action with the same path was committed to the table.
    #[cfg_attr(test, serde(skip_serializing_if = "Option::is_none"))]
    pub(crate) default_row_commit_version: Option<i64>,
}

#[derive(Debug, Clone, PartialEq, Eq, Schema)]
#[internal_api]
#[cfg_attr(test, derive(Serialize, Default), serde(rename_all = "camelCase"))]
pub(crate) struct Cdc {
    /// A relative path to a change data file from the root of the table or an absolute path to a
    /// change data file that should be added to the table. The path is a URI as specified by
    /// [RFC 2396 URI Generic Syntax], which needs to be decoded to get the file path.
    ///
    /// [RFC 2396 URI Generic Syntax]: https://www.ietf.org/rfc/rfc2396.txt
    pub path: String,

    /// A map from partition column to value for this logical file. This map can contain null in the
    /// values meaning a partition is null. We drop those values from this map, due to the
    /// `drop_null_container_values` annotation. This means an engine can assume that if a partition
    /// is found in [`Metadata`] `partition_columns`, but not in this map, its value is null.
    #[drop_null_container_values]
    pub partition_values: HashMap<String, String>,

    /// The size of this cdc file in bytes
    pub size: i64,

    /// When `false` the logical file must already be present in the table or the records
    /// in the added file must be contained in one or more remove actions in the same version.
    ///
    /// Should always be set to false for `cdc` actions because they *do not* change the underlying
    /// data of the table
    pub data_change: bool,

    /// Map containing metadata about this logical file.
    pub tags: Option<HashMap<String, String>>,
}

#[derive(Debug, Clone, PartialEq, Eq, Schema)]
#[internal_api]
pub(crate) struct SetTransaction {
    /// A unique identifier for the application performing the transaction.
    pub(crate) app_id: String,

    /// An application-specific numeric identifier for this transaction.
    pub(crate) version: i64,

    /// The time when this transaction action was created in milliseconds since the Unix epoch.
    pub(crate) last_updated: Option<i64>,
}

impl SetTransaction {
    pub(crate) fn new(app_id: String, version: i64, last_updated: Option<i64>) -> Self {
        Self {
            app_id,
            version,
            last_updated,
        }
    }

    pub(crate) fn into_engine_data(self, engine: &dyn Engine) -> DeltaResult<Box<dyn EngineData>> {
        let values = [
            self.app_id.into(),
            self.version.into(),
            self.last_updated.into(),
        ];
        let evaluator = engine.evaluation_handler();
        evaluator.create_one(get_log_txn_schema().clone(), &values)
    }
}

/// The sidecar action references a sidecar file which provides some of the checkpoint's
/// file actions. This action is only allowed in checkpoints following the V2 spec.
///
/// [More info]: https://github.com/delta-io/delta/blob/master/PROTOCOL.md#sidecar-file-information
#[derive(Schema, Debug, PartialEq)]
#[internal_api]
pub(crate) struct Sidecar {
    /// A path to a sidecar file that can be either:
    /// - A relative path (just the file name) within the `_delta_log/_sidecars` directory.
    /// - An absolute path
    /// The path is a URI as specified by [RFC 2396 URI Generic Syntax], which needs to be decoded
    /// to get the file path.
    ///
    /// [RFC 2396 URI Generic Syntax]: https://www.ietf.org/rfc/rfc2396.txt
    pub path: String,

    /// The size of the sidecar file in bytes.
    pub size_in_bytes: i64,

    /// The time this logical file was created, as milliseconds since the epoch.
    pub modification_time: i64,

    /// A map containing any additional metadata about the logicial file.
    pub tags: Option<HashMap<String, String>>,
}

impl Sidecar {
    /// Convert a Sidecar record to a FileMeta.
    ///
    /// This helper first builds the URL by joining the provided log_root with
    /// the "_sidecars/" folder and the given sidecar path.
    pub(crate) fn to_filemeta(&self, log_root: &Url) -> DeltaResult<FileMeta> {
        Ok(FileMeta {
            location: log_root.join("_sidecars/")?.join(&self.path)?,
            last_modified: self.modification_time,
            size: self.size_in_bytes.try_into().map_err(|_| {
                Error::generic(format!(
                    "Failed to convert sidecar size {} to usize",
                    self.size_in_bytes
                ))
            })?,
        })
    }
}

/// The CheckpointMetadata action describes details about a checkpoint following the V2 specification.
///
/// [More info]: https://github.com/delta-io/delta/blob/master/PROTOCOL.md#checkpoint-metadata
#[derive(Debug, Clone, PartialEq, Eq, Schema)]
#[internal_api]
pub(crate) struct CheckpointMetadata {
    /// The version of the V2 spec checkpoint.
    ///
    /// Currently using `i64` for compatibility with other actions' representations.
    /// Future work will address converting numeric fields to unsigned types (e.g., `u64`) where
    /// semantically appropriate (e.g., for version, size, timestamps, etc.).
    /// See issue #786 for tracking progress.
    pub(crate) version: i64,

    /// Map containing any additional metadata about the V2 spec checkpoint.
    pub(crate) tags: Option<HashMap<String, String>>,
}

#[cfg(test)]
mod tests {
    use std::sync::Arc;

    use super::*;
    use crate::schema::{ArrayType, DataType, MapType, StructField};

    #[test]
    fn test_metadata_schema() {
        let schema = get_log_schema()
            .project(&[METADATA_NAME])
            .expect("Couldn't get metaData field");

        let expected = Arc::new(StructType::new([StructField::nullable(
            "metaData",
            StructType::new([
                StructField::not_null("id", DataType::STRING),
                StructField::nullable("name", DataType::STRING),
                StructField::nullable("description", DataType::STRING),
                StructField::not_null(
                    "format",
                    StructType::new([
                        StructField::not_null("provider", DataType::STRING),
                        StructField::not_null(
                            "options",
                            MapType::new(DataType::STRING, DataType::STRING, false),
                        ),
                    ]),
                ),
                StructField::not_null("schemaString", DataType::STRING),
                StructField::not_null("partitionColumns", ArrayType::new(DataType::STRING, false)),
                StructField::nullable("createdTime", DataType::LONG),
                StructField::not_null(
                    "configuration",
                    MapType::new(DataType::STRING, DataType::STRING, false),
                ),
            ]),
        )]));
        assert_eq!(schema, expected);
    }

    #[test]
    fn test_add_schema() {
        let schema = get_log_schema()
            .project(&[ADD_NAME])
            .expect("Couldn't get add field");

        let expected = Arc::new(StructType::new([StructField::nullable(
            "add",
            StructType::new([
                StructField::not_null("path", DataType::STRING),
                StructField::not_null(
                    "partitionValues",
                    MapType::new(DataType::STRING, DataType::STRING, true),
                ),
                StructField::not_null("size", DataType::LONG),
                StructField::not_null("modificationTime", DataType::LONG),
                StructField::not_null("dataChange", DataType::BOOLEAN),
                StructField::nullable("stats", DataType::STRING),
                StructField::nullable(
                    "tags",
                    MapType::new(DataType::STRING, DataType::STRING, false),
                ),
                deletion_vector_field(),
                StructField::nullable("baseRowId", DataType::LONG),
                StructField::nullable("defaultRowCommitVersion", DataType::LONG),
                StructField::nullable("clusteringProvider", DataType::STRING),
            ]),
        )]));
        assert_eq!(schema, expected);
    }

    fn tags_field() -> StructField {
        StructField::nullable(
            "tags",
            MapType::new(DataType::STRING, DataType::STRING, false),
        )
    }

    fn partition_values_field() -> StructField {
        StructField::nullable(
            "partitionValues",
            MapType::new(DataType::STRING, DataType::STRING, false),
        )
    }

    fn deletion_vector_field() -> StructField {
        StructField::nullable(
            "deletionVector",
            DataType::struct_type([
                StructField::not_null("storageType", DataType::STRING),
                StructField::not_null("pathOrInlineDv", DataType::STRING),
                StructField::nullable("offset", DataType::INTEGER),
                StructField::not_null("sizeInBytes", DataType::INTEGER),
                StructField::not_null("cardinality", DataType::LONG),
            ]),
        )
    }

    #[test]
    fn test_remove_schema() {
        let schema = get_log_schema()
            .project(&[REMOVE_NAME])
            .expect("Couldn't get remove field");
        let expected = Arc::new(StructType::new([StructField::nullable(
            "remove",
            StructType::new([
                StructField::not_null("path", DataType::STRING),
                StructField::nullable("deletionTimestamp", DataType::LONG),
                StructField::not_null("dataChange", DataType::BOOLEAN),
                StructField::nullable("extendedFileMetadata", DataType::BOOLEAN),
                partition_values_field(),
                StructField::nullable("size", DataType::LONG),
                tags_field(),
                deletion_vector_field(),
                StructField::nullable("baseRowId", DataType::LONG),
                StructField::nullable("defaultRowCommitVersion", DataType::LONG),
            ]),
        )]));
        assert_eq!(schema, expected);
    }

    #[test]
    fn test_cdc_schema() {
        let schema = get_log_schema()
            .project(&[CDC_NAME])
            .expect("Couldn't get cdc field");
        let expected = Arc::new(StructType::new([StructField::nullable(
            "cdc",
            StructType::new([
                StructField::not_null("path", DataType::STRING),
                StructField::not_null(
                    "partitionValues",
                    MapType::new(DataType::STRING, DataType::STRING, true),
                ),
                StructField::not_null("size", DataType::LONG),
                StructField::not_null("dataChange", DataType::BOOLEAN),
                tags_field(),
            ]),
        )]));
        assert_eq!(schema, expected);
    }

    #[test]
    fn test_sidecar_schema() {
        let schema = get_log_schema()
            .project(&[SIDECAR_NAME])
            .expect("Couldn't get sidecar field");
        let expected = Arc::new(StructType::new([StructField::nullable(
            "sidecar",
            StructType::new([
                StructField::not_null("path", DataType::STRING),
                StructField::not_null("sizeInBytes", DataType::LONG),
                StructField::not_null("modificationTime", DataType::LONG),
                tags_field(),
            ]),
        )]));
        assert_eq!(schema, expected);
    }

    #[test]
    fn test_checkpoint_metadata_schema() {
        let schema = get_log_schema()
            .project(&[CHECKPOINT_METADATA_NAME])
            .expect("Couldn't get checkpointMetadata field");
        let expected = Arc::new(StructType::new([StructField::nullable(
            "checkpointMetadata",
            StructType::new([
                StructField::not_null("version", DataType::LONG),
                tags_field(),
            ]),
        )]));
        assert_eq!(schema, expected);
    }

    #[test]
    fn test_transaction_schema() {
        let schema = get_log_schema()
            .project(&["txn"])
            .expect("Couldn't get transaction field");

        let expected = Arc::new(StructType::new([StructField::nullable(
            "txn",
            StructType::new([
                StructField::not_null("appId", DataType::STRING),
                StructField::not_null("version", DataType::LONG),
                StructField::nullable("lastUpdated", DataType::LONG),
            ]),
        )]));
        assert_eq!(schema, expected);
    }

    #[test]
    fn test_commit_info_schema() {
        let schema = get_log_schema()
            .project(&["commitInfo"])
            .expect("Couldn't get commitInfo field");

        let expected = Arc::new(StructType::new(vec![StructField::nullable(
            "commitInfo",
            StructType::new(vec![
                StructField::nullable("timestamp", DataType::LONG),
                StructField::nullable("inCommitTimestamp", DataType::LONG),
                StructField::nullable("operation", DataType::STRING),
                StructField::nullable(
                    "operationParameters",
                    MapType::new(DataType::STRING, DataType::STRING, false),
                ),
                StructField::nullable("kernelVersion", DataType::STRING),
                StructField::nullable(
                    "engineCommitInfo",
                    MapType::new(DataType::STRING, DataType::STRING, false),
                ),
            ]),
        )]));
        assert_eq!(schema, expected);
    }

    #[test]
    fn test_validate_protocol() {
        let invalid_protocols = [
            Protocol {
                min_reader_version: 3,
                min_writer_version: 7,
                reader_features: None,
                writer_features: Some(vec![]),
            },
            Protocol {
                min_reader_version: 3,
                min_writer_version: 7,
                reader_features: Some(vec![]),
                writer_features: None,
            },
            Protocol {
                min_reader_version: 3,
                min_writer_version: 7,
                reader_features: None,
                writer_features: None,
            },
        ];
        for Protocol {
            min_reader_version,
            min_writer_version,
            reader_features,
            writer_features,
        } in invalid_protocols
        {
            assert!(matches!(
                Protocol::try_new(
                    min_reader_version,
                    min_writer_version,
                    reader_features,
                    writer_features
                ),
                Err(Error::InvalidProtocol(_)),
            ));
        }
    }

    #[test]
    fn test_v2_checkpoint_supported() {
        let protocol = Protocol::try_new(
            3,
            7,
            Some([ReaderFeature::V2Checkpoint]),
            Some([ReaderFeature::V2Checkpoint]),
        )
        .unwrap();
        assert!(protocol.ensure_read_supported().is_ok());

        let protocol = Protocol::try_new(
            4,
            7,
            Some([ReaderFeature::V2Checkpoint]),
            Some([ReaderFeature::V2Checkpoint]),
        )
        .unwrap();
        assert!(protocol.ensure_read_supported().is_err());
    }

    #[test]
    fn test_ensure_read_supported() {
        let protocol = Protocol {
            min_reader_version: 3,
            min_writer_version: 7,
            reader_features: Some(vec![]),
            writer_features: Some(vec![]),
        };
        assert!(protocol.ensure_read_supported().is_ok());

        let empty_features: [String; 0] = [];
        let protocol = Protocol::try_new(
            3,
            7,
            Some([ReaderFeature::V2Checkpoint]),
            Some(&empty_features),
        )
        .unwrap();
        assert!(protocol.ensure_read_supported().is_ok());

        let protocol = Protocol::try_new(
            3,
            7,
            Some(&empty_features),
            Some([WriterFeature::V2Checkpoint]),
        )
        .unwrap();
        assert!(protocol.ensure_read_supported().is_ok());

        let protocol = Protocol::try_new(
            3,
            7,
            Some([ReaderFeature::V2Checkpoint]),
            Some([WriterFeature::V2Checkpoint]),
        )
        .unwrap();
        assert!(protocol.ensure_read_supported().is_ok());

        let protocol = Protocol {
            min_reader_version: 1,
            min_writer_version: 7,
            reader_features: None,
            writer_features: None,
        };
        assert!(protocol.ensure_read_supported().is_ok());

        let protocol = Protocol {
            min_reader_version: 2,
            min_writer_version: 7,
            reader_features: None,
            writer_features: None,
        };
        assert!(protocol.ensure_read_supported().is_ok());
    }

    #[test]
    fn test_ensure_write_supported() {
        let protocol = Protocol::try_new(
            3,
            7,
            Some::<Vec<String>>(vec![]),
            Some(vec![
                WriterFeature::AppendOnly,
                WriterFeature::DeletionVectors,
                WriterFeature::Invariants,
            ]),
        )
        .unwrap();
        assert!(protocol.ensure_write_supported().is_ok());

        let protocol = Protocol::try_new(
            3,
            7,
            Some([ReaderFeature::DeletionVectors]),
            Some([WriterFeature::RowTracking]),
        )
        .unwrap();
        assert!(protocol.ensure_write_supported().is_err());
    }

    #[test]
    fn test_ensure_supported_features() {
        let supported_features = [ReaderFeature::ColumnMapping, ReaderFeature::DeletionVectors];
        let table_features = vec![ReaderFeature::ColumnMapping];
        ensure_supported_features(&table_features, &supported_features).unwrap();

        // test unknown features
        let table_features = vec![ReaderFeature::ColumnMapping, ReaderFeature::unknown("idk")];
        let error = ensure_supported_features(&table_features, &supported_features).unwrap_err();
        match error {
            Error::Unsupported(e) if e ==
                "Unknown ReaderFeatures: \"idk\". Supported ReaderFeatures: \"columnMapping\", \"deletionVectors\""
            => {},
            _ => panic!("Expected unsupported error, got: {error}"),
        }
    }

    #[test]
    fn test_parse_table_feature_never_fails() {
        // parse a non-str
        let features = Some([5]);
        let expected = Some(vec![ReaderFeature::unknown("5")]);
        assert_eq!(parse_features::<ReaderFeature>(features), expected);

        // weird strs
        let features = Some(["", "absurD_)(+13%^⚙️"]);
        let expected = Some(vec![
            ReaderFeature::unknown(""),
            ReaderFeature::unknown("absurD_)(+13%^⚙️"),
        ]);
        assert_eq!(parse_features::<ReaderFeature>(features), expected);
    }
}<|MERGE_RESOLUTION|>--- conflicted
+++ resolved
@@ -75,7 +75,6 @@
     StructType::new([Option::<CommitInfo>::get_struct_field(COMMIT_INFO_NAME)]).into()
 });
 
-<<<<<<< HEAD
 static LOG_TXN_SCHEMA: LazyLock<SchemaRef> = LazyLock::new(|| {
     StructType::new([Option::<SetTransaction>::get_struct_field(
         SET_TRANSACTION_NAME,
@@ -83,13 +82,8 @@
     .into()
 });
 
-#[cfg_attr(feature = "developer-visibility", visibility::make(pub))]
-#[cfg_attr(not(feature = "developer-visibility"), visibility::make(pub(crate)))]
-fn get_log_schema() -> &'static SchemaRef {
-=======
 #[internal_api]
 pub(crate) fn get_log_schema() -> &'static SchemaRef {
->>>>>>> 9ea731ef
     &LOG_SCHEMA
 }
 
