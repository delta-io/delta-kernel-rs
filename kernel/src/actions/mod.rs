//! Provides parsing and manipulation of the various actions defined in the [Delta
//! specification](https://github.com/delta-io/delta/blob/master/PROTOCOL.md)

use std::collections::HashMap;
use std::fmt::{Debug, Display};
use std::hash::Hash;
use std::str::FromStr;
use std::sync::LazyLock;

use self::deletion_vector::DeletionVectorDescriptor;
use crate::actions::schemas::GetStructField;
use crate::internal_mod;
use crate::schema::{SchemaRef, StructType};
use crate::table_features::{
    ReaderFeature, WriterFeature, SUPPORTED_READER_FEATURES, SUPPORTED_WRITER_FEATURES,
};
use crate::table_properties::TableProperties;
use crate::utils::require;
use crate::EvaluationHandlerExtension;
use crate::{DeltaResult, Engine, EngineData, Error, FileMeta, RowVisitor as _};

use url::Url;
use visitors::{MetadataVisitor, ProtocolVisitor};

use delta_kernel_derive::{internal_api, Schema};
use itertools::Itertools;
use serde::{Deserialize, Serialize};

pub mod deletion_vector;
pub mod set_transaction;

#[cfg(feature = "developer-visibility")]
pub mod schemas;
#[cfg(not(feature = "developer-visibility"))]
pub(crate) mod schemas;
<<<<<<< HEAD

#[cfg(feature = "developer-visibility")]
pub mod visitors;
#[cfg(not(feature = "developer-visibility"))]
pub(crate) mod visitors;
=======
internal_mod!(pub(crate) mod visitors);
>>>>>>> 8f0fb8a5

#[internal_api]
pub(crate) const ADD_NAME: &str = "add";
#[internal_api]
pub(crate) const REMOVE_NAME: &str = "remove";
#[internal_api]
pub(crate) const METADATA_NAME: &str = "metaData";
#[internal_api]
pub(crate) const PROTOCOL_NAME: &str = "protocol";
#[internal_api]
pub(crate) const SET_TRANSACTION_NAME: &str = "txn";
#[internal_api]
pub(crate) const COMMIT_INFO_NAME: &str = "commitInfo";
#[internal_api]
pub(crate) const CDC_NAME: &str = "cdc";
#[internal_api]
pub(crate) const SIDECAR_NAME: &str = "sidecar";
#[internal_api]
pub(crate) const CHECKPOINT_METADATA_NAME: &str = "checkpointMetadata";

static LOG_ADD_SCHEMA: LazyLock<SchemaRef> =
    LazyLock::new(|| StructType::new([Option::<Add>::get_struct_field(ADD_NAME)]).into());

static LOG_SCHEMA: LazyLock<SchemaRef> = LazyLock::new(|| {
    StructType::new([
        Option::<Add>::get_struct_field(ADD_NAME),
        Option::<Remove>::get_struct_field(REMOVE_NAME),
        Option::<Metadata>::get_struct_field(METADATA_NAME),
        Option::<Protocol>::get_struct_field(PROTOCOL_NAME),
        Option::<SetTransaction>::get_struct_field(SET_TRANSACTION_NAME),
        Option::<CommitInfo>::get_struct_field(COMMIT_INFO_NAME),
        Option::<Cdc>::get_struct_field(CDC_NAME),
        Option::<Sidecar>::get_struct_field(SIDECAR_NAME),
        Option::<CheckpointMetadata>::get_struct_field(CHECKPOINT_METADATA_NAME),
        // We don't support the following actions yet
        //Option::<DomainMetadata>::get_struct_field(DOMAIN_METADATA_NAME),
    ])
    .into()
});

static LOG_COMMIT_INFO_SCHEMA: LazyLock<SchemaRef> = LazyLock::new(|| {
    StructType::new([Option::<CommitInfo>::get_struct_field(COMMIT_INFO_NAME)]).into()
});

static LOG_TXN_SCHEMA: LazyLock<SchemaRef> = LazyLock::new(|| {
    StructType::new([Option::<SetTransaction>::get_struct_field(
        SET_TRANSACTION_NAME,
    )])
    .into()
});

#[internal_api]
pub(crate) fn get_log_schema() -> &'static SchemaRef {
    &LOG_SCHEMA
}

#[internal_api]
pub(crate) fn get_log_add_schema() -> &'static SchemaRef {
    &LOG_ADD_SCHEMA
}

pub(crate) fn get_log_commit_info_schema() -> &'static SchemaRef {
    &LOG_COMMIT_INFO_SCHEMA
}

pub(crate) fn get_log_txn_schema() -> &'static SchemaRef {
    &LOG_TXN_SCHEMA
}

#[derive(Debug, Clone, PartialEq, Eq, Schema)]
#[internal_api]
#[cfg_attr(test, derive(Serialize), serde(rename_all = "camelCase"))]
pub(crate) struct Format {
    /// Name of the encoding for files in this table
    pub(crate) provider: String,
    /// A map containing configuration options for the format
    pub(crate) options: HashMap<String, String>,
}

impl Default for Format {
    fn default() -> Self {
        Self {
            provider: String::from("parquet"),
            options: HashMap::new(),
        }
    }
}

#[derive(Debug, Default, Clone, PartialEq, Eq, Schema)]
#[cfg_attr(test, derive(Serialize), serde(rename_all = "camelCase"))]
#[internal_api]
pub(crate) struct Metadata {
    /// Unique identifier for this table
    pub(crate) id: String,
    /// User-provided identifier for this table
    pub(crate) name: Option<String>,
    /// User-provided description for this table
    pub(crate) description: Option<String>,
    /// Specification of the encoding for the files stored in the table
    pub(crate) format: Format,
    /// Schema of the table
    pub(crate) schema_string: String,
    /// Column names by which the data should be partitioned
    pub(crate) partition_columns: Vec<String>,
    /// The time when this metadata action is created, in milliseconds since the Unix epoch
    pub(crate) created_time: Option<i64>,
    /// Configuration options for the metadata action. These are parsed into [`TableProperties`].
    pub(crate) configuration: HashMap<String, String>,
}

impl Metadata {
    pub(crate) fn try_new_from_data(data: &dyn EngineData) -> DeltaResult<Option<Metadata>> {
        let mut visitor = MetadataVisitor::default();
        visitor.visit_rows_of(data)?;
        Ok(visitor.metadata)
    }

    #[internal_api]
    #[allow(dead_code)]
    pub(crate) fn configuration(&self) -> &HashMap<String, String> {
        &self.configuration
    }

    pub(crate) fn parse_schema(&self) -> DeltaResult<StructType> {
        Ok(serde_json::from_str(&self.schema_string)?)
    }

    #[internal_api]
    #[allow(dead_code)]
    pub(crate) fn partition_columns(&self) -> &Vec<String> {
        &self.partition_columns
    }

    /// Parse the metadata configuration HashMap<String, String> into a TableProperties struct.
    /// Note that parsing is infallible -- any items that fail to parse are simply propagated
    /// through to the `TableProperties.unknown_properties` field.
    pub(crate) fn parse_table_properties(&self) -> TableProperties {
        TableProperties::from(self.configuration.iter())
    }
}

#[derive(Default, Debug, Clone, PartialEq, Eq, Schema, Serialize, Deserialize)]
#[serde(rename_all = "camelCase")]
#[internal_api]
// TODO move to another module so that we disallow constructing this struct without using the
// try_new function.
pub(crate) struct Protocol {
    /// The minimum version of the Delta read protocol that a client must implement
    /// in order to correctly read this table
    min_reader_version: i32,
    /// The minimum version of the Delta write protocol that a client must implement
    /// in order to correctly write this table
    min_writer_version: i32,
    /// A collection of features that a client must implement in order to correctly
    /// read this table (exist only when minReaderVersion is set to 3)
    #[serde(skip_serializing_if = "Option::is_none")]
    reader_features: Option<Vec<ReaderFeature>>,
    /// A collection of features that a client must implement in order to correctly
    /// write this table (exist only when minWriterVersion is set to 7)
    #[serde(skip_serializing_if = "Option::is_none")]
    writer_features: Option<Vec<WriterFeature>>,
}

fn parse_features<T>(features: Option<impl IntoIterator<Item = impl ToString>>) -> Option<Vec<T>>
where
    T: FromStr,
    T::Err: Debug,
{
    features
        .map(|fs| {
            fs.into_iter()
                .map(|f| T::from_str(&f.to_string()))
                .collect()
        })
        .transpose()
        .expect("Parsing FromStr should never fail with strum 'default'")
}

impl Protocol {
    /// Try to create a new Protocol instance from reader/writer versions and table features. This
    /// can fail if the protocol is invalid.
    pub(crate) fn try_new(
        min_reader_version: i32,
        min_writer_version: i32,
        reader_features: Option<impl IntoIterator<Item = impl ToString>>,
        writer_features: Option<impl IntoIterator<Item = impl ToString>>,
    ) -> DeltaResult<Self> {
        if min_reader_version == 3 {
            require!(
                reader_features.is_some(),
                Error::invalid_protocol(
                    "Reader features must be present when minimum reader version = 3"
                )
            );
        }
        if min_writer_version == 7 {
            require!(
                writer_features.is_some(),
                Error::invalid_protocol(
                    "Writer features must be present when minimum writer version = 7"
                )
            );
        }

        let reader_features = parse_features(reader_features);
        let writer_features = parse_features(writer_features);

        Ok(Protocol {
            min_reader_version,
            min_writer_version,
            reader_features,
            writer_features,
        })
    }

    /// Create a new Protocol by visiting the EngineData and extracting the first protocol row into
    /// a Protocol instance. If no protocol row is found, returns Ok(None).
    pub(crate) fn try_new_from_data(data: &dyn EngineData) -> DeltaResult<Option<Protocol>> {
        let mut visitor = ProtocolVisitor::default();
        visitor.visit_rows_of(data)?;
        Ok(visitor.protocol)
    }

    /// This protocol's minimum reader version
    #[internal_api]
    pub(crate) fn min_reader_version(&self) -> i32 {
        self.min_reader_version
    }

    /// This protocol's minimum writer version
    #[internal_api]
    pub(crate) fn min_writer_version(&self) -> i32 {
        self.min_writer_version
    }

    /// Get the reader features for the protocol
    pub(crate) fn reader_features(&self) -> Option<&[ReaderFeature]> {
        self.reader_features.as_deref()
    }

    /// Get the writer features for the protocol
    pub(crate) fn writer_features(&self) -> Option<&[WriterFeature]> {
        self.writer_features.as_deref()
    }

    /// True if this protocol has the requested reader feature
    pub(crate) fn has_reader_feature(&self, feature: &ReaderFeature) -> bool {
        self.reader_features()
            .is_some_and(|features| features.contains(feature))
    }

    /// True if this protocol has the requested writer feature
    pub(crate) fn has_writer_feature(&self, feature: &WriterFeature) -> bool {
        self.writer_features()
            .is_some_and(|features| features.contains(feature))
    }

    /// Check if reading a table with this protocol is supported. That is: does the kernel support
    /// the specified protocol reader version and all enabled reader features? If yes, returns unit
    /// type, otherwise will return an error.
    pub(crate) fn ensure_read_supported(&self) -> DeltaResult<()> {
        match &self.reader_features {
            // if min_reader_version = 3 and all reader features are subset of supported => OK
            Some(reader_features) if self.min_reader_version == 3 => {
                ensure_supported_features(reader_features, &SUPPORTED_READER_FEATURES)
            }
            // if min_reader_version = 3 and no reader features => ERROR
            // NOTE this is caught by the protocol parsing.
            None if self.min_reader_version == 3 => Err(Error::internal_error(
                "Reader features must be present when minimum reader version = 3",
            )),
            // if min_reader_version = 1,2 and there are no reader features => OK
            None if self.min_reader_version == 1 || self.min_reader_version == 2 => Ok(()),
            // if min_reader_version = 1,2 and there are reader features => ERROR
            // NOTE this is caught by the protocol parsing.
            Some(_) if self.min_reader_version == 1 || self.min_reader_version == 2 => {
                Err(Error::internal_error(
                    "Reader features must not be present when minimum reader version = 1 or 2",
                ))
            }
            // any other min_reader_version is not supported
            _ => Err(Error::Unsupported(format!(
                "Unsupported minimum reader version {}",
                self.min_reader_version
            ))),
        }
    }

    /// Check if writing to a table with this protocol is supported. That is: does the kernel
    /// support the specified protocol writer version and all enabled writer features?
    pub(crate) fn ensure_write_supported(&self) -> DeltaResult<()> {
        match &self.writer_features {
            Some(writer_features) if self.min_writer_version == 7 => {
                // if we're on version 7, make sure we support all the specified features
                ensure_supported_features(writer_features, &SUPPORTED_WRITER_FEATURES)
            }
            Some(_) => {
                // there are features, but we're not on 7, so the protocol is actually broken
                Err(Error::unsupported(
                    "Tables with min writer version != 7 should not have table features.",
                ))
            }
            None => {
                // no features, we currently only support version 1 or 2 in this case
                require!(
                    self.min_writer_version == 1 || self.min_writer_version == 2,
                    Error::unsupported(
                        "Currently delta-kernel-rs can only write to tables with protocol.minWriterVersion = 1, 2, or 7"
                    )
                );
                Ok(())
            }
        }
    }
}

// given `table_features`, check if they are subset of `supported_features`
pub(crate) fn ensure_supported_features<T>(
    table_features: &[T],
    supported_features: &[T],
) -> DeltaResult<()>
where
    T: Display + FromStr + Hash + Eq,
    <T as FromStr>::Err: Display,
{
    // first check if all features are supported, else we proceed to craft an error message
    if table_features
        .iter()
        .all(|feature| supported_features.contains(feature))
    {
        return Ok(());
    }

    // we get the type name (ReaderFeature/WriterFeature) for better error messages
    let features_type = std::any::type_name::<T>()
        .rsplit("::")
        .next()
        .unwrap_or("table feature");

    // NB: we didn't do this above to avoid allocation in the common case
    let mut unsupported = table_features
        .iter()
        .filter(|feature| !supported_features.contains(*feature));

    Err(Error::Unsupported(format!(
        "Unknown {}s: \"{}\". Supported {}s: \"{}\"",
        features_type,
        unsupported.join("\", \""),
        features_type,
        supported_features.iter().join("\", \""),
    )))
}

#[derive(Debug, Clone, PartialEq, Eq, Schema)]
#[internal_api]
#[cfg_attr(test, derive(Serialize, Default), serde(rename_all = "camelCase"))]
pub(crate) struct CommitInfo {
    /// The time this logical file was created, as milliseconds since the epoch.
    /// Read: optional, write: required (that is, kernel always writes).
    pub(crate) timestamp: Option<i64>,
    /// The time this logical file was created, as milliseconds since the epoch. Unlike
    /// `timestamp`, this field is guaranteed to be monotonically increase with each commit.
    /// Note: If in-commit timestamps are enabled, both the following must be true:
    /// - The `inCommitTimestamp` field must always be present in CommitInfo.
    /// - The CommitInfo action must always be the first one in a commit.
    pub(crate) in_commit_timestamp: Option<i64>,
    /// An arbitrary string that identifies the operation associated with this commit. This is
    /// specified by the engine. Read: optional, write: required (that is, kernel alwarys writes).
    pub(crate) operation: Option<String>,
    /// Map of arbitrary string key-value pairs that provide additional information about the
    /// operation. This is specified by the engine. For now this is always empty on write.
    pub(crate) operation_parameters: Option<HashMap<String, String>>,
    /// The version of the delta_kernel crate used to write this commit. The kernel will always
    /// write this field, but it is optional since many tables will not have this field (i.e. any
    /// tables not written by kernel).
    pub(crate) kernel_version: Option<String>,
    /// A place for the engine to store additional metadata associated with this commit encoded as
    /// a map of strings.
    pub(crate) engine_commit_info: Option<HashMap<String, String>>,
}

#[derive(Debug, Clone, PartialEq, Eq, Schema)]
#[cfg_attr(test, derive(Serialize, Default), serde(rename_all = "camelCase"))]
#[internal_api]
pub(crate) struct Add {
    /// A relative path to a data file from the root of the table or an absolute path to a file
    /// that should be added to the table. The path is a URI as specified by
    /// [RFC 2396 URI Generic Syntax], which needs to be decoded to get the data file path.
    ///
    /// [RFC 2396 URI Generic Syntax]: https://www.ietf.org/rfc/rfc2396.txt
    pub(crate) path: String,

    /// A map from partition column to value for this logical file. This map can contain null in the
    /// values meaning a partition is null. We drop those values from this map, due to the
    /// `drop_null_container_values` annotation. This means an engine can assume that if a partition
    /// is found in [`Metadata`] `partition_columns`, but not in this map, its value is null.
    #[drop_null_container_values]
    pub(crate) partition_values: HashMap<String, String>,

    /// The size of this data file in bytes
    pub(crate) size: i64,

    /// The time this logical file was created, as milliseconds since the epoch.
    pub(crate) modification_time: i64,

    /// When `false` the logical file must already be present in the table or the records
    /// in the added file must be contained in one or more remove actions in the same version.
    pub(crate) data_change: bool,

    /// Contains [statistics] (e.g., count, min/max values for columns) about the data in this logical file encoded as a JSON string.
    ///
    /// [statistics]: https://github.com/delta-io/delta/blob/master/PROTOCOL.md#Per-file-Statistics
    #[cfg_attr(test, serde(skip_serializing_if = "Option::is_none"))]
    pub stats: Option<String>,

    /// Map containing metadata about this logical file.
    #[cfg_attr(test, serde(skip_serializing_if = "Option::is_none"))]
    pub tags: Option<HashMap<String, String>>,

    /// Information about deletion vector (DV) associated with this add action
    #[cfg_attr(test, serde(skip_serializing_if = "Option::is_none"))]
    pub deletion_vector: Option<DeletionVectorDescriptor>,

    /// Default generated Row ID of the first row in the file. The default generated Row IDs
    /// of the other rows in the file can be reconstructed by adding the physical index of the
    /// row within the file to the base Row ID
    #[cfg_attr(test, serde(skip_serializing_if = "Option::is_none"))]
    pub base_row_id: Option<i64>,

    /// First commit version in which an add action with the same path was committed to the table.
    #[cfg_attr(test, serde(skip_serializing_if = "Option::is_none"))]
    pub default_row_commit_version: Option<i64>,

    /// The name of the clustering implementation
    #[cfg_attr(test, serde(skip_serializing_if = "Option::is_none"))]
    pub clustering_provider: Option<String>,
}

impl Add {
    #[internal_api]
    #[allow(dead_code)]
    pub(crate) fn dv_unique_id(&self) -> Option<String> {
        self.deletion_vector.as_ref().map(|dv| dv.unique_id())
    }
}

#[derive(Debug, Clone, PartialEq, Eq, Schema)]
#[internal_api]
#[cfg_attr(test, derive(Serialize, Default), serde(rename_all = "camelCase"))]
pub(crate) struct Remove {
    /// A relative path to a data file from the root of the table or an absolute path to a file
    /// that should be added to the table. The path is a URI as specified by
    /// [RFC 2396 URI Generic Syntax], which needs to be decoded to get the data file path.
    ///
    /// [RFC 2396 URI Generic Syntax]: https://www.ietf.org/rfc/rfc2396.txt
    pub(crate) path: String,

    /// The time this logical file was created, as milliseconds since the epoch.
    #[cfg_attr(test, serde(skip_serializing_if = "Option::is_none"))]
    pub(crate) deletion_timestamp: Option<i64>,

    /// When `false` the logical file must already be present in the table or the records
    /// in the added file must be contained in one or more remove actions in the same version.
    pub(crate) data_change: bool,

    /// When true the fields `partition_values`, `size`, and `tags` are present
    #[cfg_attr(test, serde(skip_serializing_if = "Option::is_none"))]
    pub(crate) extended_file_metadata: Option<bool>,

    /// A map from partition column to value for this logical file.
    #[cfg_attr(test, serde(skip_serializing_if = "Option::is_none"))]
    pub(crate) partition_values: Option<HashMap<String, String>>,

    /// The size of this data file in bytes
    #[cfg_attr(test, serde(skip_serializing_if = "Option::is_none"))]
    pub(crate) size: Option<i64>,

    /// Map containing metadata about this logical file.
    #[cfg_attr(test, serde(skip_serializing_if = "Option::is_none"))]
    pub(crate) tags: Option<HashMap<String, String>>,

    /// Information about deletion vector (DV) associated with this add action
    #[cfg_attr(test, serde(skip_serializing_if = "Option::is_none"))]
    pub(crate) deletion_vector: Option<DeletionVectorDescriptor>,

    /// Default generated Row ID of the first row in the file. The default generated Row IDs
    /// of the other rows in the file can be reconstructed by adding the physical index of the
    /// row within the file to the base Row ID
    #[cfg_attr(test, serde(skip_serializing_if = "Option::is_none"))]
    pub(crate) base_row_id: Option<i64>,

    /// First commit version in which an add action with the same path was committed to the table.
    #[cfg_attr(test, serde(skip_serializing_if = "Option::is_none"))]
    pub(crate) default_row_commit_version: Option<i64>,
}

#[derive(Debug, Clone, PartialEq, Eq, Schema)]
#[internal_api]
#[cfg_attr(test, derive(Serialize, Default), serde(rename_all = "camelCase"))]
pub(crate) struct Cdc {
    /// A relative path to a change data file from the root of the table or an absolute path to a
    /// change data file that should be added to the table. The path is a URI as specified by
    /// [RFC 2396 URI Generic Syntax], which needs to be decoded to get the file path.
    ///
    /// [RFC 2396 URI Generic Syntax]: https://www.ietf.org/rfc/rfc2396.txt
    pub path: String,

    /// A map from partition column to value for this logical file. This map can contain null in the
    /// values meaning a partition is null. We drop those values from this map, due to the
    /// `drop_null_container_values` annotation. This means an engine can assume that if a partition
    /// is found in [`Metadata`] `partition_columns`, but not in this map, its value is null.
    #[drop_null_container_values]
    pub partition_values: HashMap<String, String>,

    /// The size of this cdc file in bytes
    pub size: i64,

    /// When `false` the logical file must already be present in the table or the records
    /// in the added file must be contained in one or more remove actions in the same version.
    ///
    /// Should always be set to false for `cdc` actions because they *do not* change the underlying
    /// data of the table
    pub data_change: bool,

    /// Map containing metadata about this logical file.
    pub tags: Option<HashMap<String, String>>,
}

#[derive(Debug, Clone, PartialEq, Eq, Schema)]
#[internal_api]
pub(crate) struct SetTransaction {
    /// A unique identifier for the application performing the transaction.
    pub(crate) app_id: String,

    /// An application-specific numeric identifier for this transaction.
    pub(crate) version: i64,

    /// The time when this transaction action was created in milliseconds since the Unix epoch.
    pub(crate) last_updated: Option<i64>,
}

impl SetTransaction {
    pub(crate) fn new(app_id: String, version: i64, last_updated: Option<i64>) -> Self {
        Self {
            app_id,
            version,
            last_updated,
        }
    }

    pub(crate) fn into_engine_data(self, engine: &dyn Engine) -> DeltaResult<Box<dyn EngineData>> {
        let values = [
            self.app_id.into(),
            self.version.into(),
            self.last_updated.into(),
        ];
        let evaluator = engine.evaluation_handler();
        evaluator.create_one(get_log_txn_schema().clone(), &values)
    }
}

/// The sidecar action references a sidecar file which provides some of the checkpoint's
/// file actions. This action is only allowed in checkpoints following the V2 spec.
///
/// [More info]: https://github.com/delta-io/delta/blob/master/PROTOCOL.md#sidecar-file-information
#[derive(Schema, Debug, PartialEq)]
#[internal_api]
pub(crate) struct Sidecar {
    /// A path to a sidecar file that can be either:
    /// - A relative path (just the file name) within the `_delta_log/_sidecars` directory.
    /// - An absolute path
    /// The path is a URI as specified by [RFC 2396 URI Generic Syntax], which needs to be decoded
    /// to get the file path.
    ///
    /// [RFC 2396 URI Generic Syntax]: https://www.ietf.org/rfc/rfc2396.txt
    pub path: String,

    /// The size of the sidecar file in bytes.
    pub size_in_bytes: i64,

    /// The time this logical file was created, as milliseconds since the epoch.
    pub modification_time: i64,

    /// A map containing any additional metadata about the logicial file.
    pub tags: Option<HashMap<String, String>>,
}

impl Sidecar {
    /// Convert a Sidecar record to a FileMeta.
    ///
    /// This helper first builds the URL by joining the provided log_root with
    /// the "_sidecars/" folder and the given sidecar path.
    pub(crate) fn to_filemeta(&self, log_root: &Url) -> DeltaResult<FileMeta> {
        Ok(FileMeta {
            location: log_root.join("_sidecars/")?.join(&self.path)?,
            last_modified: self.modification_time,
            size: self.size_in_bytes.try_into().map_err(|_| {
                Error::generic(format!(
                    "Failed to convert sidecar size {} to usize",
                    self.size_in_bytes
                ))
            })?,
        })
    }
}

/// The CheckpointMetadata action describes details about a checkpoint following the V2 specification.
///
/// [More info]: https://github.com/delta-io/delta/blob/master/PROTOCOL.md#checkpoint-metadata
#[derive(Debug, Clone, PartialEq, Eq, Schema)]
#[internal_api]
pub(crate) struct CheckpointMetadata {
    /// The version of the V2 spec checkpoint.
    ///
    /// Currently using `i64` for compatibility with other actions' representations.
    /// Future work will address converting numeric fields to unsigned types (e.g., `u64`) where
    /// semantically appropriate (e.g., for version, size, timestamps, etc.).
    /// See issue #786 for tracking progress.
    pub(crate) version: i64,

    /// Map containing any additional metadata about the V2 spec checkpoint.
    pub(crate) tags: Option<HashMap<String, String>>,
}

#[cfg(test)]
mod tests {
    use std::sync::Arc;

    use super::*;
    use crate::schema::{ArrayType, DataType, MapType, StructField};

    #[test]
    fn test_metadata_schema() {
        let schema = get_log_schema()
            .project(&[METADATA_NAME])
            .expect("Couldn't get metaData field");

        let expected = Arc::new(StructType::new([StructField::nullable(
            "metaData",
            StructType::new([
                StructField::not_null("id", DataType::STRING),
                StructField::nullable("name", DataType::STRING),
                StructField::nullable("description", DataType::STRING),
                StructField::not_null(
                    "format",
                    StructType::new([
                        StructField::not_null("provider", DataType::STRING),
                        StructField::not_null(
                            "options",
                            MapType::new(DataType::STRING, DataType::STRING, false),
                        ),
                    ]),
                ),
                StructField::not_null("schemaString", DataType::STRING),
                StructField::not_null("partitionColumns", ArrayType::new(DataType::STRING, false)),
                StructField::nullable("createdTime", DataType::LONG),
                StructField::not_null(
                    "configuration",
                    MapType::new(DataType::STRING, DataType::STRING, false),
                ),
            ]),
        )]));
        assert_eq!(schema, expected);
    }

    #[test]
    fn test_add_schema() {
        let schema = get_log_schema()
            .project(&[ADD_NAME])
            .expect("Couldn't get add field");

        let expected = Arc::new(StructType::new([StructField::nullable(
            "add",
            StructType::new([
                StructField::not_null("path", DataType::STRING),
                StructField::not_null(
                    "partitionValues",
                    MapType::new(DataType::STRING, DataType::STRING, true),
                ),
                StructField::not_null("size", DataType::LONG),
                StructField::not_null("modificationTime", DataType::LONG),
                StructField::not_null("dataChange", DataType::BOOLEAN),
                StructField::nullable("stats", DataType::STRING),
                StructField::nullable(
                    "tags",
                    MapType::new(DataType::STRING, DataType::STRING, false),
                ),
                deletion_vector_field(),
                StructField::nullable("baseRowId", DataType::LONG),
                StructField::nullable("defaultRowCommitVersion", DataType::LONG),
                StructField::nullable("clusteringProvider", DataType::STRING),
            ]),
        )]));
        assert_eq!(schema, expected);
    }

    fn tags_field() -> StructField {
        StructField::nullable(
            "tags",
            MapType::new(DataType::STRING, DataType::STRING, false),
        )
    }

    fn partition_values_field() -> StructField {
        StructField::nullable(
            "partitionValues",
            MapType::new(DataType::STRING, DataType::STRING, false),
        )
    }

    fn deletion_vector_field() -> StructField {
        StructField::nullable(
            "deletionVector",
            DataType::struct_type([
                StructField::not_null("storageType", DataType::STRING),
                StructField::not_null("pathOrInlineDv", DataType::STRING),
                StructField::nullable("offset", DataType::INTEGER),
                StructField::not_null("sizeInBytes", DataType::INTEGER),
                StructField::not_null("cardinality", DataType::LONG),
            ]),
        )
    }

    #[test]
    fn test_remove_schema() {
        let schema = get_log_schema()
            .project(&[REMOVE_NAME])
            .expect("Couldn't get remove field");
        let expected = Arc::new(StructType::new([StructField::nullable(
            "remove",
            StructType::new([
                StructField::not_null("path", DataType::STRING),
                StructField::nullable("deletionTimestamp", DataType::LONG),
                StructField::not_null("dataChange", DataType::BOOLEAN),
                StructField::nullable("extendedFileMetadata", DataType::BOOLEAN),
                partition_values_field(),
                StructField::nullable("size", DataType::LONG),
                tags_field(),
                deletion_vector_field(),
                StructField::nullable("baseRowId", DataType::LONG),
                StructField::nullable("defaultRowCommitVersion", DataType::LONG),
            ]),
        )]));
        assert_eq!(schema, expected);
    }

    #[test]
    fn test_cdc_schema() {
        let schema = get_log_schema()
            .project(&[CDC_NAME])
            .expect("Couldn't get cdc field");
        let expected = Arc::new(StructType::new([StructField::nullable(
            "cdc",
            StructType::new([
                StructField::not_null("path", DataType::STRING),
                StructField::not_null(
                    "partitionValues",
                    MapType::new(DataType::STRING, DataType::STRING, true),
                ),
                StructField::not_null("size", DataType::LONG),
                StructField::not_null("dataChange", DataType::BOOLEAN),
                tags_field(),
            ]),
        )]));
        assert_eq!(schema, expected);
    }

    #[test]
    fn test_sidecar_schema() {
        let schema = get_log_schema()
            .project(&[SIDECAR_NAME])
            .expect("Couldn't get sidecar field");
        let expected = Arc::new(StructType::new([StructField::nullable(
            "sidecar",
            StructType::new([
                StructField::not_null("path", DataType::STRING),
                StructField::not_null("sizeInBytes", DataType::LONG),
                StructField::not_null("modificationTime", DataType::LONG),
                tags_field(),
            ]),
        )]));
        assert_eq!(schema, expected);
    }

    #[test]
    fn test_checkpoint_metadata_schema() {
        let schema = get_log_schema()
            .project(&[CHECKPOINT_METADATA_NAME])
            .expect("Couldn't get checkpointMetadata field");
        let expected = Arc::new(StructType::new([StructField::nullable(
            "checkpointMetadata",
            StructType::new([
                StructField::not_null("version", DataType::LONG),
                tags_field(),
            ]),
        )]));
        assert_eq!(schema, expected);
    }

    #[test]
    fn test_transaction_schema() {
        let schema = get_log_schema()
            .project(&["txn"])
            .expect("Couldn't get transaction field");

        let expected = Arc::new(StructType::new([StructField::nullable(
            "txn",
            StructType::new([
                StructField::not_null("appId", DataType::STRING),
                StructField::not_null("version", DataType::LONG),
                StructField::nullable("lastUpdated", DataType::LONG),
            ]),
        )]));
        assert_eq!(schema, expected);
    }

    #[test]
    fn test_commit_info_schema() {
        let schema = get_log_schema()
            .project(&["commitInfo"])
            .expect("Couldn't get commitInfo field");

        let expected = Arc::new(StructType::new(vec![StructField::nullable(
            "commitInfo",
            StructType::new(vec![
                StructField::nullable("timestamp", DataType::LONG),
                StructField::nullable("inCommitTimestamp", DataType::LONG),
                StructField::nullable("operation", DataType::STRING),
                StructField::nullable(
                    "operationParameters",
                    MapType::new(DataType::STRING, DataType::STRING, false),
                ),
                StructField::nullable("kernelVersion", DataType::STRING),
                StructField::nullable(
                    "engineCommitInfo",
                    MapType::new(DataType::STRING, DataType::STRING, false),
                ),
            ]),
        )]));
        assert_eq!(schema, expected);
    }

    #[test]
    fn test_validate_protocol() {
        let invalid_protocols = [
            Protocol {
                min_reader_version: 3,
                min_writer_version: 7,
                reader_features: None,
                writer_features: Some(vec![]),
            },
            Protocol {
                min_reader_version: 3,
                min_writer_version: 7,
                reader_features: Some(vec![]),
                writer_features: None,
            },
            Protocol {
                min_reader_version: 3,
                min_writer_version: 7,
                reader_features: None,
                writer_features: None,
            },
        ];
        for Protocol {
            min_reader_version,
            min_writer_version,
            reader_features,
            writer_features,
        } in invalid_protocols
        {
            assert!(matches!(
                Protocol::try_new(
                    min_reader_version,
                    min_writer_version,
                    reader_features,
                    writer_features
                ),
                Err(Error::InvalidProtocol(_)),
            ));
        }
    }

    #[test]
    fn test_v2_checkpoint_supported() {
        let protocol = Protocol::try_new(
            3,
            7,
            Some([ReaderFeature::V2Checkpoint]),
            Some([ReaderFeature::V2Checkpoint]),
        )
        .unwrap();
        assert!(protocol.ensure_read_supported().is_ok());

        let protocol = Protocol::try_new(
            4,
            7,
            Some([ReaderFeature::V2Checkpoint]),
            Some([ReaderFeature::V2Checkpoint]),
        )
        .unwrap();
        assert!(protocol.ensure_read_supported().is_err());
    }

    #[test]
    fn test_ensure_read_supported() {
        let protocol = Protocol {
            min_reader_version: 3,
            min_writer_version: 7,
            reader_features: Some(vec![]),
            writer_features: Some(vec![]),
        };
        assert!(protocol.ensure_read_supported().is_ok());

        let empty_features: [String; 0] = [];
        let protocol = Protocol::try_new(
            3,
            7,
            Some([ReaderFeature::V2Checkpoint]),
            Some(&empty_features),
        )
        .unwrap();
        assert!(protocol.ensure_read_supported().is_ok());

        let protocol = Protocol::try_new(
            3,
            7,
            Some(&empty_features),
            Some([WriterFeature::V2Checkpoint]),
        )
        .unwrap();
        assert!(protocol.ensure_read_supported().is_ok());

        let protocol = Protocol::try_new(
            3,
            7,
            Some([ReaderFeature::V2Checkpoint]),
            Some([WriterFeature::V2Checkpoint]),
        )
        .unwrap();
        assert!(protocol.ensure_read_supported().is_ok());

        let protocol = Protocol {
            min_reader_version: 1,
            min_writer_version: 7,
            reader_features: None,
            writer_features: None,
        };
        assert!(protocol.ensure_read_supported().is_ok());

        let protocol = Protocol {
            min_reader_version: 2,
            min_writer_version: 7,
            reader_features: None,
            writer_features: None,
        };
        assert!(protocol.ensure_read_supported().is_ok());
    }

    #[test]
    fn test_ensure_write_supported() {
        let protocol = Protocol::try_new(
            3,
            7,
            Some::<Vec<String>>(vec![]),
            Some(vec![
                WriterFeature::AppendOnly,
                WriterFeature::DeletionVectors,
                WriterFeature::Invariants,
            ]),
        )
        .unwrap();
        assert!(protocol.ensure_write_supported().is_ok());

        let protocol = Protocol::try_new(
            3,
            7,
            Some([ReaderFeature::DeletionVectors]),
            Some([WriterFeature::RowTracking]),
        )
        .unwrap();
        assert!(protocol.ensure_write_supported().is_err());
    }

    #[test]
    fn test_ensure_supported_features() {
        let supported_features = [ReaderFeature::ColumnMapping, ReaderFeature::DeletionVectors];
        let table_features = vec![ReaderFeature::ColumnMapping];
        ensure_supported_features(&table_features, &supported_features).unwrap();

        // test unknown features
        let table_features = vec![ReaderFeature::ColumnMapping, ReaderFeature::unknown("idk")];
        let error = ensure_supported_features(&table_features, &supported_features).unwrap_err();
        match error {
            Error::Unsupported(e) if e ==
                "Unknown ReaderFeatures: \"idk\". Supported ReaderFeatures: \"columnMapping\", \"deletionVectors\""
            => {},
            _ => panic!("Expected unsupported error, got: {error}"),
        }
    }

    #[test]
    fn test_parse_table_feature_never_fails() {
        // parse a non-str
        let features = Some([5]);
        let expected = Some(vec![ReaderFeature::unknown("5")]);
        assert_eq!(parse_features::<ReaderFeature>(features), expected);

        // weird strs
        let features = Some(["", "absurD_)(+13%^⚙️"]);
        let expected = Some(vec![
            ReaderFeature::unknown(""),
            ReaderFeature::unknown("absurD_)(+13%^⚙️"),
        ]);
        assert_eq!(parse_features::<ReaderFeature>(features), expected);
    }
}<|MERGE_RESOLUTION|>--- conflicted
+++ resolved
@@ -29,19 +29,11 @@
 pub mod deletion_vector;
 pub mod set_transaction;
 
-#[cfg(feature = "developer-visibility")]
+#[cfg(feature = "internal-api")]
 pub mod schemas;
-#[cfg(not(feature = "developer-visibility"))]
+#[cfg(not(feature = "internal-api"))]
 pub(crate) mod schemas;
-<<<<<<< HEAD
-
-#[cfg(feature = "developer-visibility")]
-pub mod visitors;
-#[cfg(not(feature = "developer-visibility"))]
-pub(crate) mod visitors;
-=======
 internal_mod!(pub(crate) mod visitors);
->>>>>>> 8f0fb8a5
 
 #[internal_api]
 pub(crate) const ADD_NAME: &str = "add";
