//! Expression handling based on arrow-rs compute kernels.
use std::sync::Arc;

<<<<<<< HEAD
use crate::arrow::array::{
    Array, ArrayRef, BinaryArray, BooleanArray, Date32Array, Decimal128Array, Float32Array,
    Float64Array, Int16Array, Int32Array, Int64Array, Int8Array, ListArray, MapBuilder,
    RecordBatch, StringArray, StringBuilder, StructArray, TimestampMicrosecondArray,
};
use crate::arrow::buffer::OffsetBuffer;
use crate::arrow::compute::concat;
=======
use crate::arrow::array::{self, ArrayBuilder, ArrayRef, RecordBatch};
>>>>>>> e950ffd5
use crate::arrow::datatypes::{
    DataType as ArrowDataType, Field as ArrowField, Schema as ArrowSchema,
};

use crate::engine::arrow_data::ArrowEngineData;
use crate::error::{DeltaResult, Error};
use crate::expressions::{Expression, Scalar};
use crate::schema::{DataType, PrimitiveType, SchemaRef};
use crate::utils::require;
use crate::{EngineData, EvaluationHandler, ExpressionEvaluator};

use itertools::Itertools;
use tracing::debug;

use apply_schema::{apply_schema, apply_schema_to};
use evaluate_expression::evaluate_expression;

mod apply_schema;
mod evaluate_expression;

#[cfg(test)]
mod tests;

// TODO leverage scalars / Datum

// This trait is a hack, needed because [`array::StructBuilder::field_builders`] was not added until
// arrow-55, and `StructBuilder::field_builder` (available in all versions) only works for concrete
// builders. We can't ask for `dyn ArrayBuilder` directly (the method requires `Sized` types), nor
// can we ask for `Box<dyn ArrayBuilder>` (which is what the builder actually stores internally),
// because the `Box` derefs `&dyn ArrayBuilder` _before_ being downcast to `Any`. Instead, we must
// wrap the builder in a trait that can call `StructBuilder::field_builder` once the type is known,
// with a trivial implementation of the same trait for `Box<dyn ArrayBuilder>` that
// `array::make_builder` returns (and populates list and map builders with).
//
// Once we drop support for older arrow versions, we can change [`Scalar::append`] below to take
// `&mut dyn ArrayBuilder` directly and cast it as needed.
trait ArrayBuilderAs {
    fn array_builder_as<T: ArrayBuilder>(&mut self) -> Option<&mut T>;
}

impl ArrayBuilderAs for Box<dyn ArrayBuilder> {
    fn array_builder_as<T: ArrayBuilder>(&mut self) -> Option<&mut T> {
        self.as_any_mut().downcast_mut()
    }
}

#[cfg(not(feature = "arrow-55"))]
struct StructFieldBuilder<'a> {
    builder: &'a mut array::StructBuilder,
    field_index: usize,
}

#[cfg(not(feature = "arrow-55"))]
impl ArrayBuilderAs for StructFieldBuilder<'_> {
    fn array_builder_as<T: ArrayBuilder>(&mut self) -> Option<&mut T> {
        self.builder.field_builder::<T>(self.field_index)
    }
}

impl Scalar {
    /// Convert scalar to arrow array.
    pub fn to_array(&self, num_rows: usize) -> DeltaResult<ArrayRef> {
        let data_type = ArrowDataType::try_from(&self.data_type())?;
        let mut builder = array::make_builder(&data_type, num_rows);
        self.append(&mut builder, num_rows)?;
        Ok(builder.finish())
    }

    // Arrow uses composable "builders" to assemble arrays one row at a time. Each concrete `Array`
    // type has a corresponding concrete `ArrayBuilder` type. For primitive types, the builder just
    // needs to `append` one value per row. For complex types, the builder needs to recursively
    // append values to each of its children as needed, and then its own `append` only defines the
    // validity for the row. Unfortunately, there is no generic way to append values to builders;
    // the `ArrayBuilder` trait only knows how to `finalize` itself to produce an `ArrayRef`. So we
    // have to cast each builder to the appropriate type, based on the scalar's data type. For
    // details, refer to the arrow documentation:
    //
    // https://docs.rs/arrow/latest/arrow/array/struct.PrimitiveBuilder.html
    // https://docs.rs/arrow/latest/arrow/array/struct.GenericListBuilder.html
    // https://docs.rs/arrow/latest/arrow/array/struct.StructBuilder.html
    //
    // NOTE: `ListBuilder` and `MapBuilder` are take generic element/key/value builders in order to
    // work with specific builder types directly. However, `array::make_builder` instantiates them
    // with `Box<dyn Builder>` instead, which greatly simplifies our job in working with them. We
    // can just extract the builder trait,and let recursive calls cast it to the desired type.
    //
    // WARNING: List and map builders do _NOT_ require appending any child entries to NULL list/map
    // rows, because empty list/map is a valid state. But struct builders _DO_ require appending
    // (possibly NULL) entries in order to preserve consistent row counts between the struct and its
    // fields.
    fn append(&self, builder: &mut impl ArrayBuilderAs, num_rows: usize) -> DeltaResult<()> {
        use Scalar::*;
        macro_rules! builder_as {
            ($t:ty) => {{
                builder.array_builder_as::<$t>().ok_or_else(|| {
                    Error::invalid_expression(format!("Invalid builder for {}", self.data_type()))
                })?
            }};
        }

        macro_rules! append_val_as {
            ($t:ty, $val:expr) => {{
                let builder = builder_as!($t);
                for _ in 0..num_rows {
                    builder.append_value($val);
                }
            }};
        }

        match self {
            Integer(val) => append_val_as!(array::Int32Builder, *val),
            Long(val) => append_val_as!(array::Int64Builder, *val),
            Short(val) => append_val_as!(array::Int16Builder, *val),
            Byte(val) => append_val_as!(array::Int8Builder, *val),
            Float(val) => append_val_as!(array::Float32Builder, *val),
            Double(val) => append_val_as!(array::Float64Builder, *val),
            String(val) => append_val_as!(array::StringBuilder, val),
            Boolean(val) => append_val_as!(array::BooleanBuilder, *val),
            Timestamp(val) | TimestampNtz(val) => {
                // timezone was already set at builder construction time
                append_val_as!(array::TimestampMicrosecondBuilder, *val)
            }
            Date(val) => append_val_as!(array::Date32Builder, *val),
            Binary(val) => append_val_as!(array::BinaryBuilder, val),
            // precision and scale were already set at builder construction time
            Decimal(val) => append_val_as!(array::Decimal128Builder, val.bits()),
            Struct(data) => {
                let builder = builder_as!(array::StructBuilder);
                require!(
                    builder.num_fields() == data.fields().len(),
                    Error::generic("Struct builder has wrong number of fields")
                );
                for _ in 0..num_rows {
                    // TODO: Get rid of this alternate code path when we drop arrow-54 support.
                    #[cfg(not(feature = "arrow-55"))]
                    for (field_index, value) in data.values().iter().enumerate() {
                        let builder = &mut StructFieldBuilder {
                            builder,
                            field_index,
                        };
                        value.append(builder, 1)?;
                    }

                    #[cfg(feature = "arrow-55")]
                    let field_builders = builder.field_builders_mut().iter_mut();
                    #[cfg(feature = "arrow-55")]
                    for (builder, value) in field_builders.zip(data.values()) {
                        value.append(builder, 1)?;
                    }
                    builder.append(true);
                }
            }
            Array(data) => {
<<<<<<< HEAD
                #[allow(deprecated)]
                let values = data.array_elements();
                let vecs: Vec<_> = values.iter().map(|v| v.to_array(num_rows)).try_collect()?;
                let values: Vec<_> = vecs.iter().map(|x| x.as_ref()).collect();
                let offsets: Vec<_> = vecs.iter().map(|v| v.len()).collect();
                let offset_buffer = OffsetBuffer::from_lengths(offsets);
                let field = ArrowField::try_from(data.array_type())?;
                Arc::new(ListArray::new(
                    Arc::new(field),
                    offset_buffer,
                    concat(values.as_slice())?,
                    None,
                ))
            }
            Map(data) => {
                // TODO(880): for now we only support string->string maps
                if data.map_type().key_type() != &DataType::STRING
                    || data.map_type().value_type() != &DataType::STRING
                {
                    return Err(Error::unsupported(
                        "Only string->string maps are currently supported",
                    ));
                }
                let key_builder = StringBuilder::new();
                let val_builder = StringBuilder::new();
                let mut builder = MapBuilder::new(None, key_builder, val_builder);
                for _ in 0..num_rows {
                    for (key, val) in data.pairs() {
                        match key {
                            Scalar::String(key) => builder.keys().append_value(key),
                            _ => {
                                return Err(Error::unsupported("Maps require non-null string keys"))
                            }
                        }
                        match val {
                            Scalar::String(val) => builder.values().append_value(val),
                            Scalar::Null(DataType::STRING) => builder.values().append_null(),
                            _ => return Err(Error::unsupported("Maps require string values")),
                        }
                    }
                    builder.append(true)?;
                }
                Arc::new(builder.finish())
            }
            Null(DataType::BYTE) => Arc::new(Int8Array::new_null(num_rows)),
            Null(DataType::SHORT) => Arc::new(Int16Array::new_null(num_rows)),
            Null(DataType::INTEGER) => Arc::new(Int32Array::new_null(num_rows)),
            Null(DataType::LONG) => Arc::new(Int64Array::new_null(num_rows)),
            Null(DataType::FLOAT) => Arc::new(Float32Array::new_null(num_rows)),
            Null(DataType::DOUBLE) => Arc::new(Float64Array::new_null(num_rows)),
            Null(DataType::STRING) => Arc::new(StringArray::new_null(num_rows)),
            Null(DataType::BOOLEAN) => Arc::new(BooleanArray::new_null(num_rows)),
            Null(DataType::TIMESTAMP) => {
                Arc::new(TimestampMicrosecondArray::new_null(num_rows).with_timezone("UTC"))
=======
                let builder = builder_as!(array::ListBuilder<Box<dyn ArrayBuilder>>);
                for _ in 0..num_rows {
                    #[allow(deprecated)]
                    for value in data.array_elements() {
                        value.append(builder.values(), 1)?;
                    }
                    builder.append(true);
                }
>>>>>>> e950ffd5
            }
            Null(data_type) => Self::append_null(builder, data_type, num_rows)?,
        }

        Ok(())
    }

    fn append_null(
        builder: &mut impl ArrayBuilderAs,
        data_type: &DataType,
        num_rows: usize,
    ) -> DeltaResult<()> {
        // Almost the same as above -- differs only in the data type parameter
        macro_rules! builder_as {
            ($t:ty) => {{
                builder.array_builder_as::<$t>().ok_or_else(|| {
                    Error::invalid_expression(format!("Invalid builder for {data_type}"))
                })?
            }};
        }

        macro_rules! append_null_as {
            ($t:ty) => {{
                let builder = builder_as!($t);
                for _ in 0..num_rows {
                    builder.append_null()
                }
            }};
        }

        match *data_type {
            DataType::INTEGER => append_null_as!(array::Int32Builder),
            DataType::LONG => append_null_as!(array::Int64Builder),
            DataType::SHORT => append_null_as!(array::Int16Builder),
            DataType::BYTE => append_null_as!(array::Int8Builder),
            DataType::FLOAT => append_null_as!(array::Float32Builder),
            DataType::DOUBLE => append_null_as!(array::Float64Builder),
            DataType::STRING => append_null_as!(array::StringBuilder),
            DataType::BOOLEAN => append_null_as!(array::BooleanBuilder),
            DataType::TIMESTAMP | DataType::TIMESTAMP_NTZ => {
                append_null_as!(array::TimestampMicrosecondBuilder)
            }
            DataType::DATE => append_null_as!(array::Date32Builder),
            DataType::BINARY => append_null_as!(array::BinaryBuilder),
            DataType::Primitive(PrimitiveType::Decimal(_)) => {
                append_null_as!(array::Decimal128Builder)
            }
            DataType::Struct(ref stype) => {
                // WARNING: Unlike ArrayBuilder and MapBuilder, StructBuilder always requires us to
                // insert an entry for each child builder, even when we're inserting NULL.
                let builder = builder_as!(array::StructBuilder);
                require!(
                    builder.num_fields() == stype.fields_len(),
                    Error::generic("Struct builder has wrong number of fields")
                );
                for _ in 0..num_rows {
                    // TODO: Get rid of this alternate code path when we drop arrow-54 support.
                    #[cfg(not(feature = "arrow-55"))]
                    for (field_index, field) in stype.fields().enumerate() {
                        let builder = &mut StructFieldBuilder {
                            builder,
                            field_index,
                        };
                        Self::append_null(builder, &field.data_type, 1)?;
                    }

                    #[cfg(feature = "arrow-55")]
                    let field_builders = builder.field_builders_mut().iter_mut();
                    #[cfg(feature = "arrow-55")]
                    for (builder, field) in field_builders.zip(stype.fields()) {
                        Self::append_null(builder, &field.data_type, 1)?;
                    }
                    builder.append(false);
                }
            }
<<<<<<< HEAD
            Null(DataType::Map(map_type)) => {
                // TODO(880): for now we only support string->string maps
                if map_type.key_type() != &DataType::STRING
                    || map_type.value_type() != &DataType::STRING
                {
                    return Err(Error::unsupported(
                        "Only string->string maps are currently supported",
                    ));
                }
                let key_builder = StringBuilder::new();
                let val_builder = StringBuilder::new();
                let mut builder = MapBuilder::new(None, key_builder, val_builder);
                for _ in 0..num_rows {
                    builder.append(false)?;
                }
                Arc::new(builder.finish())
=======
            DataType::Array(_) => append_null_as!(array::ListBuilder<Box<dyn ArrayBuilder>>),
            DataType::Map(_) => {
                // For some reason, there is no `MapBuilder::append_null` method -- even tho
                // StructBuilder and ListBuilder both provide it.
                let builder =
                    builder_as!(array::MapBuilder<Box<dyn ArrayBuilder>, Box<dyn ArrayBuilder>>);
                for _ in 0..num_rows {
                    builder.append(false)?;
                }
>>>>>>> e950ffd5
            }
        }
        Ok(())
    }
}

#[derive(Debug)]
pub struct ArrowEvaluationHandler;

impl EvaluationHandler for ArrowEvaluationHandler {
    fn new_expression_evaluator(
        &self,
        schema: SchemaRef,
        expression: Expression,
        output_type: DataType,
    ) -> Arc<dyn ExpressionEvaluator> {
        Arc::new(DefaultExpressionEvaluator {
            input_schema: schema,
            expression,
            output_type,
        })
    }

    /// Create a single-row array with all-null leaf values. Note that if a nested struct is
    /// included in the `output_type`, the entire struct will be NULL (instead of a not-null struct
    /// with NULL fields).
    fn null_row(&self, output_schema: SchemaRef) -> DeltaResult<Box<dyn EngineData>> {
        let fields = output_schema.fields();
        let arrays = fields
            .map(|field| Scalar::Null(field.data_type().clone()).to_array(1))
            .try_collect()?;
        let record_batch =
            RecordBatch::try_new(Arc::new(output_schema.as_ref().try_into()?), arrays)?;
        Ok(Box::new(ArrowEngineData::new(record_batch)))
    }
}

#[derive(Debug)]
pub struct DefaultExpressionEvaluator {
    input_schema: SchemaRef,
    expression: Expression,
    output_type: DataType,
}

impl ExpressionEvaluator for DefaultExpressionEvaluator {
    fn evaluate(&self, batch: &dyn EngineData) -> DeltaResult<Box<dyn EngineData>> {
        debug!("Arrow evaluator evaluating: {:#?}", self.expression);
        let batch = batch
            .any_ref()
            .downcast_ref::<ArrowEngineData>()
            .ok_or_else(|| Error::engine_data_type("ArrowEngineData"))?
            .record_batch();
        let _input_schema: ArrowSchema = self.input_schema.as_ref().try_into()?;
        // TODO: make sure we have matching schemas for validation
        // if batch.schema().as_ref() != &input_schema {
        //     return Err(Error::Generic(format!(
        //         "input schema does not match batch schema: {:?} != {:?}",
        //         input_schema,
        //         batch.schema()
        //     )));
        // };
        let array_ref = evaluate_expression(&self.expression, batch, Some(&self.output_type))?;
        let batch: RecordBatch = if let DataType::Struct(_) = self.output_type {
            apply_schema(&array_ref, &self.output_type)?
        } else {
            let array_ref = apply_schema_to(&array_ref, &self.output_type)?;
            let arrow_type: ArrowDataType = ArrowDataType::try_from(&self.output_type)?;
            let schema = ArrowSchema::new(vec![ArrowField::new("output", arrow_type, true)]);
            RecordBatch::try_new(Arc::new(schema), vec![array_ref])?
        };
        Ok(Box::new(ArrowEngineData::new(batch)))
    }
}<|MERGE_RESOLUTION|>--- conflicted
+++ resolved
@@ -1,17 +1,7 @@
 //! Expression handling based on arrow-rs compute kernels.
 use std::sync::Arc;
 
-<<<<<<< HEAD
-use crate::arrow::array::{
-    Array, ArrayRef, BinaryArray, BooleanArray, Date32Array, Decimal128Array, Float32Array,
-    Float64Array, Int16Array, Int32Array, Int64Array, Int8Array, ListArray, MapBuilder,
-    RecordBatch, StringArray, StringBuilder, StructArray, TimestampMicrosecondArray,
-};
-use crate::arrow::buffer::OffsetBuffer;
-use crate::arrow::compute::concat;
-=======
 use crate::arrow::array::{self, ArrayBuilder, ArrayRef, RecordBatch};
->>>>>>> e950ffd5
 use crate::arrow::datatypes::{
     DataType as ArrowDataType, Field as ArrowField, Schema as ArrowSchema,
 };
@@ -165,62 +155,6 @@
                 }
             }
             Array(data) => {
-<<<<<<< HEAD
-                #[allow(deprecated)]
-                let values = data.array_elements();
-                let vecs: Vec<_> = values.iter().map(|v| v.to_array(num_rows)).try_collect()?;
-                let values: Vec<_> = vecs.iter().map(|x| x.as_ref()).collect();
-                let offsets: Vec<_> = vecs.iter().map(|v| v.len()).collect();
-                let offset_buffer = OffsetBuffer::from_lengths(offsets);
-                let field = ArrowField::try_from(data.array_type())?;
-                Arc::new(ListArray::new(
-                    Arc::new(field),
-                    offset_buffer,
-                    concat(values.as_slice())?,
-                    None,
-                ))
-            }
-            Map(data) => {
-                // TODO(880): for now we only support string->string maps
-                if data.map_type().key_type() != &DataType::STRING
-                    || data.map_type().value_type() != &DataType::STRING
-                {
-                    return Err(Error::unsupported(
-                        "Only string->string maps are currently supported",
-                    ));
-                }
-                let key_builder = StringBuilder::new();
-                let val_builder = StringBuilder::new();
-                let mut builder = MapBuilder::new(None, key_builder, val_builder);
-                for _ in 0..num_rows {
-                    for (key, val) in data.pairs() {
-                        match key {
-                            Scalar::String(key) => builder.keys().append_value(key),
-                            _ => {
-                                return Err(Error::unsupported("Maps require non-null string keys"))
-                            }
-                        }
-                        match val {
-                            Scalar::String(val) => builder.values().append_value(val),
-                            Scalar::Null(DataType::STRING) => builder.values().append_null(),
-                            _ => return Err(Error::unsupported("Maps require string values")),
-                        }
-                    }
-                    builder.append(true)?;
-                }
-                Arc::new(builder.finish())
-            }
-            Null(DataType::BYTE) => Arc::new(Int8Array::new_null(num_rows)),
-            Null(DataType::SHORT) => Arc::new(Int16Array::new_null(num_rows)),
-            Null(DataType::INTEGER) => Arc::new(Int32Array::new_null(num_rows)),
-            Null(DataType::LONG) => Arc::new(Int64Array::new_null(num_rows)),
-            Null(DataType::FLOAT) => Arc::new(Float32Array::new_null(num_rows)),
-            Null(DataType::DOUBLE) => Arc::new(Float64Array::new_null(num_rows)),
-            Null(DataType::STRING) => Arc::new(StringArray::new_null(num_rows)),
-            Null(DataType::BOOLEAN) => Arc::new(BooleanArray::new_null(num_rows)),
-            Null(DataType::TIMESTAMP) => {
-                Arc::new(TimestampMicrosecondArray::new_null(num_rows).with_timezone("UTC"))
-=======
                 let builder = builder_as!(array::ListBuilder<Box<dyn ArrayBuilder>>);
                 for _ in 0..num_rows {
                     #[allow(deprecated)]
@@ -229,7 +163,20 @@
                     }
                     builder.append(true);
                 }
->>>>>>> e950ffd5
+            }
+            Map(data) => {
+                let builder =
+                    builder_as!(array::MapBuilder<Box<dyn ArrayBuilder>, Box<dyn ArrayBuilder>>);
+                for _ in 0..num_rows {
+                    for (key, val) in data.pairs() {
+                        if let Scalar::Null(_) = key {
+                            return Err(Error::unsupported("Maps require non-null string keys"));
+                        }
+                        key.append(builder.keys(), 1)?;
+                        val.append(builder.values(), 1)?;
+                    }
+                    builder.append(true)?;
+                }
             }
             Null(data_type) => Self::append_null(builder, data_type, num_rows)?,
         }
@@ -305,24 +252,6 @@
                     builder.append(false);
                 }
             }
-<<<<<<< HEAD
-            Null(DataType::Map(map_type)) => {
-                // TODO(880): for now we only support string->string maps
-                if map_type.key_type() != &DataType::STRING
-                    || map_type.value_type() != &DataType::STRING
-                {
-                    return Err(Error::unsupported(
-                        "Only string->string maps are currently supported",
-                    ));
-                }
-                let key_builder = StringBuilder::new();
-                let val_builder = StringBuilder::new();
-                let mut builder = MapBuilder::new(None, key_builder, val_builder);
-                for _ in 0..num_rows {
-                    builder.append(false)?;
-                }
-                Arc::new(builder.finish())
-=======
             DataType::Array(_) => append_null_as!(array::ListBuilder<Box<dyn ArrayBuilder>>),
             DataType::Map(_) => {
                 // For some reason, there is no `MapBuilder::append_null` method -- even tho
@@ -332,7 +261,6 @@
                 for _ in 0..num_rows {
                     builder.append(false)?;
                 }
->>>>>>> e950ffd5
             }
         }
         Ok(())
