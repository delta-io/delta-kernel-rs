--- conflicted
+++ resolved
@@ -4,23 +4,9 @@
 use std::io::{BufRead, BufReader};
 use std::sync::Arc;
 
-<<<<<<< HEAD
-use arrow_array::{
-    cast::AsArray, new_null_array, Array as ArrowArray, GenericListArray, OffsetSizeTrait,
-    RecordBatch, StringArray, StructArray,
-=======
-use crate::engine::ensure_data_types::DataTypeCompat;
-use crate::{
-    engine::arrow_data::ArrowEngineData,
-    schema::{DataType, Schema, SchemaRef, StructField, StructType},
-    utils::require,
-    DeltaResult, EngineData, Error,
-};
-
 use crate::arrow::array::{
     cast::AsArray, make_array, new_null_array, Array as ArrowArray, GenericListArray,
     OffsetSizeTrait, RecordBatch, StringArray, StructArray,
->>>>>>> 8f0fb8a5
 };
 use crate::arrow::buffer::NullBuffer;
 use crate::arrow::compute::concat_batches;
@@ -33,7 +19,6 @@
 use itertools::Itertools;
 use tracing::debug;
 
-<<<<<<< HEAD
 use crate::engine::ensure_data_types::DataTypeCompat;
 use crate::{
     engine::arrow_data::ArrowEngineData,
@@ -41,36 +26,6 @@
     utils::require,
     DeltaResult, EngineData, Error,
 };
-=======
-macro_rules! prim_array_cmp {
-    ( $left_arr: ident, $right_arr: ident, $(($data_ty: pat, $prim_ty: ty)),+ ) => {
-
-        return match $left_arr.data_type() {
-        $(
-            $data_ty => {
-                let prim_array = $left_arr.as_primitive_opt::<$prim_ty>()
-                        .ok_or(Error::invalid_expression(
-                            format!("Cannot cast to primitive array: {}", $left_arr.data_type()))
-                        )?;
-                    let list_array = $right_arr.as_list_opt::<i32>()
-                        .ok_or(Error::invalid_expression(
-                            format!("Cannot cast to list array: {}", $right_arr.data_type()))
-                        )?;
-                crate::arrow::compute::kernels::comparison::in_list(prim_array, list_array).map(wrap_comparison_result)
-            }
-        )+
-            _ => Err(ArrowError::CastError(
-                        format!("Bad Comparison between: {:?} and {:?}",
-                            $left_arr.data_type(),
-                            $right_arr.data_type())
-                        )
-                )
-        }.map_err(Error::generic_err);
-    };
-}
-
-pub(crate) use prim_array_cmp;
->>>>>>> 8f0fb8a5
 
 /// Get the indices in `parquet_schema` of the specified columns in `requested_schema`. This
 /// returns a tuples of (mask_indices: Vec<parquet_schema_index>, reorder_indices:
