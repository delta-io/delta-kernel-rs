--- conflicted
+++ resolved
@@ -13,23 +13,11 @@
 pub(crate) struct SyncParquetHandler;
 
 fn try_create_from_parquet(
-<<<<<<< HEAD
-    schema: SchemaRef,
-    location: Url,
-    predicate: Option<&Expression>,
-) -> DeltaResult<ArrowEngineData> {
-    let file = File::open(
-        location
-            .to_file_path()
-            .map_err(|_| Error::generic("can only read local files"))?,
-    )?;
-=======
     file: File,
     schema: SchemaRef,
     _arrow_schema: ArrowSchemaRef,
-    _predicate: Option<&Expression>,
+    predicate: Option<&Expression>,
 ) -> DeltaResult<impl Iterator<Item = DeltaResult<ArrowEngineData>>> {
->>>>>>> 7f535a21
     let metadata = ArrowReaderMetadata::load(&file, Default::default())?;
     let parquet_schema = metadata.schema();
     let mut builder = ParquetRecordBatchReaderBuilder::try_new(file)?;
@@ -38,22 +26,13 @@
     {
         builder = builder.with_projection(mask);
     }
-<<<<<<< HEAD
     if let Some(predicate) = predicate {
         builder = builder.with_row_group_filter(predicate);
     }
-    let mut reader = builder.build()?;
-    let data = reader
-        .next()
-        .ok_or_else(|| Error::generic("No data found reading parquet file"))?;
-    let reordered = reorder_struct_array(data?.into(), &requested_ordering).map(Into::into)?;
-    Ok(ArrowEngineData::new(reordered))
-=======
     Ok(builder.build()?.map(move |data| {
         let reordered = reorder_struct_array(data?.into(), &requested_ordering)?;
         Ok(ArrowEngineData::new(reordered.into()))
     }))
->>>>>>> 7f535a21
 }
 
 impl ParquetHandler for SyncParquetHandler {
@@ -63,18 +42,6 @@
         schema: SchemaRef,
         predicate: Option<Expression>,
     ) -> DeltaResult<FileDataReadResultIterator> {
-<<<<<<< HEAD
-        debug!("Reading parquet files: {files:#?} with schema {schema:#?} and predicate {predicate:#?}");
-        if files.is_empty() {
-            return Ok(Box::new(std::iter::empty()));
-        }
-        let locations: Vec<_> = files.iter().map(|file| file.location.clone()).collect();
-        Ok(Box::new(locations.into_iter().map(move |location| {
-            try_create_from_parquet(schema.clone(), location, predicate.as_ref())
-                .map(|d| Box::new(d) as _)
-        })))
-=======
         read_files(files, schema, predicate, try_create_from_parquet)
->>>>>>> 7f535a21
     }
 }