//! Expression handling based on arrow-rs compute kernels.
use std::borrow::Borrow;
use std::collections::HashMap;
use std::sync::Arc;

use crate::arrow::array::AsArray;
use crate::arrow::array::{types::*, MapArray};
use crate::arrow::array::{
    Array, ArrayRef, BinaryArray, BooleanArray, Date32Array, Datum, Decimal128Array, Float32Array,
    Float64Array, Int16Array, Int32Array, Int64Array, Int8Array, ListArray, RecordBatch,
    StringArray, StructArray, TimestampMicrosecondArray,
};
use crate::arrow::buffer::OffsetBuffer;
use crate::arrow::compute::concat;
use crate::arrow::compute::kernels::cmp::{distinct, eq, gt, gt_eq, lt, lt_eq, neq};
use crate::arrow::compute::kernels::comparison::in_list_utf8;
use crate::arrow::compute::kernels::numeric::{add, div, mul, sub};
use crate::arrow::compute::{and_kleene, is_null, not, or_kleene};
use crate::arrow::datatypes::{
    DataType as ArrowDataType, Field as ArrowField, Fields, IntervalUnit, Schema as ArrowSchema,
    TimeUnit,
};
use crate::arrow::error::ArrowError;
use itertools::Itertools;
use tracing::debug;

use super::arrow_conversion::LIST_ARRAY_ROOT;
use super::arrow_utils::make_arrow_error;
use crate::engine::arrow_data::ArrowEngineData;
use crate::engine::arrow_utils::prim_array_cmp;
use crate::engine::ensure_data_types::ensure_data_types;
use crate::error::{DeltaResult, Error};
use crate::expressions::{
    BinaryExpression, BinaryOperator, Expression, Scalar, UnaryExpression, UnaryOperator,
    VariadicExpression, VariadicOperator,
};
use crate::schema::{ArrayType, DataType, MapType, PrimitiveType, Schema, SchemaRef, StructField};
use crate::{EngineData, ExpressionEvaluator, ExpressionHandler};

// TODO leverage scalars / Datum

fn downcast_to_bool(arr: &dyn Array) -> DeltaResult<&BooleanArray> {
    arr.as_any()
        .downcast_ref::<BooleanArray>()
        .ok_or_else(|| Error::generic("expected boolean array"))
}

impl Scalar {
    /// Convert scalar to arrow array.
    pub fn to_array(&self, num_rows: usize) -> DeltaResult<ArrayRef> {
        use Scalar::*;
        let arr: ArrayRef = match self {
            Integer(val) => Arc::new(Int32Array::from_value(*val, num_rows)),
            Long(val) => Arc::new(Int64Array::from_value(*val, num_rows)),
            Short(val) => Arc::new(Int16Array::from_value(*val, num_rows)),
            Byte(val) => Arc::new(Int8Array::from_value(*val, num_rows)),
            Float(val) => Arc::new(Float32Array::from_value(*val, num_rows)),
            Double(val) => Arc::new(Float64Array::from_value(*val, num_rows)),
            String(val) => Arc::new(StringArray::from(vec![val.clone(); num_rows])),
            Boolean(val) => Arc::new(BooleanArray::from(vec![*val; num_rows])),
            Timestamp(val) => {
                Arc::new(TimestampMicrosecondArray::from_value(*val, num_rows).with_timezone("UTC"))
            }
            TimestampNtz(val) => Arc::new(TimestampMicrosecondArray::from_value(*val, num_rows)),
            Date(val) => Arc::new(Date32Array::from_value(*val, num_rows)),
            Binary(val) => Arc::new(BinaryArray::from(vec![val.as_slice(); num_rows])),
            Decimal(val, precision, scale) => Arc::new(
                Decimal128Array::from_value(*val, num_rows)
                    .with_precision_and_scale(*precision, *scale as i8)?,
            ),
            Struct(data) => {
                let arrays = data
                    .values()
                    .iter()
                    .map(|val| val.to_array(num_rows))
                    .try_collect()?;
                let fields: Fields = data
                    .fields()
                    .iter()
                    .map(ArrowField::try_from)
                    .try_collect()?;
                Arc::new(StructArray::try_new(fields, arrays, None)?)
            }
            Array(data) => {
                #[allow(deprecated)]
                let values = data.array_elements();
                let vecs: Vec<_> = values.iter().map(|v| v.to_array(num_rows)).try_collect()?;
                let values: Vec<_> = vecs.iter().map(|x| x.as_ref()).collect();
                let offsets: Vec<_> = vecs.iter().map(|v| v.len()).collect();
                let offset_buffer = OffsetBuffer::from_lengths(offsets);
                let field = ArrowField::try_from(data.array_type())?;
                Arc::new(ListArray::new(
                    Arc::new(field),
                    offset_buffer,
                    concat(values.as_slice())?,
                    None,
                ))
            }
            Null(data_type) => match data_type {
                DataType::Primitive(primitive) => match primitive {
                    PrimitiveType::Byte => Arc::new(Int8Array::new_null(num_rows)),
                    PrimitiveType::Short => Arc::new(Int16Array::new_null(num_rows)),
                    PrimitiveType::Integer => Arc::new(Int32Array::new_null(num_rows)),
                    PrimitiveType::Long => Arc::new(Int64Array::new_null(num_rows)),
                    PrimitiveType::Float => Arc::new(Float32Array::new_null(num_rows)),
                    PrimitiveType::Double => Arc::new(Float64Array::new_null(num_rows)),
                    PrimitiveType::String => Arc::new(StringArray::new_null(num_rows)),
                    PrimitiveType::Boolean => Arc::new(BooleanArray::new_null(num_rows)),
                    PrimitiveType::Timestamp => {
                        Arc::new(TimestampMicrosecondArray::new_null(num_rows).with_timezone("UTC"))
                    }
                    PrimitiveType::TimestampNtz => {
                        Arc::new(TimestampMicrosecondArray::new_null(num_rows))
                    }
                    PrimitiveType::Date => Arc::new(Date32Array::new_null(num_rows)),
                    PrimitiveType::Binary => Arc::new(BinaryArray::new_null(num_rows)),
                    PrimitiveType::Decimal(precision, scale) => Arc::new(
                        Decimal128Array::new_null(num_rows)
                            .with_precision_and_scale(*precision, *scale as i8)?,
                    ),
                },
                DataType::Struct(t) => {
                    let fields: Fields = t.fields().map(ArrowField::try_from).try_collect()?;
                    Arc::new(StructArray::new_null(fields, num_rows))
                }
                DataType::Array(t) => {
                    let field =
                        ArrowField::new(LIST_ARRAY_ROOT, t.element_type().try_into()?, true);
                    Arc::new(ListArray::new_null(Arc::new(field), num_rows))
                }
                DataType::Map { .. } => unimplemented!(),
            },
        };
        Ok(arr)
    }
}

fn wrap_comparison_result(arr: BooleanArray) -> ArrayRef {
    Arc::new(arr) as _
}

trait ProvidesColumnByName {
    fn column_by_name(&self, name: &str) -> Option<&ArrayRef>;
}

impl ProvidesColumnByName for RecordBatch {
    fn column_by_name(&self, name: &str) -> Option<&ArrayRef> {
        self.column_by_name(name)
    }
}

impl ProvidesColumnByName for StructArray {
    fn column_by_name(&self, name: &str) -> Option<&ArrayRef> {
        self.column_by_name(name)
    }
}

// Given a RecordBatch or StructArray, recursively probe for a nested column path and return the
// corresponding column, or Err if the path is invalid. For example, given the following schema:
// ```text
// root: {
//   a: int32,
//   b: struct {
//     c: int32,
//     d: struct {
//       e: int32,
//       f: int64,
//     },
//   },
// }
// ```
// The path ["b", "d", "f"] would retrieve the int64 column while ["a", "b"] would produce an error.
fn extract_column(mut parent: &dyn ProvidesColumnByName, col: &[String]) -> DeltaResult<ArrayRef> {
    let mut field_names = col.iter();
    let Some(mut field_name) = field_names.next() else {
        return Err(ArrowError::SchemaError("Empty column path".to_string()))?;
    };
    loop {
        let child = parent
            .column_by_name(field_name)
            .ok_or_else(|| ArrowError::SchemaError(format!("No such field: {field_name}")))?;
        field_name = match field_names.next() {
            Some(name) => name,
            None => return Ok(child.clone()),
        };
        parent = child
            .as_any()
            .downcast_ref::<StructArray>()
            .ok_or_else(|| ArrowError::SchemaError(format!("Not a struct: {field_name}")))?;
    }
}

fn evaluate_expression(
    expression: &Expression,
    batch: &RecordBatch,
    result_type: Option<&DataType>,
) -> DeltaResult<ArrayRef> {
    use BinaryOperator::*;
    use Expression::*;
    match (expression, result_type) {
        (Literal(scalar), _) => Ok(scalar.to_array(batch.num_rows())?),
        (Column(name), _) => extract_column(batch, name),
        (Struct(fields), Some(DataType::Struct(output_schema))) => {
            let columns = fields
                .iter()
                .zip(output_schema.fields())
                .map(|(expr, field)| evaluate_expression(expr, batch, Some(field.data_type())));
            let output_cols: Vec<ArrayRef> = columns.try_collect()?;
            let output_fields: Vec<ArrowField> = output_cols
                .iter()
                .zip(output_schema.fields())
                .map(|(output_col, output_field)| -> DeltaResult<_> {
                    Ok(ArrowField::new(
                        output_field.name(),
                        output_col.data_type().clone(),
                        output_col.is_nullable(),
                    ))
                })
                .try_collect()?;
            let result = StructArray::try_new(output_fields.into(), output_cols, None)?;
            Ok(Arc::new(result))
        }
        (Struct(_), _) => Err(Error::generic(
            "Data type is required to evaluate struct expressions",
        )),
        (Unary(UnaryExpression { op, expr }), _) => {
            let arr = evaluate_expression(expr.as_ref(), batch, None)?;
            Ok(match op {
                UnaryOperator::Not => Arc::new(not(downcast_to_bool(&arr)?)?),
                UnaryOperator::IsNull => Arc::new(is_null(&arr)?),
            })
        }
        (
            Binary(BinaryExpression {
                op: In,
                left,
                right,
            }),
            _,
        ) => match (left.as_ref(), right.as_ref()) {
            (Literal(_), Column(_)) => {
                let left_arr = evaluate_expression(left.as_ref(), batch, None)?;
                let right_arr = evaluate_expression(right.as_ref(), batch, None)?;
                if let Some(string_arr) = left_arr.as_string_opt::<i32>() {
                    if let Some(right_arr) = right_arr.as_list_opt::<i32>() {
                        return in_list_utf8(string_arr, right_arr)
                            .map(wrap_comparison_result)
                            .map_err(Error::generic_err);
                    }
                }
                prim_array_cmp! {
                    left_arr, right_arr,
                    (ArrowDataType::Int8, Int8Type),
                    (ArrowDataType::Int16, Int16Type),
                    (ArrowDataType::Int32, Int32Type),
                    (ArrowDataType::Int64, Int64Type),
                    (ArrowDataType::UInt8, UInt8Type),
                    (ArrowDataType::UInt16, UInt16Type),
                    (ArrowDataType::UInt32, UInt32Type),
                    (ArrowDataType::UInt64, UInt64Type),
                    (ArrowDataType::Float16, Float16Type),
                    (ArrowDataType::Float32, Float32Type),
                    (ArrowDataType::Float64, Float64Type),
                    (ArrowDataType::Timestamp(TimeUnit::Second, _), TimestampSecondType),
                    (ArrowDataType::Timestamp(TimeUnit::Millisecond, _), TimestampMillisecondType),
                    (ArrowDataType::Timestamp(TimeUnit::Microsecond, _), TimestampMicrosecondType),
                    (ArrowDataType::Timestamp(TimeUnit::Nanosecond, _), TimestampNanosecondType),
                    (ArrowDataType::Date32, Date32Type),
                    (ArrowDataType::Date64, Date64Type),
                    (ArrowDataType::Time32(TimeUnit::Second), Time32SecondType),
                    (ArrowDataType::Time32(TimeUnit::Millisecond), Time32MillisecondType),
                    (ArrowDataType::Time64(TimeUnit::Microsecond), Time64MicrosecondType),
                    (ArrowDataType::Time64(TimeUnit::Nanosecond), Time64NanosecondType),
                    (ArrowDataType::Duration(TimeUnit::Second), DurationSecondType),
                    (ArrowDataType::Duration(TimeUnit::Millisecond), DurationMillisecondType),
                    (ArrowDataType::Duration(TimeUnit::Microsecond), DurationMicrosecondType),
                    (ArrowDataType::Duration(TimeUnit::Nanosecond), DurationNanosecondType),
                    (ArrowDataType::Interval(IntervalUnit::DayTime), IntervalDayTimeType),
                    (ArrowDataType::Interval(IntervalUnit::YearMonth), IntervalYearMonthType),
                    (ArrowDataType::Interval(IntervalUnit::MonthDayNano), IntervalMonthDayNanoType),
                    (ArrowDataType::Decimal128(_, _), Decimal128Type),
                    (ArrowDataType::Decimal256(_, _), Decimal256Type)
                }
            }
            (Literal(lit), Literal(Scalar::Array(ad))) => {
                #[allow(deprecated)]
                let exists = ad.array_elements().contains(lit);
                Ok(Arc::new(BooleanArray::from(vec![exists])))
            }
            (l, r) => Err(Error::invalid_expression(format!(
                "Invalid right value for (NOT) IN comparison, left is: {l} right is: {r}"
            ))),
        },
        (
            Binary(BinaryExpression {
                op: NotIn,
                left,
                right,
            }),
            _,
        ) => {
            let reverse_op = Expression::binary(In, *left.clone(), *right.clone());
            let reverse_expr = evaluate_expression(&reverse_op, batch, None)?;
            not(reverse_expr.as_boolean())
                .map(wrap_comparison_result)
                .map_err(Error::generic_err)
        }
        (Binary(BinaryExpression { op, left, right }), _) => {
            let left_arr = evaluate_expression(left.as_ref(), batch, None)?;
            let right_arr = evaluate_expression(right.as_ref(), batch, None)?;

            type Operation = fn(&dyn Datum, &dyn Datum) -> Result<ArrayRef, ArrowError>;
            let eval: Operation = match op {
                Plus => add,
                Minus => sub,
                Multiply => mul,
                Divide => div,
                LessThan => |l, r| lt(l, r).map(wrap_comparison_result),
                LessThanOrEqual => |l, r| lt_eq(l, r).map(wrap_comparison_result),
                GreaterThan => |l, r| gt(l, r).map(wrap_comparison_result),
                GreaterThanOrEqual => |l, r| gt_eq(l, r).map(wrap_comparison_result),
                Equal => |l, r| eq(l, r).map(wrap_comparison_result),
                NotEqual => |l, r| neq(l, r).map(wrap_comparison_result),
                Distinct => |l, r| distinct(l, r).map(wrap_comparison_result),
                // NOTE: [Not]In was already covered above
                In | NotIn => return Err(Error::generic("Invalid expression given")),
            };

            eval(&left_arr, &right_arr).map_err(Error::generic_err)
        }
        (Variadic(VariadicExpression { op, exprs }), None | Some(&DataType::BOOLEAN)) => {
            type Operation = fn(&BooleanArray, &BooleanArray) -> Result<BooleanArray, ArrowError>;
            let (reducer, default): (Operation, _) = match op {
                VariadicOperator::And => (and_kleene, true),
                VariadicOperator::Or => (or_kleene, false),
            };
            exprs
                .iter()
                .map(|expr| evaluate_expression(expr, batch, result_type))
                .reduce(|l, r| {
                    Ok(reducer(downcast_to_bool(&l?)?, downcast_to_bool(&r?)?)
                        .map(wrap_comparison_result)?)
                })
                .unwrap_or_else(|| {
                    evaluate_expression(&Expression::literal(default), batch, result_type)
                })
        }
        (Variadic(_), _) => {
            // NOTE: Update this error message if we add support for variadic operations on other types
            Err(Error::Generic(format!(
                "Variadic {expression:?} is expected to return boolean results, got {result_type:?}"
            )))
        }
    }
}

// Apply a schema to an array. The array _must_ be a `StructArray`. Returns a `RecordBatch where the
// names of fields, nullable, and metadata in the struct have been transformed to match those in
// schema specified by `schema`
fn apply_schema(array: &dyn Array, schema: &DataType) -> DeltaResult<RecordBatch> {
    let DataType::Struct(struct_schema) = schema else {
        return Err(Error::generic(
            "apply_schema at top-level must be passed a struct schema",
        ));
    };
    let applied = apply_schema_to_struct(array, struct_schema)?;
    // arrow just panics if we attempt to convery a StructArray to a RecordBatch with top-level
    // nulls, so we check for that and just error if that's the case here
    if applied.null_count() > 0 {
        return Err(Error::invalid_struct_data(
            "Top-level nulls in struct are not supported",
        ));
    }
    Ok(applied.into())
}

// helper to transform an arrow field+col into the specified target type. If `rename` is specified
// the field will be renamed to the contained `str`.
fn new_field_with_metadata(
    field_name: &str,
    data_type: &ArrowDataType,
    nullable: bool,
    metadata: Option<HashMap<String, String>>,
) -> ArrowField {
    let mut field = ArrowField::new(field_name, data_type.clone(), nullable);
    if let Some(metadata) = metadata {
        field.set_metadata(metadata);
    };
    field
}

// A helper that is a wrapper over `transform_field_and_col`. This will take apart the passed struct
// and use that method to transform each column and then put the struct back together. Target types
// and names for each column should be passed in `target_types_and_names`. The number of elements in
// the `target_types_and_names` iterator _must_ be the same as the number of columns in
// `struct_array`. The transformation is ordinal. That is, the order of fields in `target_fields`
// _must_ match the order of the columns in `struct_array`.
fn transform_struct(
    struct_array: &StructArray,
    target_fields: impl Iterator<Item = impl Borrow<StructField>>,
) -> DeltaResult<StructArray> {
    let (_, arrow_cols, nulls) = struct_array.clone().into_parts();
    let input_col_count = arrow_cols.len();
    let result_iter =
        arrow_cols
            .into_iter()
            .zip(target_fields)
            .map(|(sa_col, target_field)| -> DeltaResult<_> {
                let target_field = target_field.borrow();
                let transformed_col = apply_schema_to(&sa_col, target_field.data_type())?;
                let transformed_field = new_field_with_metadata(
                    &target_field.name,
                    transformed_col.data_type(),
                    target_field.nullable,
                    Some(target_field.metadata_with_string_values()),
                );
                Ok((transformed_field, transformed_col))
            });
    let (transformed_fields, transformed_cols): (Vec<ArrowField>, Vec<ArrayRef>) =
        result_iter.process_results(|iter| iter.unzip())?;
    if transformed_cols.len() != input_col_count {
        return Err(Error::InternalError(format!(
            "Passed struct had {input_col_count} columns, but transformed column has {}",
            transformed_cols.len()
        )));
    }
    Ok(StructArray::try_new(
        transformed_fields.into(),
        transformed_cols,
        nulls,
    )?)
}

// Transform a struct array. The data is in `array`, and the target fields are in `kernel_fields`.
fn apply_schema_to_struct(array: &dyn Array, kernel_fields: &Schema) -> DeltaResult<StructArray> {
    let Some(sa) = array.as_struct_opt() else {
        return Err(make_arrow_error(
            "Arrow claimed to be a struct but isn't a StructArray",
        ));
    };
    transform_struct(sa, kernel_fields.fields())
}

// deconstruct the array, then rebuild the mapped version
fn apply_schema_to_list(
    array: &dyn Array,
    target_inner_type: &ArrayType,
) -> DeltaResult<ListArray> {
    let Some(la) = array.as_list_opt() else {
        return Err(make_arrow_error(
            "Arrow claimed to be a list but isn't a ListArray",
        ));
    };
    let (field, offset_buffer, values, nulls) = la.clone().into_parts();

    let transformed_values = apply_schema_to(&values, &target_inner_type.element_type)?;
    let transformed_field = ArrowField::new(
        field.name(),
        transformed_values.data_type().clone(),
        target_inner_type.contains_null,
    );
    Ok(ListArray::try_new(
        Arc::new(transformed_field),
        offset_buffer,
        transformed_values,
        nulls,
    )?)
}

// deconstruct a map, and rebuild it with the specified target kernel type
fn apply_schema_to_map(array: &dyn Array, kernel_map_type: &MapType) -> DeltaResult<MapArray> {
    let Some(ma) = array.as_map_opt() else {
        return Err(make_arrow_error(
            "Arrow claimed to be a map but isn't a MapArray",
        ));
    };
    let (map_field, offset_buffer, map_struct_array, nulls, ordered) = ma.clone().into_parts();
    let target_fields = map_struct_array
        .fields()
        .iter()
        .zip([&kernel_map_type.key_type, &kernel_map_type.value_type])
        .zip([false, kernel_map_type.value_contains_null])
        .map(|((arrow_field, target_type), nullable)| {
            StructField::new(arrow_field.name(), target_type.clone(), nullable)
        });

    // Arrow puts the key type/val as the first field/col and the value type/val as the second. So
    // we just transform like a 'normal' struct, but we know there are two fields/cols and we
    // specify the key/value types as the target type iterator.
    let transformed_map_struct_array = transform_struct(&map_struct_array, target_fields)?;

    let transformed_map_field = ArrowField::new(
        map_field.name().clone(),
        transformed_map_struct_array.data_type().clone(),
        map_field.is_nullable(),
    );
    Ok(MapArray::try_new(
        Arc::new(transformed_map_field),
        offset_buffer,
        transformed_map_struct_array,
        nulls,
        ordered,
    )?)
}

// apply `schema` to `array`. This handles renaming, and adjusting nullability and metadata. if the
// actual data types don't match, this will return an error
fn apply_schema_to(array: &ArrayRef, schema: &DataType) -> DeltaResult<ArrayRef> {
    use DataType::*;
    let array: ArrayRef = match schema {
        Struct(stype) => Arc::new(apply_schema_to_struct(array, stype)?),
        Array(atype) => Arc::new(apply_schema_to_list(array, atype)?),
        Map(mtype) => Arc::new(apply_schema_to_map(array, mtype)?),
        _ => {
            ensure_data_types(schema, array.data_type(), true)?;
            array.clone()
        }
    };
    Ok(array)
}

#[derive(Debug)]
pub struct ArrowExpressionHandler;

impl ExpressionHandler for ArrowExpressionHandler {
    fn get_evaluator(
        &self,
        schema: SchemaRef,
        expression: Expression,
        output_type: DataType,
    ) -> Arc<dyn ExpressionEvaluator> {
        Arc::new(DefaultExpressionEvaluator {
            input_schema: schema,
            expression: Box::new(expression),
            output_type,
        })
    }

    /// Docs TODO
    // NOTE: we should actually probably allow output_type to be a DataType instead of Schema
    fn null_row(&self) -> DeltaResult<(Box<dyn EngineData>, SchemaRef)> {
        use crate::schema::StructType;
        let output_schema = Arc::new(StructType::new(vec![StructField::new(
            "output",
            DataType::INTEGER,
            true,
        )]));
        let array = Scalar::Null(DataType::INTEGER).to_array(1)?;
        let record_batch =
            RecordBatch::try_new(Arc::new(output_schema.as_ref().try_into()?), vec![array])?;
        Ok((Box::new(ArrowEngineData::new(record_batch)), output_schema))
    }
}

#[derive(Debug)]
pub struct DefaultExpressionEvaluator {
    input_schema: SchemaRef,
    expression: Box<Expression>,
    output_type: DataType,
}

impl ExpressionEvaluator for DefaultExpressionEvaluator {
    fn evaluate(&self, batch: &dyn EngineData) -> DeltaResult<Box<dyn EngineData>> {
        debug!(
            "Arrow evaluator evaluating: {:#?}",
            self.expression.as_ref()
        );
        let batch = batch
            .any_ref()
            .downcast_ref::<ArrowEngineData>()
            .ok_or_else(|| Error::engine_data_type("ArrowEngineData"))?
            .record_batch();
        let _input_schema: ArrowSchema = self.input_schema.as_ref().try_into()?;
        // TODO: make sure we have matching schemas for validation
        // if batch.schema().as_ref() != &input_schema {
        //     return Err(Error::Generic(format!(
        //         "input schema does not match batch schema: {:?} != {:?}",
        //         input_schema,
        //         batch.schema()
        //     )));
        // };
        let array_ref = evaluate_expression(&self.expression, batch, Some(&self.output_type))?;
        let batch: RecordBatch = if let DataType::Struct(_) = self.output_type {
            apply_schema(&array_ref, &self.output_type)?
        } else {
            let array_ref = apply_schema_to(&array_ref, &self.output_type)?;
            let arrow_type: ArrowDataType = ArrowDataType::try_from(&self.output_type)?;
            let schema = ArrowSchema::new(vec![ArrowField::new("output", arrow_type, true)]);
            RecordBatch::try_new(Arc::new(schema), vec![array_ref])?
        };
        Ok(Box::new(ArrowEngineData::new(batch)))
    }
}

#[cfg(test)]
mod tests {
    use std::ops::{Add, Div, Mul, Sub};

<<<<<<< HEAD
    use arrow_array::{create_array, GenericStringArray, Int32Array};
    use arrow_buffer::ScalarBuffer;
    use arrow_schema::{DataType, Field, Fields, Schema};
=======
    use crate::arrow::array::{GenericStringArray, Int32Array};
    use crate::arrow::buffer::ScalarBuffer;
    use crate::arrow::datatypes::{DataType, Field, Fields, Schema};
>>>>>>> 95c06f12

    use super::*;
    use crate::expressions::*;
    use crate::schema::{ArrayType, StructType};
    use crate::DataType as DeltaDataTypes;

    #[test]
    fn test_array_column() {
        let values = Int32Array::from(vec![0, 1, 2, 3, 4, 5, 6, 7, 8]);
        let offsets = OffsetBuffer::new(ScalarBuffer::from(vec![0, 3, 6, 9]));
        let field = Arc::new(Field::new("item", DataType::Int32, true));
        let arr_field = Arc::new(Field::new("item", DataType::List(field.clone()), true));

        let schema = Schema::new([arr_field.clone()]);

        let array = ListArray::new(field.clone(), offsets, Arc::new(values), None);
        let batch = RecordBatch::try_new(Arc::new(schema), vec![Arc::new(array.clone())]).unwrap();

        let not_op = Expression::binary(BinaryOperator::NotIn, 5, column_expr!("item"));

        let in_op = Expression::binary(BinaryOperator::In, 5, column_expr!("item"));

        let result = evaluate_expression(&not_op, &batch, None).unwrap();
        let expected = BooleanArray::from(vec![true, false, true]);
        assert_eq!(result.as_ref(), &expected);

        let in_result = evaluate_expression(&in_op, &batch, None).unwrap();
        let in_expected = BooleanArray::from(vec![false, true, false]);
        assert_eq!(in_result.as_ref(), &in_expected);
    }

    #[test]
    fn test_bad_right_type_array() {
        let values = Int32Array::from(vec![0, 1, 2, 3, 4, 5, 6, 7, 8]);
        let field = Arc::new(Field::new("item", DataType::Int32, true));
        let schema = Schema::new([field.clone()]);
        let batch = RecordBatch::try_new(Arc::new(schema), vec![Arc::new(values.clone())]).unwrap();

        let in_op = Expression::binary(BinaryOperator::NotIn, 5, column_expr!("item"));

        let in_result = evaluate_expression(&in_op, &batch, None);

        assert!(in_result.is_err());
        assert_eq!(
            in_result.unwrap_err().to_string(),
            "Invalid expression evaluation: Cannot cast to list array: Int32"
        );
    }

    #[test]
    fn test_literal_type_array() {
        let field = Arc::new(Field::new("item", DataType::Int32, true));
        let schema = Schema::new([field.clone()]);
        let batch = RecordBatch::new_empty(Arc::new(schema));

        let in_op = Expression::binary(
            BinaryOperator::NotIn,
            5,
            Scalar::Array(ArrayData::new(
                ArrayType::new(DeltaDataTypes::INTEGER, false),
                vec![Scalar::Integer(1), Scalar::Integer(2)],
            )),
        );

        let in_result = evaluate_expression(&in_op, &batch, None).unwrap();
        let in_expected = BooleanArray::from(vec![true]);
        assert_eq!(in_result.as_ref(), &in_expected);
    }

    #[test]
    fn test_invalid_array_sides() {
        let values = Int32Array::from(vec![0, 1, 2, 3, 4, 5, 6, 7, 8]);
        let offsets = OffsetBuffer::new(ScalarBuffer::from(vec![0, 3, 6, 9]));
        let field = Arc::new(Field::new("item", DataType::Int32, true));
        let arr_field = Arc::new(Field::new("item", DataType::List(field.clone()), true));

        let schema = Schema::new([arr_field.clone()]);

        let array = ListArray::new(field.clone(), offsets, Arc::new(values), None);
        let batch = RecordBatch::try_new(Arc::new(schema), vec![Arc::new(array.clone())]).unwrap();

        let in_op = Expression::binary(
            BinaryOperator::NotIn,
            column_expr!("item"),
            column_expr!("item"),
        );

        let in_result = evaluate_expression(&in_op, &batch, None);

        assert!(in_result.is_err());
        assert_eq!(
            in_result.unwrap_err().to_string(),
            "Invalid expression evaluation: Invalid right value for (NOT) IN comparison, left is: Column(item) right is: Column(item)".to_string()
        )
    }

    #[test]
    fn test_str_arrays() {
        let values = GenericStringArray::<i32>::from(vec![
            "hi", "bye", "hi", "hi", "bye", "bye", "hi", "bye", "hi",
        ]);
        let offsets = OffsetBuffer::new(ScalarBuffer::from(vec![0, 3, 6, 9]));
        let field = Arc::new(Field::new("item", DataType::Utf8, true));
        let arr_field = Arc::new(Field::new("item", DataType::List(field.clone()), true));
        let schema = Schema::new([arr_field.clone()]);
        let array = ListArray::new(field.clone(), offsets, Arc::new(values), None);
        let batch = RecordBatch::try_new(Arc::new(schema), vec![Arc::new(array.clone())]).unwrap();

        let str_not_op = Expression::binary(BinaryOperator::NotIn, "bye", column_expr!("item"));

        let str_in_op = Expression::binary(BinaryOperator::In, "hi", column_expr!("item"));

        let result = evaluate_expression(&str_in_op, &batch, None).unwrap();
        let expected = BooleanArray::from(vec![true, true, true]);
        assert_eq!(result.as_ref(), &expected);

        let in_result = evaluate_expression(&str_not_op, &batch, None).unwrap();
        let in_expected = BooleanArray::from(vec![false, false, false]);
        assert_eq!(in_result.as_ref(), &in_expected);
    }

    #[test]
    fn test_extract_column() {
        let schema = Schema::new(vec![Field::new("a", DataType::Int32, false)]);
        let values = Int32Array::from(vec![1, 2, 3]);
        let batch =
            RecordBatch::try_new(Arc::new(schema.clone()), vec![Arc::new(values.clone())]).unwrap();
        let column = column_expr!("a");

        let results = evaluate_expression(&column, &batch, None).unwrap();
        assert_eq!(results.as_ref(), &values);

        let schema = Schema::new(vec![Field::new(
            "b",
            DataType::Struct(Fields::from(vec![Field::new("a", DataType::Int32, false)])),
            false,
        )]);

        let struct_values: ArrayRef = Arc::new(values.clone());
        let struct_array = StructArray::from(vec![(
            Arc::new(Field::new("a", DataType::Int32, false)),
            struct_values,
        )]);
        let batch = RecordBatch::try_new(
            Arc::new(schema.clone()),
            vec![Arc::new(struct_array.clone())],
        )
        .unwrap();
        let column = column_expr!("b.a");
        let results = evaluate_expression(&column, &batch, None).unwrap();
        assert_eq!(results.as_ref(), &values);
    }

    #[test]
    fn test_binary_op_scalar() {
        let schema = Schema::new(vec![Field::new("a", DataType::Int32, false)]);
        let values = Int32Array::from(vec![1, 2, 3]);
        let batch = RecordBatch::try_new(Arc::new(schema.clone()), vec![Arc::new(values)]).unwrap();
        let column = column_expr!("a");

        let expression = column.clone().add(1);
        let results = evaluate_expression(&expression, &batch, None).unwrap();
        let expected = Arc::new(Int32Array::from(vec![2, 3, 4]));
        assert_eq!(results.as_ref(), expected.as_ref());

        let expression = column.clone().sub(1);
        let results = evaluate_expression(&expression, &batch, None).unwrap();
        let expected = Arc::new(Int32Array::from(vec![0, 1, 2]));
        assert_eq!(results.as_ref(), expected.as_ref());

        let expression = column.clone().mul(2);
        let results = evaluate_expression(&expression, &batch, None).unwrap();
        let expected = Arc::new(Int32Array::from(vec![2, 4, 6]));
        assert_eq!(results.as_ref(), expected.as_ref());

        // TODO handle type casting
        let expression = column.div(1);
        let results = evaluate_expression(&expression, &batch, None).unwrap();
        let expected = Arc::new(Int32Array::from(vec![1, 2, 3]));
        assert_eq!(results.as_ref(), expected.as_ref())
    }

    #[test]
    fn test_binary_op() {
        let schema = Schema::new(vec![
            Field::new("a", DataType::Int32, false),
            Field::new("b", DataType::Int32, false),
        ]);
        let values = Int32Array::from(vec![1, 2, 3]);
        let batch = RecordBatch::try_new(
            Arc::new(schema.clone()),
            vec![Arc::new(values.clone()), Arc::new(values)],
        )
        .unwrap();
        let column_a = column_expr!("a");
        let column_b = column_expr!("b");

        let expression = column_a.clone().add(column_b.clone());
        let results = evaluate_expression(&expression, &batch, None).unwrap();
        let expected = Arc::new(Int32Array::from(vec![2, 4, 6]));
        assert_eq!(results.as_ref(), expected.as_ref());

        let expression = column_a.clone().sub(column_b.clone());
        let results = evaluate_expression(&expression, &batch, None).unwrap();
        let expected = Arc::new(Int32Array::from(vec![0, 0, 0]));
        assert_eq!(results.as_ref(), expected.as_ref());

        let expression = column_a.clone().mul(column_b);
        let results = evaluate_expression(&expression, &batch, None).unwrap();
        let expected = Arc::new(Int32Array::from(vec![1, 4, 9]));
        assert_eq!(results.as_ref(), expected.as_ref());
    }

    #[test]
    fn test_binary_cmp() {
        let schema = Schema::new(vec![Field::new("a", DataType::Int32, false)]);
        let values = Int32Array::from(vec![1, 2, 3]);
        let batch = RecordBatch::try_new(Arc::new(schema.clone()), vec![Arc::new(values)]).unwrap();
        let column = column_expr!("a");

        let expression = column.clone().lt(2);
        let results = evaluate_expression(&expression, &batch, None).unwrap();
        let expected = Arc::new(BooleanArray::from(vec![true, false, false]));
        assert_eq!(results.as_ref(), expected.as_ref());

        let expression = column.clone().lt_eq(2);
        let results = evaluate_expression(&expression, &batch, None).unwrap();
        let expected = Arc::new(BooleanArray::from(vec![true, true, false]));
        assert_eq!(results.as_ref(), expected.as_ref());

        let expression = column.clone().gt(2);
        let results = evaluate_expression(&expression, &batch, None).unwrap();
        let expected = Arc::new(BooleanArray::from(vec![false, false, true]));
        assert_eq!(results.as_ref(), expected.as_ref());

        let expression = column.clone().gt_eq(2);
        let results = evaluate_expression(&expression, &batch, None).unwrap();
        let expected = Arc::new(BooleanArray::from(vec![false, true, true]));
        assert_eq!(results.as_ref(), expected.as_ref());

        let expression = column.clone().eq(2);
        let results = evaluate_expression(&expression, &batch, None).unwrap();
        let expected = Arc::new(BooleanArray::from(vec![false, true, false]));
        assert_eq!(results.as_ref(), expected.as_ref());

        let expression = column.clone().ne(2);
        let results = evaluate_expression(&expression, &batch, None).unwrap();
        let expected = Arc::new(BooleanArray::from(vec![true, false, true]));
        assert_eq!(results.as_ref(), expected.as_ref());
    }

    #[test]
    fn test_logical() {
        let schema = Schema::new(vec![
            Field::new("a", DataType::Boolean, false),
            Field::new("b", DataType::Boolean, false),
        ]);
        let batch = RecordBatch::try_new(
            Arc::new(schema.clone()),
            vec![
                Arc::new(BooleanArray::from(vec![true, false])),
                Arc::new(BooleanArray::from(vec![false, true])),
            ],
        )
        .unwrap();
        let column_a = column_expr!("a");
        let column_b = column_expr!("b");

        let expression = column_a.clone().and(column_b.clone());
        let results =
            evaluate_expression(&expression, &batch, Some(&crate::schema::DataType::BOOLEAN))
                .unwrap();
        let expected = Arc::new(BooleanArray::from(vec![false, false]));
        assert_eq!(results.as_ref(), expected.as_ref());

        let expression = column_a.clone().and(true);
        let results =
            evaluate_expression(&expression, &batch, Some(&crate::schema::DataType::BOOLEAN))
                .unwrap();
        let expected = Arc::new(BooleanArray::from(vec![true, false]));
        assert_eq!(results.as_ref(), expected.as_ref());

        let expression = column_a.clone().or(column_b);
        let results =
            evaluate_expression(&expression, &batch, Some(&crate::schema::DataType::BOOLEAN))
                .unwrap();
        let expected = Arc::new(BooleanArray::from(vec![true, true]));
        assert_eq!(results.as_ref(), expected.as_ref());

        let expression = column_a.clone().or(false);
        let results =
            evaluate_expression(&expression, &batch, Some(&crate::schema::DataType::BOOLEAN))
                .unwrap();
        let expected = Arc::new(BooleanArray::from(vec![true, false]));
        assert_eq!(results.as_ref(), expected.as_ref());
    }

    // helper to take values/schema to pass to `create_one` and assert the result = expected
    fn assert_create_one(values: &[Scalar], schema: SchemaRef, expected: RecordBatch) {
        let handler = ArrowExpressionHandler;
        let actual = handler.create_one(schema, values).unwrap();
        let actual_rb: RecordBatch = actual
            .into_any()
            .downcast::<ArrowEngineData>()
            .unwrap()
            .into();
        assert_eq!(actual_rb, expected);
    }

    #[test]
    fn test_create_one() {
        let values: &[Scalar] = &[
            1.into(),
            "B".into(),
            3.into(),
            Scalar::Null(DeltaDataTypes::INTEGER),
        ];
        let schema = Arc::new(StructType::new([
            StructField::nullable("a", DeltaDataTypes::INTEGER),
            StructField::nullable("b", DeltaDataTypes::STRING),
            StructField::not_null("c", DeltaDataTypes::INTEGER),
            StructField::nullable("d", DeltaDataTypes::INTEGER),
        ]));

        let expected_schema = Arc::new(Schema::new(vec![
            Field::new("a", DataType::Int32, true),
            Field::new("b", DataType::Utf8, true),
            Field::new("c", DataType::Int32, false),
            Field::new("d", DataType::Int32, true),
        ]));
        let expected = RecordBatch::try_new(
            expected_schema,
            vec![
                create_array!(Int32, [1]),
                create_array!(Utf8, ["B"]),
                create_array!(Int32, [3]),
                create_array!(Int32, [None]),
            ],
        )
        .unwrap();
        assert_create_one(values, schema, expected);
    }

    #[test]
    fn test_create_one_nested() {
        let values: &[Scalar] = &[1.into(), 2.into()];
        let schema = Arc::new(StructType::new([StructField::not_null(
            "a",
            DeltaDataTypes::struct_type([
                StructField::nullable("b", DeltaDataTypes::INTEGER),
                StructField::not_null("c", DeltaDataTypes::INTEGER),
            ]),
        )]));
        let expected_schema = Arc::new(Schema::new(vec![Field::new(
            "a",
            DataType::Struct(
                vec![
                    Field::new("b", DataType::Int32, true),
                    Field::new("c", DataType::Int32, false),
                ]
                .into(),
            ),
            false,
        )]));
        let expected = RecordBatch::try_new(
            expected_schema,
            vec![Arc::new(StructArray::from(vec![
                (
                    Arc::new(Field::new("b", DataType::Int32, true)),
                    create_array!(Int32, [1]) as ArrayRef,
                ),
                (
                    Arc::new(Field::new("c", DataType::Int32, false)),
                    create_array!(Int32, [2]) as ArrayRef,
                ),
            ]))],
        )
        .unwrap();
        assert_create_one(values, schema, expected);
    }

    #[test]
    fn test_create_one_nested_null() {
        let values: &[Scalar] = &[Scalar::Null(DeltaDataTypes::INTEGER), 1.into()];
        let schema = Arc::new(StructType::new([StructField::not_null(
            "a",
            DeltaDataTypes::struct_type([
                StructField::nullable("b", DeltaDataTypes::INTEGER),
                StructField::not_null("c", DeltaDataTypes::INTEGER),
            ]),
        )]));
        let expected_schema = Arc::new(Schema::new(vec![Field::new(
            "a",
            DataType::Struct(
                vec![
                    Field::new("b", DataType::Int32, true),
                    Field::new("c", DataType::Int32, false),
                ]
                .into(),
            ),
            false,
        )]));
        let expected = RecordBatch::try_new(
            expected_schema,
            vec![Arc::new(StructArray::from(vec![
                (
                    Arc::new(Field::new("b", DataType::Int32, true)),
                    create_array!(Int32, [None]) as ArrayRef,
                ),
                (
                    Arc::new(Field::new("c", DataType::Int32, false)),
                    create_array!(Int32, [1]) as ArrayRef,
                ),
            ]))],
        )
        .unwrap();
        assert_create_one(values, schema, expected);
    }

    #[test]
    fn test_create_one_not_null_struct() {
        let values: &[Scalar] = &[
            Scalar::Null(DeltaDataTypes::INTEGER),
            Scalar::Null(DeltaDataTypes::INTEGER),
        ];
        let schema = Arc::new(StructType::new([StructField::not_null(
            "a",
            DeltaDataTypes::struct_type([
                StructField::not_null("b", DeltaDataTypes::INTEGER),
                StructField::nullable("c", DeltaDataTypes::INTEGER),
            ]),
        )]));
        let handler = ArrowExpressionHandler;
        assert!(handler.create_one(schema, values).is_err());
    }

    #[test]
    fn test_create_one_top_level_null() {
        let values = &[Scalar::Null(DeltaDataTypes::INTEGER)];
        let handler = ArrowExpressionHandler;

        let schema = Arc::new(StructType::new([StructField::not_null(
            "col_1",
            DeltaDataTypes::INTEGER,
        )]));
        assert!(matches!(
            handler.create_one(schema, values),
            Err(Error::InvalidStructData(_))
        ));
    }
}<|MERGE_RESOLUTION|>--- conflicted
+++ resolved
@@ -596,15 +596,9 @@
 mod tests {
     use std::ops::{Add, Div, Mul, Sub};
 
-<<<<<<< HEAD
-    use arrow_array::{create_array, GenericStringArray, Int32Array};
-    use arrow_buffer::ScalarBuffer;
-    use arrow_schema::{DataType, Field, Fields, Schema};
-=======
-    use crate::arrow::array::{GenericStringArray, Int32Array};
+    use crate::arrow::array::{create_array, GenericStringArray, Int32Array};
     use crate::arrow::buffer::ScalarBuffer;
     use crate::arrow::datatypes::{DataType, Field, Fields, Schema};
->>>>>>> 95c06f12
 
     use super::*;
     use crate::expressions::*;
