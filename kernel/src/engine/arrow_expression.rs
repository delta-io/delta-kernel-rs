//! Expression handling based on arrow-rs compute kernels.
use std::borrow::Borrow;
use std::collections::HashMap;
use std::sync::Arc;

use arrow_arith::boolean::{and_kleene, is_null, not, or_kleene};
use arrow_arith::numeric::{add, div, mul, sub};
use arrow_array::cast::AsArray;
use arrow_array::{types::*, MapArray};
use arrow_array::{
    Array, ArrayRef, BinaryArray, BooleanArray, Date32Array, Datum, Decimal128Array, Float32Array,
    Float64Array, Int16Array, Int32Array, Int64Array, Int8Array, ListArray, RecordBatch,
    StringArray, StructArray, TimestampMicrosecondArray,
};
use arrow_buffer::OffsetBuffer;
use arrow_ord::cmp::{distinct, eq, gt, gt_eq, lt, lt_eq, neq};
use arrow_ord::comparison::in_list_utf8;
use arrow_schema::{
    ArrowError, DataType as ArrowDataType, Field as ArrowField, Fields, IntervalUnit,
    Schema as ArrowSchema, TimeUnit,
};
use arrow_select::concat::concat;
use itertools::Itertools;

use super::arrow_conversion::LIST_ARRAY_ROOT;
use super::arrow_utils::make_arrow_error;
use crate::engine::arrow_data::ArrowEngineData;
use crate::engine::arrow_utils::prim_array_cmp;
use crate::engine::ensure_data_types::ensure_data_types;
use crate::error::{DeltaResult, Error};
use crate::expressions::{BinaryOperator, Expression, Scalar, UnaryOperator, VariadicOperator};
use crate::schema::{ArrayType, DataType, MapType, PrimitiveType, Schema, SchemaRef, StructField};
use crate::{EngineData, ExpressionEvaluator, ExpressionHandler};

// TODO leverage scalars / Datum

fn downcast_to_bool(arr: &dyn Array) -> DeltaResult<&BooleanArray> {
    arr.as_any()
        .downcast_ref::<BooleanArray>()
        .ok_or_else(|| Error::generic("expected boolean array"))
}

impl Scalar {
    /// Convert scalar to arrow array.
    pub fn to_array(&self, num_rows: usize) -> DeltaResult<ArrayRef> {
        use Scalar::*;
        let arr: ArrayRef = match self {
            Integer(val) => Arc::new(Int32Array::from_value(*val, num_rows)),
            Long(val) => Arc::new(Int64Array::from_value(*val, num_rows)),
            Short(val) => Arc::new(Int16Array::from_value(*val, num_rows)),
            Byte(val) => Arc::new(Int8Array::from_value(*val, num_rows)),
            Float(val) => Arc::new(Float32Array::from_value(*val, num_rows)),
            Double(val) => Arc::new(Float64Array::from_value(*val, num_rows)),
            String(val) => Arc::new(StringArray::from(vec![val.clone(); num_rows])),
            Boolean(val) => Arc::new(BooleanArray::from(vec![*val; num_rows])),
            Timestamp(val) => {
                Arc::new(TimestampMicrosecondArray::from_value(*val, num_rows).with_timezone("UTC"))
            }
            TimestampNtz(val) => Arc::new(TimestampMicrosecondArray::from_value(*val, num_rows)),
            Date(val) => Arc::new(Date32Array::from_value(*val, num_rows)),
            Binary(val) => Arc::new(BinaryArray::from(vec![val.as_slice(); num_rows])),
            Decimal(val, precision, scale) => Arc::new(
                Decimal128Array::from_value(*val, num_rows)
                    .with_precision_and_scale(*precision, *scale as i8)?,
            ),
            Struct(data) => {
                let arrays = data
                    .values()
                    .iter()
                    .map(|val| val.to_array(num_rows))
                    .try_collect()?;
                let fields: Fields = data
                    .fields()
                    .iter()
                    .map(ArrowField::try_from)
                    .try_collect()?;
                Arc::new(StructArray::try_new(fields, arrays, None)?)
            }
            Array(data) => {
                #[allow(deprecated)]
                let values = data.array_elements();
                let vecs: Vec<_> = values.iter().map(|v| v.to_array(num_rows)).try_collect()?;
                let values: Vec<_> = vecs.iter().map(|x| x.as_ref()).collect();
                let offsets: Vec<_> = vecs.iter().map(|v| v.len()).collect();
                let offset_buffer = OffsetBuffer::from_lengths(offsets);
                let field = ArrowField::try_from(data.array_type())?;
                Arc::new(ListArray::new(
                    Arc::new(field),
                    offset_buffer,
                    concat(values.as_slice())?,
                    None,
                ))
            }
            Null(data_type) => match data_type {
                DataType::Primitive(primitive) => match primitive {
                    PrimitiveType::Byte => Arc::new(Int8Array::new_null(num_rows)),
                    PrimitiveType::Short => Arc::new(Int16Array::new_null(num_rows)),
                    PrimitiveType::Integer => Arc::new(Int32Array::new_null(num_rows)),
                    PrimitiveType::Long => Arc::new(Int64Array::new_null(num_rows)),
                    PrimitiveType::Float => Arc::new(Float32Array::new_null(num_rows)),
                    PrimitiveType::Double => Arc::new(Float64Array::new_null(num_rows)),
                    PrimitiveType::String => Arc::new(StringArray::new_null(num_rows)),
                    PrimitiveType::Boolean => Arc::new(BooleanArray::new_null(num_rows)),
                    PrimitiveType::Timestamp => {
                        Arc::new(TimestampMicrosecondArray::new_null(num_rows).with_timezone("UTC"))
                    }
                    PrimitiveType::TimestampNtz => {
                        Arc::new(TimestampMicrosecondArray::new_null(num_rows))
                    }
                    PrimitiveType::Date => Arc::new(Date32Array::new_null(num_rows)),
                    PrimitiveType::Binary => Arc::new(BinaryArray::new_null(num_rows)),
                    PrimitiveType::Decimal(precision, scale) => Arc::new(
                        Decimal128Array::new_null(num_rows)
                            .with_precision_and_scale(*precision, *scale as i8)?,
                    ),
                },
                DataType::Struct(t) => {
                    let fields: Fields = t.fields().map(ArrowField::try_from).try_collect()?;
                    Arc::new(StructArray::new_null(fields, num_rows))
                }
                DataType::Array(t) => {
                    let field =
                        ArrowField::new(LIST_ARRAY_ROOT, t.element_type().try_into()?, true);
                    Arc::new(ListArray::new_null(Arc::new(field), num_rows))
                }
                DataType::Map { .. } => unimplemented!(),
            },
        };
        Ok(arr)
    }
}

fn wrap_comparison_result(arr: BooleanArray) -> ArrayRef {
    Arc::new(arr) as _
}

trait ProvidesColumnByName {
    fn column_by_name(&self, name: &str) -> Option<&ArrayRef>;
}

impl ProvidesColumnByName for RecordBatch {
    fn column_by_name(&self, name: &str) -> Option<&ArrayRef> {
        self.column_by_name(name)
    }
}

impl ProvidesColumnByName for StructArray {
    fn column_by_name(&self, name: &str) -> Option<&ArrayRef> {
        self.column_by_name(name)
    }
}

// Given a RecordBatch or StructArray, recursively probe for a nested column path and return the
// corresponding column, or Err if the path is invalid. For example, given the following schema:
// ```text
// root: {
//   a: int32,
//   b: struct {
//     c: int32,
//     d: struct {
//       e: int32,
//       f: int64,
//     },
//   },
// }
// ```
// The path ["b", "d", "f"] would retrieve the int64 column while ["a", "b"] would produce an error.
fn extract_column<'a>(
    mut parent: &dyn ProvidesColumnByName,
    mut field_names: impl Iterator<Item = &'a str>,
) -> DeltaResult<ArrayRef> {
    let Some(mut field_name) = field_names.next() else {
        return Err(ArrowError::SchemaError("Empty column path".to_string()))?;
    };
    loop {
        let child = parent
            .column_by_name(field_name)
            .ok_or_else(|| ArrowError::SchemaError(format!("No such field: {field_name}")))?;
        field_name = match field_names.next() {
            Some(name) => name,
            None => return Ok(child.clone()),
        };
        parent = child
            .as_any()
            .downcast_ref::<StructArray>()
            .ok_or_else(|| ArrowError::SchemaError(format!("Not a struct: {field_name}")))?;
    }
}

fn evaluate_expression(
    expression: &Expression,
    batch: &RecordBatch,
    result_type: Option<&DataType>,
) -> DeltaResult<ArrayRef> {
    use BinaryOperator::*;
    use Expression::*;
    match (expression, result_type) {
        (Literal(scalar), _) => Ok(scalar.to_array(batch.num_rows())?),
<<<<<<< HEAD
        (Column(name), _) => {
            // TODO properly handle nested columns
            // https://github.com/delta-incubator/delta-kernel-rs/issues/86
            if name.contains('.') {
                let mut path = name.split('.');
                // Safety: we know that the first path step exists, because we checked for '.'
                Ok(extract_column(batch, path.next().unwrap(), &mut path).cloned()?)
            } else {
                batch
                    .column_by_name(name)
                    .ok_or(Error::missing_column(name))
                    .cloned()
            }
        }
        (Struct(fields), Some(DataType::Struct(schema))) => {
=======
        // TODO properly handle nested columns
        // https://github.com/delta-incubator/delta-kernel-rs/issues/86
        (Column(name), _) => extract_column(batch, name.split('.')),
        (Struct(fields), Some(DataType::Struct(output_schema))) => {
>>>>>>> 6e8bd3e5
            let columns = fields
                .iter()
                .zip(schema.fields())
                .map(|(expr, field)| evaluate_expression(expr, batch, Some(field.data_type())));
            let output_cols: Vec<ArrayRef> = columns.try_collect()?;
            let output_fields: Vec<ArrowField> = output_cols
                .iter()
<<<<<<< HEAD
                .zip(schema.fields())
                .map(|(array, input_field)| -> DeltaResult<_> {
                    ensure_data_types(input_field.data_type(), array.data_type())?;
=======
                .zip(output_schema.fields())
                .map(|(output_col, output_field)| -> DeltaResult<_> {
>>>>>>> 6e8bd3e5
                    Ok(ArrowField::new(
                        input_field.name(),
                        array.data_type().clone(),
                        array.is_nullable(),
                    ))
                })
                .try_collect()?;
            let result = StructArray::try_new(output_fields.into(), output_cols, None)?;
            Ok(Arc::new(result))
        }
        (Struct(_), _) => Err(Error::generic(
            "Data type is required to evaluate struct expressions",
        )),
        (UnaryOperation { op, expr }, _) => {
            let arr = evaluate_expression(expr.as_ref(), batch, None)?;
            Ok(match op {
                UnaryOperator::Not => Arc::new(not(downcast_to_bool(&arr)?)?),
                UnaryOperator::IsNull => Arc::new(is_null(&arr)?),
            })
        }
        (
            BinaryOperation {
                op: In,
                left,
                right,
            },
            _,
        ) => match (left.as_ref(), right.as_ref()) {
            (Literal(_), Column(_)) => {
                let left_arr = evaluate_expression(left.as_ref(), batch, None)?;
                let right_arr = evaluate_expression(right.as_ref(), batch, None)?;
                if let Some(string_arr) = left_arr.as_string_opt::<i32>() {
                    if let Some(right_arr) = right_arr.as_list_opt::<i32>() {
                        return in_list_utf8(string_arr, right_arr)
                            .map(wrap_comparison_result)
                            .map_err(Error::generic_err);
                    }
                }
                prim_array_cmp! {
                    left_arr, right_arr,
                    (ArrowDataType::Int8, Int8Type),
                    (ArrowDataType::Int16, Int16Type),
                    (ArrowDataType::Int32, Int32Type),
                    (ArrowDataType::Int64, Int64Type),
                    (ArrowDataType::UInt8, UInt8Type),
                    (ArrowDataType::UInt16, UInt16Type),
                    (ArrowDataType::UInt32, UInt32Type),
                    (ArrowDataType::UInt64, UInt64Type),
                    (ArrowDataType::Float16, Float16Type),
                    (ArrowDataType::Float32, Float32Type),
                    (ArrowDataType::Float64, Float64Type),
                    (ArrowDataType::Timestamp(TimeUnit::Second, _), TimestampSecondType),
                    (ArrowDataType::Timestamp(TimeUnit::Millisecond, _), TimestampMillisecondType),
                    (ArrowDataType::Timestamp(TimeUnit::Microsecond, _), TimestampMicrosecondType),
                    (ArrowDataType::Timestamp(TimeUnit::Nanosecond, _), TimestampNanosecondType),
                    (ArrowDataType::Date32, Date32Type),
                    (ArrowDataType::Date64, Date64Type),
                    (ArrowDataType::Time32(TimeUnit::Second), Time32SecondType),
                    (ArrowDataType::Time32(TimeUnit::Millisecond), Time32MillisecondType),
                    (ArrowDataType::Time64(TimeUnit::Microsecond), Time64MicrosecondType),
                    (ArrowDataType::Time64(TimeUnit::Nanosecond), Time64NanosecondType),
                    (ArrowDataType::Duration(TimeUnit::Second), DurationSecondType),
                    (ArrowDataType::Duration(TimeUnit::Millisecond), DurationMillisecondType),
                    (ArrowDataType::Duration(TimeUnit::Microsecond), DurationMicrosecondType),
                    (ArrowDataType::Duration(TimeUnit::Nanosecond), DurationNanosecondType),
                    (ArrowDataType::Interval(IntervalUnit::DayTime), IntervalDayTimeType),
                    (ArrowDataType::Interval(IntervalUnit::YearMonth), IntervalYearMonthType),
                    (ArrowDataType::Interval(IntervalUnit::MonthDayNano), IntervalMonthDayNanoType),
                    (ArrowDataType::Decimal128(_, _), Decimal128Type),
                    (ArrowDataType::Decimal256(_, _), Decimal256Type)
                }
            }
            (Literal(lit), Literal(Scalar::Array(ad))) => {
                #[allow(deprecated)]
                let exists = ad.array_elements().contains(lit);
                Ok(Arc::new(BooleanArray::from(vec![exists])))
            }
            (l, r) => Err(Error::invalid_expression(format!(
                "Invalid right value for (NOT) IN comparison, left is: {l} right is: {r}"
            ))),
        },
        (
            BinaryOperation {
                op: NotIn,
                left,
                right,
            },
            _,
        ) => {
            let reverse_op = Expression::binary(In, *left.clone(), *right.clone());
            let reverse_expr = evaluate_expression(&reverse_op, batch, None)?;
            not(reverse_expr.as_boolean())
                .map(wrap_comparison_result)
                .map_err(Error::generic_err)
        }
        (BinaryOperation { op, left, right }, _) => {
            let left_arr = evaluate_expression(left.as_ref(), batch, None)?;
            let right_arr = evaluate_expression(right.as_ref(), batch, None)?;

            type Operation = fn(&dyn Datum, &dyn Datum) -> Result<ArrayRef, ArrowError>;
            let eval: Operation = match op {
                Plus => add,
                Minus => sub,
                Multiply => mul,
                Divide => div,
                LessThan => |l, r| lt(l, r).map(wrap_comparison_result),
                LessThanOrEqual => |l, r| lt_eq(l, r).map(wrap_comparison_result),
                GreaterThan => |l, r| gt(l, r).map(wrap_comparison_result),
                GreaterThanOrEqual => |l, r| gt_eq(l, r).map(wrap_comparison_result),
                Equal => |l, r| eq(l, r).map(wrap_comparison_result),
                NotEqual => |l, r| neq(l, r).map(wrap_comparison_result),
                Distinct => |l, r| distinct(l, r).map(wrap_comparison_result),
                _ => return Err(Error::generic("Invalid expression given")),
            };

            eval(&left_arr, &right_arr).map_err(Error::generic_err)
        }
        (VariadicOperation { op, exprs }, None | Some(&DataType::BOOLEAN)) => {
            type Operation = fn(&BooleanArray, &BooleanArray) -> Result<BooleanArray, ArrowError>;
            let (reducer, default): (Operation, _) = match op {
                VariadicOperator::And => (and_kleene, true),
                VariadicOperator::Or => (or_kleene, false),
            };
            exprs
                .iter()
                .map(|expr| evaluate_expression(expr, batch, result_type))
                .reduce(|l, r| {
                    Ok(reducer(downcast_to_bool(&l?)?, downcast_to_bool(&r?)?)
                        .map(wrap_comparison_result)?)
                })
                .unwrap_or_else(|| {
                    evaluate_expression(&Expression::literal(default), batch, result_type)
                })
        }
        (VariadicOperation { .. }, _) => {
            // NOTE: Update this error message if we add support for variadic operations on other types
            Err(Error::Generic(format!(
                "Variadic {expression:?} is expected to return boolean results, got {result_type:?}"
            )))
        }
    }
}

// Apply a schema to an array. The array _must_ be a `StructArray`. Returns a `RecordBatch where the
// names of fields, nullable, and metadata in the struct have been transformed to match those in
// schema specified by `schema`
fn apply_schema(array: &dyn Array, schema: &DataType) -> DeltaResult<RecordBatch> {
    let DataType::Struct(struct_schema) = schema else {
        return Err(Error::generic(
            "apply_schema at top-level must be passed a struct schema",
        ));
    };
    let applied = apply_schema_to_struct(array, struct_schema)?;
    Ok(applied.into())
}

// helper to transform an arrow field+col into the specified target type. If `rename` is specified
// the field will be renamed to the contained `str`.
fn new_field_with_metadata(
    field_name: &str,
    data_type: &ArrowDataType,
    nullable: bool,
    metadata: Option<HashMap<String, String>>,
) -> ArrowField {
    let mut field = ArrowField::new(field_name, data_type.clone(), nullable);
    if let Some(metadata) = metadata {
        field.set_metadata(metadata);
    };
    field
}

// A helper that is a wrapper over `transform_field_and_col`. This will take apart the passed struct
// and use that method to transform each column and then put the struct back together. Target types
// and names for each column should be passed in `target_types_and_names`. The number of elements in
// the `target_types_and_names` iterator _must_ be the same as the number of columns in
// `struct_array`. The transformation is ordinal. That is, the order of fields in `target_fields`
// _must_ match the order of the columns in `struct_array`.
fn transform_struct(
    struct_array: &StructArray,
    target_fields: impl Iterator<Item = impl Borrow<StructField>>,
) -> DeltaResult<StructArray> {
    let (_, arrow_cols, nulls) = struct_array.clone().into_parts();
    let input_col_count = arrow_cols.len();
    let result_iter =
        arrow_cols
            .into_iter()
            .zip(target_fields)
            .map(|(sa_col, target_field)| -> DeltaResult<_> {
                let target_field = target_field.borrow();
                let transformed_col = apply_schema_to(&sa_col, target_field.data_type())?;
                let transformed_field = new_field_with_metadata(
                    &target_field.name,
                    transformed_col.data_type(),
                    target_field.nullable,
                    Some(target_field.metadata_with_string_values()),
                );
                Ok((transformed_field, transformed_col))
            });
    let (transformed_fields, transformed_cols): (Vec<ArrowField>, Vec<ArrayRef>) =
        result_iter.process_results(|iter| iter.unzip())?;
    if transformed_cols.len() != input_col_count {
        return Err(Error::InternalError(format!(
            "Passed struct had {input_col_count} columns, but transformed column has {}",
            transformed_cols.len()
        )));
    }
    Ok(StructArray::try_new(
        transformed_fields.into(),
        transformed_cols,
        nulls,
    )?)
}

// Transform a struct array. The data is in `array`, and the target fields are in `kernel_fields`.
fn apply_schema_to_struct(array: &dyn Array, kernel_fields: &Schema) -> DeltaResult<StructArray> {
    let Some(sa) = array.as_struct_opt() else {
        return Err(make_arrow_error(
            "Arrow claimed to be a struct but isn't a StructArray",
        ));
    };
    transform_struct(sa, kernel_fields.fields())
}

// deconstruct the array, then rebuild the mapped version
fn apply_schema_to_list(
    array: &dyn Array,
    target_inner_type: &ArrayType,
) -> DeltaResult<ListArray> {
    let Some(la) = array.as_list_opt() else {
        return Err(make_arrow_error(
            "Arrow claimed to be a list but isn't a ListArray",
        ));
    };
    let (field, offset_buffer, values, nulls) = la.clone().into_parts();

    let transformed_values = apply_schema_to(&values, &target_inner_type.element_type)?;
    let transformed_field = ArrowField::new(
        field.name(),
        transformed_values.data_type().clone(),
        target_inner_type.contains_null,
    );
    Ok(ListArray::try_new(
        Arc::new(transformed_field),
        offset_buffer,
        transformed_values,
        nulls,
    )?)
}

// deconstruct a map, and rebuild it with the specified target kernel type
fn apply_schema_to_map(array: &dyn Array, kernel_map_type: &MapType) -> DeltaResult<MapArray> {
    let Some(ma) = array.as_map_opt() else {
        return Err(make_arrow_error(
            "Arrow claimed to be a map but isn't a MapArray",
        ));
    };
    let (map_field, offset_buffer, map_struct_array, nulls, ordered) = ma.clone().into_parts();
    let target_fields = map_struct_array
        .fields()
        .iter()
        .zip([&kernel_map_type.key_type, &kernel_map_type.value_type])
        .zip([false, kernel_map_type.value_contains_null])
        .map(|((arrow_field, target_type), nullable)| {
            StructField::new(arrow_field.name(), target_type.clone(), nullable)
        });

    // Arrow puts the key type/val as the first field/col and the value type/val as the second. So
    // we just transform like a 'normal' struct, but we know there are two fields/cols and we
    // specify the key/value types as the target type iterator.
    let transformed_map_struct_array = transform_struct(&map_struct_array, target_fields)?;

    let transformed_map_field = ArrowField::new(
        map_field.name().clone(),
        transformed_map_struct_array.data_type().clone(),
        map_field.is_nullable(),
    );
    Ok(MapArray::try_new(
        Arc::new(transformed_map_field),
        offset_buffer,
        transformed_map_struct_array,
        nulls,
        ordered,
    )?)
}

// apply `schema` to `array`. This handles renaming, and adjusting nullability and metadata. if the
// actual data types don't match, this will return an error
fn apply_schema_to(array: &ArrayRef, schema: &DataType) -> DeltaResult<ArrayRef> {
    use DataType::*;
    let array: ArrayRef = match schema {
        Struct(stype) => Arc::new(apply_schema_to_struct(array, stype)?),
        Array(atype) => Arc::new(apply_schema_to_list(array, atype)?),
        Map(mtype) => Arc::new(apply_schema_to_map(array, mtype)?),
        _ => {
            ensure_data_types(schema, array.data_type(), true)?;
            array.clone()
        }
    };
    Ok(array)
}

#[derive(Debug)]
pub struct ArrowExpressionHandler;

impl ExpressionHandler for ArrowExpressionHandler {
    fn get_evaluator(
        &self,
        schema: SchemaRef,
        expression: Expression,
        output_type: DataType,
    ) -> Arc<dyn ExpressionEvaluator> {
        Arc::new(DefaultExpressionEvaluator {
            input_schema: schema,
            expression: Box::new(expression),
            output_type,
        })
    }
}

#[derive(Debug)]
pub struct DefaultExpressionEvaluator {
    input_schema: SchemaRef,
    expression: Box<Expression>,
    output_type: DataType,
}

impl ExpressionEvaluator for DefaultExpressionEvaluator {
    fn evaluate(&self, batch: &dyn EngineData) -> DeltaResult<Box<dyn EngineData>> {
        let batch = batch
            .as_any()
            .downcast_ref::<ArrowEngineData>()
            .ok_or_else(|| Error::engine_data_type("ArrowEngineData"))?
            .record_batch();
        let _input_schema: ArrowSchema = self.input_schema.as_ref().try_into()?;
        // TODO: make sure we have matching schemas for validation
        // if batch.schema().as_ref() != &input_schema {
        //     return Err(Error::Generic(format!(
        //         "input schema does not match batch schema: {:?} != {:?}",
        //         input_schema,
        //         batch.schema()
        //     )));
        // };
        let array_ref = evaluate_expression(&self.expression, batch, Some(&self.output_type))?;
        let batch: RecordBatch = if let DataType::Struct(_) = self.output_type {
            apply_schema(&array_ref, &self.output_type)?
        } else {
            let array_ref = apply_schema_to(&array_ref, &self.output_type)?;
            let arrow_type: ArrowDataType = ArrowDataType::try_from(&self.output_type)?;
            let schema = ArrowSchema::new(vec![ArrowField::new("output", arrow_type, true)]);
            RecordBatch::try_new(Arc::new(schema), vec![array_ref])?
        };
        Ok(Box::new(ArrowEngineData::new(batch)))
    }
}

#[cfg(test)]
mod tests {
    use std::ops::{Add, Div, Mul, Sub};

    use arrow_array::{GenericStringArray, Int32Array};
    use arrow_buffer::ScalarBuffer;
    use arrow_schema::{DataType, Field, Fields, Schema};

    use super::*;
    use crate::expressions::*;
    use crate::schema::ArrayType;
    use crate::DataType as DeltaDataTypes;

    #[test]
    fn test_array_column() {
        let values = Int32Array::from(vec![0, 1, 2, 3, 4, 5, 6, 7, 8]);
        let offsets = OffsetBuffer::new(ScalarBuffer::from(vec![0, 3, 6, 9]));
        let field = Arc::new(Field::new("item", DataType::Int32, true));
        let arr_field = Arc::new(Field::new("item", DataType::List(field.clone()), true));

        let schema = Schema::new([arr_field.clone()]);

        let array = ListArray::new(field.clone(), offsets, Arc::new(values), None);
        let batch = RecordBatch::try_new(Arc::new(schema), vec![Arc::new(array.clone())]).unwrap();

        let not_op = Expression::binary(BinaryOperator::NotIn, 5, Expression::column("item"));

        let in_op = Expression::binary(BinaryOperator::In, 5, Expression::column("item"));

        let result = evaluate_expression(&not_op, &batch, None).unwrap();
        let expected = BooleanArray::from(vec![true, false, true]);
        assert_eq!(result.as_ref(), &expected);

        let in_result = evaluate_expression(&in_op, &batch, None).unwrap();
        let in_expected = BooleanArray::from(vec![false, true, false]);
        assert_eq!(in_result.as_ref(), &in_expected);
    }

    #[test]
    fn test_bad_right_type_array() {
        let values = Int32Array::from(vec![0, 1, 2, 3, 4, 5, 6, 7, 8]);
        let field = Arc::new(Field::new("item", DataType::Int32, true));
        let schema = Schema::new([field.clone()]);
        let batch = RecordBatch::try_new(Arc::new(schema), vec![Arc::new(values.clone())]).unwrap();

        let in_op = Expression::binary(BinaryOperator::NotIn, 5, Expression::column("item"));

        let in_result = evaluate_expression(&in_op, &batch, None);

        assert!(in_result.is_err());
        assert_eq!(
            in_result.unwrap_err().to_string(),
            "Invalid expression evaluation: Cannot cast to list array: Int32"
        );
    }

    #[test]
    fn test_literal_type_array() {
        let field = Arc::new(Field::new("item", DataType::Int32, true));
        let schema = Schema::new([field.clone()]);
        let batch = RecordBatch::new_empty(Arc::new(schema));

        let in_op = Expression::binary(
            BinaryOperator::NotIn,
            5,
            Scalar::Array(ArrayData::new(
                ArrayType::new(DeltaDataTypes::INTEGER, false),
                vec![Scalar::Integer(1), Scalar::Integer(2)],
            )),
        );

        let in_result = evaluate_expression(&in_op, &batch, None).unwrap();
        let in_expected = BooleanArray::from(vec![true]);
        assert_eq!(in_result.as_ref(), &in_expected);
    }

    #[test]
    fn test_invalid_array_sides() {
        let values = Int32Array::from(vec![0, 1, 2, 3, 4, 5, 6, 7, 8]);
        let offsets = OffsetBuffer::new(ScalarBuffer::from(vec![0, 3, 6, 9]));
        let field = Arc::new(Field::new("item", DataType::Int32, true));
        let arr_field = Arc::new(Field::new("item", DataType::List(field.clone()), true));

        let schema = Schema::new([arr_field.clone()]);

        let array = ListArray::new(field.clone(), offsets, Arc::new(values), None);
        let batch = RecordBatch::try_new(Arc::new(schema), vec![Arc::new(array.clone())]).unwrap();

        let in_op = Expression::binary(
            BinaryOperator::NotIn,
            Expression::column("item"),
            Expression::column("item"),
        );

        let in_result = evaluate_expression(&in_op, &batch, None);

        assert!(in_result.is_err());
        assert_eq!(
            in_result.unwrap_err().to_string(),
            "Invalid expression evaluation: Invalid right value for (NOT) IN comparison, left is: Column(item) right is: Column(item)".to_string()
        )
    }

    #[test]
    fn test_str_arrays() {
        let values = GenericStringArray::<i32>::from(vec![
            "hi", "bye", "hi", "hi", "bye", "bye", "hi", "bye", "hi",
        ]);
        let offsets = OffsetBuffer::new(ScalarBuffer::from(vec![0, 3, 6, 9]));
        let field = Arc::new(Field::new("item", DataType::Utf8, true));
        let arr_field = Arc::new(Field::new("item", DataType::List(field.clone()), true));
        let schema = Schema::new([arr_field.clone()]);
        let array = ListArray::new(field.clone(), offsets, Arc::new(values), None);
        let batch = RecordBatch::try_new(Arc::new(schema), vec![Arc::new(array.clone())]).unwrap();

        let str_not_op =
            Expression::binary(BinaryOperator::NotIn, "bye", Expression::column("item"));

        let str_in_op = Expression::binary(BinaryOperator::In, "hi", Expression::column("item"));

        let result = evaluate_expression(&str_in_op, &batch, None).unwrap();
        let expected = BooleanArray::from(vec![true, true, true]);
        assert_eq!(result.as_ref(), &expected);

        let in_result = evaluate_expression(&str_not_op, &batch, None).unwrap();
        let in_expected = BooleanArray::from(vec![false, false, false]);
        assert_eq!(in_result.as_ref(), &in_expected);
    }

    #[test]
    fn test_extract_column() {
        let schema = Schema::new(vec![Field::new("a", DataType::Int32, false)]);
        let values = Int32Array::from(vec![1, 2, 3]);
        let batch =
            RecordBatch::try_new(Arc::new(schema.clone()), vec![Arc::new(values.clone())]).unwrap();
        let column = Expression::column("a");

        let results = evaluate_expression(&column, &batch, None).unwrap();
        assert_eq!(results.as_ref(), &values);

        let schema = Schema::new(vec![Field::new(
            "b",
            DataType::Struct(Fields::from(vec![Field::new("a", DataType::Int32, false)])),
            false,
        )]);

        let struct_values: ArrayRef = Arc::new(values.clone());
        let struct_array = StructArray::from(vec![(
            Arc::new(Field::new("a", DataType::Int32, false)),
            struct_values,
        )]);
        let batch = RecordBatch::try_new(
            Arc::new(schema.clone()),
            vec![Arc::new(struct_array.clone())],
        )
        .unwrap();
        let column = Expression::column("b.a");
        let results = evaluate_expression(&column, &batch, None).unwrap();
        assert_eq!(results.as_ref(), &values);
    }

    #[test]
    fn test_binary_op_scalar() {
        let schema = Schema::new(vec![Field::new("a", DataType::Int32, false)]);
        let values = Int32Array::from(vec![1, 2, 3]);
        let batch = RecordBatch::try_new(Arc::new(schema.clone()), vec![Arc::new(values)]).unwrap();
        let column = Expression::column("a");

        let expression = column.clone().add(1);
        let results = evaluate_expression(&expression, &batch, None).unwrap();
        let expected = Arc::new(Int32Array::from(vec![2, 3, 4]));
        assert_eq!(results.as_ref(), expected.as_ref());

        let expression = column.clone().sub(1);
        let results = evaluate_expression(&expression, &batch, None).unwrap();
        let expected = Arc::new(Int32Array::from(vec![0, 1, 2]));
        assert_eq!(results.as_ref(), expected.as_ref());

        let expression = column.clone().mul(2);
        let results = evaluate_expression(&expression, &batch, None).unwrap();
        let expected = Arc::new(Int32Array::from(vec![2, 4, 6]));
        assert_eq!(results.as_ref(), expected.as_ref());

        // TODO handle type casting
        let expression = column.div(1);
        let results = evaluate_expression(&expression, &batch, None).unwrap();
        let expected = Arc::new(Int32Array::from(vec![1, 2, 3]));
        assert_eq!(results.as_ref(), expected.as_ref())
    }

    #[test]
    fn test_binary_op() {
        let schema = Schema::new(vec![
            Field::new("a", DataType::Int32, false),
            Field::new("b", DataType::Int32, false),
        ]);
        let values = Int32Array::from(vec![1, 2, 3]);
        let batch = RecordBatch::try_new(
            Arc::new(schema.clone()),
            vec![Arc::new(values.clone()), Arc::new(values)],
        )
        .unwrap();
        let column_a = Expression::column("a");
        let column_b = Expression::column("b");

        let expression = column_a.clone().add(column_b.clone());
        let results = evaluate_expression(&expression, &batch, None).unwrap();
        let expected = Arc::new(Int32Array::from(vec![2, 4, 6]));
        assert_eq!(results.as_ref(), expected.as_ref());

        let expression = column_a.clone().sub(column_b.clone());
        let results = evaluate_expression(&expression, &batch, None).unwrap();
        let expected = Arc::new(Int32Array::from(vec![0, 0, 0]));
        assert_eq!(results.as_ref(), expected.as_ref());

        let expression = column_a.clone().mul(column_b);
        let results = evaluate_expression(&expression, &batch, None).unwrap();
        let expected = Arc::new(Int32Array::from(vec![1, 4, 9]));
        assert_eq!(results.as_ref(), expected.as_ref());
    }

    #[test]
    fn test_binary_cmp() {
        let schema = Schema::new(vec![Field::new("a", DataType::Int32, false)]);
        let values = Int32Array::from(vec![1, 2, 3]);
        let batch = RecordBatch::try_new(Arc::new(schema.clone()), vec![Arc::new(values)]).unwrap();
        let column = Expression::column("a");

        let expression = column.clone().lt(2);
        let results = evaluate_expression(&expression, &batch, None).unwrap();
        let expected = Arc::new(BooleanArray::from(vec![true, false, false]));
        assert_eq!(results.as_ref(), expected.as_ref());

        let expression = column.clone().lt_eq(2);
        let results = evaluate_expression(&expression, &batch, None).unwrap();
        let expected = Arc::new(BooleanArray::from(vec![true, true, false]));
        assert_eq!(results.as_ref(), expected.as_ref());

        let expression = column.clone().gt(2);
        let results = evaluate_expression(&expression, &batch, None).unwrap();
        let expected = Arc::new(BooleanArray::from(vec![false, false, true]));
        assert_eq!(results.as_ref(), expected.as_ref());

        let expression = column.clone().gt_eq(2);
        let results = evaluate_expression(&expression, &batch, None).unwrap();
        let expected = Arc::new(BooleanArray::from(vec![false, true, true]));
        assert_eq!(results.as_ref(), expected.as_ref());

        let expression = column.clone().eq(2);
        let results = evaluate_expression(&expression, &batch, None).unwrap();
        let expected = Arc::new(BooleanArray::from(vec![false, true, false]));
        assert_eq!(results.as_ref(), expected.as_ref());

        let expression = column.clone().ne(2);
        let results = evaluate_expression(&expression, &batch, None).unwrap();
        let expected = Arc::new(BooleanArray::from(vec![true, false, true]));
        assert_eq!(results.as_ref(), expected.as_ref());
    }

    #[test]
    fn test_logical() {
        let schema = Schema::new(vec![
            Field::new("a", DataType::Boolean, false),
            Field::new("b", DataType::Boolean, false),
        ]);
        let batch = RecordBatch::try_new(
            Arc::new(schema.clone()),
            vec![
                Arc::new(BooleanArray::from(vec![true, false])),
                Arc::new(BooleanArray::from(vec![false, true])),
            ],
        )
        .unwrap();
        let column_a = Expression::column("a");
        let column_b = Expression::column("b");

        let expression = column_a.clone().and(column_b.clone());
        let results =
            evaluate_expression(&expression, &batch, Some(&crate::schema::DataType::BOOLEAN))
                .unwrap();
        let expected = Arc::new(BooleanArray::from(vec![false, false]));
        assert_eq!(results.as_ref(), expected.as_ref());

        let expression = column_a.clone().and(true);
        let results =
            evaluate_expression(&expression, &batch, Some(&crate::schema::DataType::BOOLEAN))
                .unwrap();
        let expected = Arc::new(BooleanArray::from(vec![true, false]));
        assert_eq!(results.as_ref(), expected.as_ref());

        let expression = column_a.clone().or(column_b);
        let results =
            evaluate_expression(&expression, &batch, Some(&crate::schema::DataType::BOOLEAN))
                .unwrap();
        let expected = Arc::new(BooleanArray::from(vec![true, true]));
        assert_eq!(results.as_ref(), expected.as_ref());

        let expression = column_a.clone().or(false);
        let results =
            evaluate_expression(&expression, &batch, Some(&crate::schema::DataType::BOOLEAN))
                .unwrap();
        let expected = Arc::new(BooleanArray::from(vec![true, false]));
        assert_eq!(results.as_ref(), expected.as_ref());
    }
}<|MERGE_RESOLUTION|>--- conflicted
+++ resolved
@@ -196,28 +196,10 @@
     use Expression::*;
     match (expression, result_type) {
         (Literal(scalar), _) => Ok(scalar.to_array(batch.num_rows())?),
-<<<<<<< HEAD
-        (Column(name), _) => {
-            // TODO properly handle nested columns
-            // https://github.com/delta-incubator/delta-kernel-rs/issues/86
-            if name.contains('.') {
-                let mut path = name.split('.');
-                // Safety: we know that the first path step exists, because we checked for '.'
-                Ok(extract_column(batch, path.next().unwrap(), &mut path).cloned()?)
-            } else {
-                batch
-                    .column_by_name(name)
-                    .ok_or(Error::missing_column(name))
-                    .cloned()
-            }
-        }
-        (Struct(fields), Some(DataType::Struct(schema))) => {
-=======
         // TODO properly handle nested columns
         // https://github.com/delta-incubator/delta-kernel-rs/issues/86
         (Column(name), _) => extract_column(batch, name.split('.')),
         (Struct(fields), Some(DataType::Struct(output_schema))) => {
->>>>>>> 6e8bd3e5
             let columns = fields
                 .iter()
                 .zip(schema.fields())
@@ -225,14 +207,8 @@
             let output_cols: Vec<ArrayRef> = columns.try_collect()?;
             let output_fields: Vec<ArrowField> = output_cols
                 .iter()
-<<<<<<< HEAD
-                .zip(schema.fields())
-                .map(|(array, input_field)| -> DeltaResult<_> {
-                    ensure_data_types(input_field.data_type(), array.data_type())?;
-=======
                 .zip(output_schema.fields())
                 .map(|(output_col, output_field)| -> DeltaResult<_> {
->>>>>>> 6e8bd3e5
                     Ok(ArrowField::new(
                         input_field.name(),
                         array.data_type().clone(),
