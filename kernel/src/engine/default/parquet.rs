//! Default Parquet handler implementation

use std::ops::Range;
use std::sync::Arc;

use futures::StreamExt;
use object_store::path::Path;
use object_store::DynObjectStore;
use parquet::arrow::arrow_reader::{
    ArrowReaderMetadata, ArrowReaderOptions, ParquetRecordBatchReaderBuilder,
};
use parquet::arrow::async_reader::{ParquetObjectReader, ParquetRecordBatchStreamBuilder};

use super::file_stream::{FileOpenFuture, FileOpener, FileStream};
use crate::engine::arrow_utils::{generate_mask, get_requested_indices, reorder_record_batch};
use crate::engine::default::executor::TaskExecutor;
use crate::schema::SchemaRef;
use crate::{DeltaResult, Error, Expression, FileDataReadResultIterator, FileMeta, ParquetHandler};

#[derive(Debug)]
pub struct DefaultParquetHandler<E: TaskExecutor> {
    store: Arc<DynObjectStore>,
    task_executor: Arc<E>,
    readahead: usize,
}

impl<E: TaskExecutor> DefaultParquetHandler<E> {
    pub fn new(store: Arc<DynObjectStore>, task_executor: Arc<E>) -> Self {
        Self {
            store,
            task_executor,
            readahead: 10,
        }
    }

    /// Max number of batches to read ahead while executing [Self::read_parquet_files()].
    ///
    /// Defaults to 10.
    pub fn with_readahead(mut self, readahead: usize) -> Self {
        self.readahead = readahead;
        self
    }
}

impl<E: TaskExecutor> ParquetHandler for DefaultParquetHandler<E> {
    fn read_parquet_files(
        &self,
        files: &[FileMeta],
        physical_schema: SchemaRef,
        _predicate: Option<Expression>,
    ) -> DeltaResult<FileDataReadResultIterator> {
        if files.is_empty() {
            return Ok(Box::new(std::iter::empty()));
        }

        // get the first FileMeta to decide how to fetch the file.
        // NB: This means that every file in `FileMeta` _must_ have the same scheme or things will break
        // s3://    -> aws   (ParquetOpener)
        // nothing  -> local (ParquetOpener)
        // https:// -> assume presigned URL (and fetch without object_store)
        //   -> reqwest to get data
        //   -> parse to parquet
        // SAFETY: we did is_empty check above, this is ok.
        let file_opener: Box<dyn FileOpener> = match files[0].location.scheme() {
            "http" | "https" => Box::new(PresignedUrlOpener::new(1024, physical_schema.clone())),
            _ => Box::new(ParquetOpener::new(
                1024,
                physical_schema.clone(),
                self.store.clone(),
            )),
        };
<<<<<<< HEAD

        // This channel will become the output iterator.
        // The stream will execute in the background and send results to this channel.
        // The channel will buffer up to `readahead` results, allowing the background
        // stream to get ahead of the consumer.
        let (sender, mut receiver) = tokio::sync::mpsc::channel(self.readahead);

        self.task_executor.spawn(async move {
            while let Some(res) = stream.next().await {
                match sender.blocking_send(res) {
                    Ok(()) => continue,
                    Err(je) => {
                        panic!("Couldn't join spawned task, runtime is likely in bad state: {je}")
                    }
                }
            }
        });

        let iter = std::iter::from_fn(move || receiver.blocking_recv());
        Ok(Box::new(iter.map(|rbr| {
            rbr.map(|rb| Box::new(ArrowEngineData::new(rb)) as _)
        })))
=======
        FileStream::new_async_read_iterator(
            self.task_executor.clone(),
            Arc::new(physical_schema.as_ref().try_into()?),
            file_opener,
            files,
            self.readahead,
        )
>>>>>>> 663585d1
    }
}

/// Implements [`FileOpener`] for a parquet file
struct ParquetOpener {
    // projection: Arc<[usize]>,
    batch_size: usize,
    limit: Option<usize>,
    table_schema: SchemaRef,
    store: Arc<DynObjectStore>,
}

impl ParquetOpener {
    pub(crate) fn new(
        batch_size: usize,
        table_schema: SchemaRef,
        store: Arc<DynObjectStore>,
    ) -> Self {
        Self {
            batch_size,
            table_schema,
            limit: None,
            store,
        }
    }
}

impl FileOpener for ParquetOpener {
    fn open(&self, file_meta: FileMeta, _range: Option<Range<i64>>) -> DeltaResult<FileOpenFuture> {
        let path = Path::from_url_path(file_meta.location.path())?;
        let store = self.store.clone();

        let batch_size = self.batch_size;
        // let projection = self.projection.clone();
        let table_schema = self.table_schema.clone();
        let limit = self.limit;

        Ok(Box::pin(async move {
            // TODO avoid IO by converting passed file meta to ObjectMeta
            let meta = store.head(&path).await?;
            let mut reader = ParquetObjectReader::new(store, meta);
            let metadata = ArrowReaderMetadata::load_async(&mut reader, Default::default()).await?;
            let parquet_schema = metadata.schema();
            let (indicies, requested_ordering) =
                get_requested_indices(&table_schema, parquet_schema)?;
            let options = ArrowReaderOptions::new(); //.with_page_index(enable_page_index);
            let mut builder =
                ParquetRecordBatchStreamBuilder::new_with_options(reader, options).await?;
            if let Some(mask) = generate_mask(
                &table_schema,
                parquet_schema,
                builder.parquet_schema(),
                &indicies,
            ) {
                builder = builder.with_projection(mask)
            }

            if let Some(limit) = limit {
                builder = builder.with_limit(limit)
            }

            let stream = builder.with_batch_size(batch_size).build()?;

            let stream = stream.map(move |rbr| {
                // re-order each batch if needed
                rbr.map_err(Error::Parquet)
                    .and_then(|rb| reorder_record_batch(rb, &requested_ordering))
            });
            Ok(stream.boxed())
        }))
    }
}

/// Implements [`FileOpener`] for a opening a parquet file from a presigned URL
struct PresignedUrlOpener {
    batch_size: usize,
    limit: Option<usize>,
    table_schema: SchemaRef,
    client: reqwest::Client,
}

impl PresignedUrlOpener {
    pub(crate) fn new(batch_size: usize, schema: SchemaRef) -> Self {
        Self {
            batch_size,
            table_schema: schema,
            limit: None,
            client: reqwest::Client::new(),
        }
    }
}

impl FileOpener for PresignedUrlOpener {
    fn open(&self, file_meta: FileMeta, _range: Option<Range<i64>>) -> DeltaResult<FileOpenFuture> {
        let batch_size = self.batch_size;
        let table_schema = self.table_schema.clone();
        let limit = self.limit;
        let client = self.client.clone(); // uses Arc internally according to reqwest docs

        Ok(Box::pin(async move {
            // fetch the file from the interweb
            let reader = client.get(file_meta.location).send().await?.bytes().await?;
            let metadata = ArrowReaderMetadata::load(&reader, Default::default())?;
            let parquet_schema = metadata.schema();
            let (indicies, requested_ordering) =
                get_requested_indices(&table_schema, parquet_schema)?;

            let options = ArrowReaderOptions::new();
            let mut builder =
                ParquetRecordBatchReaderBuilder::try_new_with_options(reader, options)?;
            if let Some(mask) = generate_mask(
                &table_schema,
                parquet_schema,
                builder.parquet_schema(),
                &indicies,
            ) {
                builder = builder.with_projection(mask)
            }

            if let Some(limit) = limit {
                builder = builder.with_limit(limit)
            }

            let reader = builder.with_batch_size(batch_size).build()?;

            let stream = futures::stream::iter(reader);
            let stream = stream.map(move |rbr| {
                // re-order each batch if needed
                rbr.map_err(Error::Arrow)
                    .and_then(|rb| reorder_record_batch(rb, &requested_ordering))
            });
            Ok(stream.boxed())
        }))
    }
}

#[cfg(test)]
mod tests {
    use std::path::PathBuf;

    use arrow_array::RecordBatch;
    use object_store::{local::LocalFileSystem, ObjectStore};

    use crate::engine::arrow_data::ArrowEngineData;
    use crate::engine::default::executor::tokio::TokioBackgroundExecutor;
    use crate::EngineData;

    use itertools::Itertools;

    use super::*;

    fn into_record_batch(
        engine_data: DeltaResult<Box<dyn EngineData + Send + Sync>>,
    ) -> DeltaResult<RecordBatch> {
        engine_data
            .and_then(ArrowEngineData::try_from_engine_data)
            .map(|sd| sd.into())
    }

    #[tokio::test]
    async fn test_read_parquet_files() {
        let store = Arc::new(LocalFileSystem::new());

        let path = std::fs::canonicalize(PathBuf::from(
            "./tests/data/table-with-dv-small/part-00000-fae5310a-a37d-4e51-827b-c3d5516560ca-c000.snappy.parquet"
        )).unwrap();
        let url = url::Url::from_file_path(path).unwrap();
        let location = Path::from(url.path());
        let meta = store.head(&location).await.unwrap();

        let reader = ParquetObjectReader::new(store.clone(), meta.clone());
        let physical_schema = ParquetRecordBatchStreamBuilder::new(reader)
            .await
            .unwrap()
            .schema()
            .clone();

        let files = &[FileMeta {
            location: url.clone(),
            last_modified: meta.last_modified.timestamp(),
            size: meta.size,
        }];

        let handler = DefaultParquetHandler::new(store, Arc::new(TokioBackgroundExecutor::new()));
        let data: Vec<RecordBatch> = handler
            .read_parquet_files(files, Arc::new(physical_schema.try_into().unwrap()), None)
            .unwrap()
            .map(into_record_batch)
            .try_collect()
            .unwrap();

        assert_eq!(data.len(), 1);
        assert_eq!(data[0].num_rows(), 10);
    }
}<|MERGE_RESOLUTION|>--- conflicted
+++ resolved
@@ -69,30 +69,6 @@
                 self.store.clone(),
             )),
         };
-<<<<<<< HEAD
-
-        // This channel will become the output iterator.
-        // The stream will execute in the background and send results to this channel.
-        // The channel will buffer up to `readahead` results, allowing the background
-        // stream to get ahead of the consumer.
-        let (sender, mut receiver) = tokio::sync::mpsc::channel(self.readahead);
-
-        self.task_executor.spawn(async move {
-            while let Some(res) = stream.next().await {
-                match sender.blocking_send(res) {
-                    Ok(()) => continue,
-                    Err(je) => {
-                        panic!("Couldn't join spawned task, runtime is likely in bad state: {je}")
-                    }
-                }
-            }
-        });
-
-        let iter = std::iter::from_fn(move || receiver.blocking_recv());
-        Ok(Box::new(iter.map(|rbr| {
-            rbr.map(|rb| Box::new(ArrowEngineData::new(rb)) as _)
-        })))
-=======
         FileStream::new_async_read_iterator(
             self.task_executor.clone(),
             Arc::new(physical_schema.as_ref().try_into()?),
@@ -100,7 +76,6 @@
             files,
             self.readahead,
         )
->>>>>>> 663585d1
     }
 }
 
