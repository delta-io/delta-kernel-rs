--- conflicted
+++ resolved
@@ -9,14 +9,10 @@
 use uuid::Uuid;
 
 use super::file_stream::{FileOpenFuture, FileOpener, FileStream};
-<<<<<<< HEAD
 use super::ObjectStoreRegistry;
 use super::UrlExt;
 use crate::arrow::array::builder::{MapBuilder, MapFieldNames, StringBuilder};
 use crate::arrow::array::{BooleanArray, Int64Array, RecordBatch, StringArray};
-=======
-use super::UrlExt;
->>>>>>> 512a31aa
 use crate::engine::arrow_data::ArrowEngineData;
 use crate::engine::arrow_utils::{fixup_parquet_read, generate_mask, get_requested_indices};
 use crate::engine::default::executor::TaskExecutor;
@@ -26,6 +22,17 @@
 };
 use crate::parquet::arrow::arrow_writer::ArrowWriter;
 use crate::parquet::arrow::async_reader::{ParquetObjectReader, ParquetRecordBatchStreamBuilder};
+use futures::StreamExt;
+use object_store::path::Path;
+use object_store::DynObjectStore;
+use uuid::Uuid;
+
+use super::file_stream::{FileOpenFuture, FileOpener, FileStream};
+use super::UrlExt;
+use crate::engine::arrow_data::ArrowEngineData;
+use crate::engine::arrow_utils::{fixup_parquet_read, generate_mask, get_requested_indices};
+use crate::engine::default::executor::TaskExecutor;
+use crate::engine::parquet_row_group_skipping::ParquetRowGroupSkipping;
 use crate::schema::SchemaRef;
 use crate::{
     DeltaResult, EngineData, Error, ExpressionRef, FileDataReadResultIterator, FileMeta,
@@ -203,11 +210,7 @@
                 1024,
                 physical_schema.clone(),
                 predicate,
-<<<<<<< HEAD
                 self.registry.clone(),
-=======
-                self.store.clone(),
->>>>>>> 512a31aa
             ))
         };
         FileStream::new_async_read_iterator(
