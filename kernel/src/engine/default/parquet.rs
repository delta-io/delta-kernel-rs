--- conflicted
+++ resolved
@@ -11,11 +11,7 @@
 };
 use parquet::arrow::async_reader::{ParquetObjectReader, ParquetRecordBatchStreamBuilder};
 
-<<<<<<< HEAD
-use super::file_handler::{FileOpenFuture, FileOpener};
-=======
 use super::file_stream::{FileOpenFuture, FileOpener, FileStream};
->>>>>>> c945c03e
 use crate::engine::arrow_utils::{generate_mask, get_requested_indices, reorder_record_batch};
 use crate::engine::default::executor::TaskExecutor;
 use crate::schema::SchemaRef;
@@ -65,11 +61,7 @@
         //   -> reqwest to get data
         //   -> parse to parquet
         // SAFETY: we did is_empty check above, this is ok.
-<<<<<<< HEAD
-        let file_reader: Box<dyn FileOpener> = match files[0].location.scheme() {
-=======
         let file_opener: Box<dyn FileOpener> = match files[0].location.scheme() {
->>>>>>> c945c03e
             "http" | "https" => Box::new(PresignedUrlOpener::new(1024, physical_schema.clone())),
             _ => Box::new(ParquetOpener::new(
                 1024,
@@ -77,17 +69,10 @@
                 self.store.clone(),
             )),
         };
-<<<<<<< HEAD
-        FileStream::new_file_data_read_iterator(
-            self.task_executor.clone(),
-            Arc::new(physical_schema.as_ref().try_into()?),
-            file_reader,
-=======
         FileStream::new_async_read_iterator(
             self.task_executor.clone(),
             Arc::new(physical_schema.as_ref().try_into()?),
             file_opener,
->>>>>>> c945c03e
             files,
             self.readahead,
         )
