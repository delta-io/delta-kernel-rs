--- conflicted
+++ resolved
@@ -314,11 +314,9 @@
     scan: &Scan,
     expected: &[String],
 ) -> Result<(), Box<dyn std::error::Error>> {
-<<<<<<< HEAD
-    let result_schema: ArrowSchemaRef = Arc::new(scan.logical_schema().as_ref().try_into()?);
-=======
-    let result_schema = Arc::new(ArrowSchema::try_from_kernel(scan.schema().as_ref())?);
->>>>>>> e614153e
+    let result_schema = Arc::new(ArrowSchema::try_from_kernel(
+        scan.logical_schema().as_ref(),
+    )?);
     let batches = read_scan(scan, engine)?;
 
     if expected.is_empty() {
@@ -360,12 +358,9 @@
     scan: &Scan,
     expected: &[String],
 ) -> Result<(), Box<dyn std::error::Error>> {
-<<<<<<< HEAD
-    let result_schema: ArrowSchemaRef = Arc::new(scan.logical_schema().as_ref().try_into()?);
-=======
-    let global_state = scan.global_scan_state();
-    let result_schema = Arc::new(ArrowSchema::try_from_kernel(scan.schema().as_ref())?);
->>>>>>> e614153e
+    let result_schema = Arc::new(ArrowSchema::try_from_kernel(
+        scan.logical_schema().as_ref(),
+    )?);
     let scan_metadata = scan.scan_metadata(engine)?;
     let mut scan_files = vec![];
     for res in scan_metadata {
