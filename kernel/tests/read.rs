use std::collections::HashMap;
use std::ops::Not;
use std::path::PathBuf;
use std::sync::Arc;

use delta_kernel::actions::deletion_vector::split_vector;
use delta_kernel::arrow::compute::{concat_batches, filter_record_batch};
use delta_kernel::arrow::datatypes::SchemaRef as ArrowSchemaRef;
use delta_kernel::engine::arrow_data::ArrowEngineData;
use delta_kernel::engine::default::executor::tokio::TokioBackgroundExecutor;
use delta_kernel::engine::default::DefaultEngine;
use delta_kernel::expressions::{column_expr, BinaryOperator, Expression, ExpressionRef};
use delta_kernel::parquet::file::properties::{EnabledStatistics, WriterProperties};
use delta_kernel::scan::state::{transform_to_logical, DvInfo, Stats};
use delta_kernel::scan::Scan;
use delta_kernel::schema::{DataType, Schema};
use delta_kernel::{Engine, FileMeta, Table};
use itertools::Itertools;
use object_store::{memory::InMemory, path::Path, ObjectStore};
use test_utils::{
    actions_to_string, add_commit, generate_batch, generate_simple_batch, into_record_batch,
    record_batch_to_bytes, record_batch_to_bytes_with_props, IntoArray, TestAction, METADATA,
};
use url::Url;

mod common;
use common::{read_scan, to_arrow};

const PARQUET_FILE1: &str = "part-00000-a72b1fb3-f2df-41fe-a8f0-e65b746382dd-c000.snappy.parquet";
const PARQUET_FILE2: &str = "part-00001-c506e79a-0bf8-4e2b-a42b-9731b2e490ae-c000.snappy.parquet";

#[tokio::test]
async fn single_commit_two_add_files() -> Result<(), Box<dyn std::error::Error>> {
    let batch = generate_simple_batch()?;
    let storage = Arc::new(InMemory::new());
    add_commit(
        storage.as_ref(),
        0,
        actions_to_string(vec![
            TestAction::Metadata,
            TestAction::Add(PARQUET_FILE1.to_string()),
            TestAction::Add(PARQUET_FILE2.to_string()),
        ]),
    )
    .await?;
    storage
        .put(
            &Path::from(PARQUET_FILE1),
            record_batch_to_bytes(&batch).into(),
        )
        .await?;
    storage
        .put(
            &Path::from(PARQUET_FILE2),
            record_batch_to_bytes(&batch).into(),
        )
        .await?;

    let location = Url::parse("memory:///")?;
    let engine = Arc::new(DefaultEngine::new(
        storage.clone(),
        Arc::new(TokioBackgroundExecutor::new()),
    ));

    let table = Table::new(location);
    let expected_data = vec![batch.clone(), batch];

    let snapshot = table.snapshot(engine.as_ref(), None)?;
    let scan = snapshot.into_scan_builder().build()?;

    let mut files = 0;
    let stream = scan.execute(engine)?.zip(expected_data);

    for (data, expected) in stream {
        let raw_data = data?.raw_data?;
        files += 1;
        assert_eq!(into_record_batch(raw_data), expected);
    }
    assert_eq!(2, files, "Expected to have scanned two files");
    Ok(())
}

#[tokio::test]
async fn two_commits() -> Result<(), Box<dyn std::error::Error>> {
    let batch = generate_simple_batch()?;
    let storage = Arc::new(InMemory::new());
    add_commit(
        storage.as_ref(),
        0,
        actions_to_string(vec![
            TestAction::Metadata,
            TestAction::Add(PARQUET_FILE1.to_string()),
        ]),
    )
    .await?;
    add_commit(
        storage.as_ref(),
        1,
        actions_to_string(vec![TestAction::Add(PARQUET_FILE2.to_string())]),
    )
    .await?;
    storage
        .put(
            &Path::from(PARQUET_FILE1),
            record_batch_to_bytes(&batch).into(),
        )
        .await?;
    storage
        .put(
            &Path::from(PARQUET_FILE2),
            record_batch_to_bytes(&batch).into(),
        )
        .await?;

    let location = Url::parse("memory:///").unwrap();
    let engine = DefaultEngine::new(storage.clone(), Arc::new(TokioBackgroundExecutor::new()));

    let table = Table::new(location);
    let expected_data = vec![batch.clone(), batch];

    let snapshot = table.snapshot(&engine, None).unwrap();
    let scan = snapshot.into_scan_builder().build()?;

    let mut files = 0;
    let stream = scan.execute(Arc::new(engine))?.zip(expected_data);

    for (data, expected) in stream {
        let raw_data = data?.raw_data?;
        files += 1;
        assert_eq!(into_record_batch(raw_data), expected);
    }
    assert_eq!(2, files, "Expected to have scanned two files");

    Ok(())
}

#[tokio::test]
async fn remove_action() -> Result<(), Box<dyn std::error::Error>> {
    let batch = generate_simple_batch()?;
    let storage = Arc::new(InMemory::new());
    add_commit(
        storage.as_ref(),
        0,
        actions_to_string(vec![
            TestAction::Metadata,
            TestAction::Add(PARQUET_FILE1.to_string()),
        ]),
    )
    .await?;
    add_commit(
        storage.as_ref(),
        1,
        actions_to_string(vec![TestAction::Add(PARQUET_FILE2.to_string())]),
    )
    .await?;
    add_commit(
        storage.as_ref(),
        2,
        actions_to_string(vec![TestAction::Remove(PARQUET_FILE2.to_string())]),
    )
    .await?;
    storage
        .put(
            &Path::from(PARQUET_FILE1),
            record_batch_to_bytes(&batch).into(),
        )
        .await?;

    let location = Url::parse("memory:///").unwrap();
    let engine = DefaultEngine::new(storage.clone(), Arc::new(TokioBackgroundExecutor::new()));

    let table = Table::new(location);
    let expected_data = vec![batch];

    let snapshot = table.snapshot(&engine, None)?;
    let scan = snapshot.into_scan_builder().build()?;

    let stream = scan.execute(Arc::new(engine))?.zip(expected_data);

    let mut files = 0;
    for (data, expected) in stream {
        let raw_data = data?.raw_data?;
        files += 1;
        assert_eq!(into_record_batch(raw_data), expected);
    }
    assert_eq!(1, files, "Expected to have scanned one file");
    Ok(())
}

#[tokio::test]
async fn stats() -> Result<(), Box<dyn std::error::Error>> {
    fn generate_commit2(actions: Vec<TestAction>) -> String {
        actions
            .into_iter()
            .map(|test_action| match test_action {
                TestAction::Add(path) => format!(r#"{{"{action}":{{"path":"{path}","partitionValues":{{}},"size":262,"modificationTime":1587968586000,"dataChange":true, "stats":"{{\"numRecords\":2,\"nullCount\":{{\"id\":0}},\"minValues\":{{\"id\": 5}},\"maxValues\":{{\"id\":7}}}}"}}}}"#, action = "add", path = path),
                TestAction::Remove(path) => format!(r#"{{"{action}":{{"path":"{path}","partitionValues":{{}},"size":262,"modificationTime":1587968586000,"dataChange":true}}}}"#, action = "remove", path = path),
                TestAction::Metadata => METADATA.into(),
            })
            .fold(String::new(), |a, b| a + &b + "\n")
    }

    let batch1 = generate_simple_batch()?;
    let batch2 = generate_batch(vec![
        ("id", vec![5, 7].into_array()),
        ("val", vec!["e", "g"].into_array()),
    ])?;
    let storage = Arc::new(InMemory::new());
    // valid commit with min/max (0, 2)
    add_commit(
        storage.as_ref(),
        0,
        actions_to_string(vec![
            TestAction::Metadata,
            TestAction::Add(PARQUET_FILE1.to_string()),
        ]),
    )
    .await?;
    // storage.add_commit(1, &format!("{}\n", r#"{{"add":{{"path":"doesnotexist","partitionValues":{{}},"size":262,"modificationTime":1587968586000,"dataChange":true, "stats":"{{\"numRecords\":2,\"nullCount\":{{\"id\":0}},\"minValues\":{{\"id\": 0}},\"maxValues\":{{\"id\":2}}}}"}}}}"#));
    add_commit(
        storage.as_ref(),
        1,
        generate_commit2(vec![TestAction::Add(PARQUET_FILE2.to_string())]),
    )
    .await?;

    storage
        .put(
            &Path::from(PARQUET_FILE1),
            record_batch_to_bytes(&batch1).into(),
        )
        .await?;

    storage
        .put(
            &Path::from(PARQUET_FILE2),
            record_batch_to_bytes(&batch2).into(),
        )
        .await?;

    let location = Url::parse("memory:///").unwrap();
    let engine = Arc::new(DefaultEngine::new(
        storage.clone(),
        Arc::new(TokioBackgroundExecutor::new()),
    ));

    let table = Table::new(location);
    let snapshot = Arc::new(table.snapshot(engine.as_ref(), None)?);

    // The first file has id between 1 and 3; the second has id between 5 and 7. For each operator,
    // we validate the boundary values where we expect the set of matched files to change.
    //
    // NOTE: For cases that match both batch1 and batch2, we list batch2 first because log replay
    // returns most recently added files first.
    use BinaryOperator::{
        Equal, GreaterThan, GreaterThanOrEqual, LessThan, LessThanOrEqual, NotEqual,
    };
    let test_cases: Vec<(_, i32, _)> = vec![
        (Equal, 0, vec![]),
        (Equal, 1, vec![&batch1]),
        (Equal, 3, vec![&batch1]),
        (Equal, 4, vec![]),
        (Equal, 5, vec![&batch2]),
        (Equal, 7, vec![&batch2]),
        (Equal, 8, vec![]),
        (LessThan, 1, vec![]),
        (LessThan, 2, vec![&batch1]),
        (LessThan, 5, vec![&batch1]),
        (LessThan, 6, vec![&batch2, &batch1]),
        (LessThanOrEqual, 0, vec![]),
        (LessThanOrEqual, 1, vec![&batch1]),
        (LessThanOrEqual, 4, vec![&batch1]),
        (LessThanOrEqual, 5, vec![&batch2, &batch1]),
        (GreaterThan, 2, vec![&batch2, &batch1]),
        (GreaterThan, 3, vec![&batch2]),
        (GreaterThan, 6, vec![&batch2]),
        (GreaterThan, 7, vec![]),
        (GreaterThanOrEqual, 3, vec![&batch2, &batch1]),
        (GreaterThanOrEqual, 4, vec![&batch2]),
        (GreaterThanOrEqual, 7, vec![&batch2]),
        (GreaterThanOrEqual, 8, vec![]),
        (NotEqual, 0, vec![&batch2, &batch1]),
        (NotEqual, 1, vec![&batch2, &batch1]),
        (NotEqual, 3, vec![&batch2, &batch1]),
        (NotEqual, 4, vec![&batch2, &batch1]),
        (NotEqual, 5, vec![&batch2, &batch1]),
        (NotEqual, 7, vec![&batch2, &batch1]),
        (NotEqual, 8, vec![&batch2, &batch1]),
    ];
    for (op, value, expected_batches) in test_cases {
        let predicate = Expression::binary(op, column_expr!("id"), value);
        let scan = snapshot
            .clone()
            .scan_builder()
            .with_predicate(Arc::new(predicate.clone()))
            .build()?;

        let expected_files = expected_batches.len();
        let mut files_scanned = 0;
        let stream = scan.execute(engine.clone())?.zip(expected_batches);

        for (batch, expected) in stream {
            let raw_data = batch?.raw_data?;
            files_scanned += 1;
            assert_eq!(into_record_batch(raw_data), expected.clone());
        }
        assert_eq!(expected_files, files_scanned, "{predicate:?}");
    }
    Ok(())
}

fn read_with_execute(
    engine: Arc<dyn Engine>,
    scan: &Scan,
    expected: &[String],
) -> Result<(), Box<dyn std::error::Error>> {
    let result_schema: ArrowSchemaRef = Arc::new(scan.schema().as_ref().try_into()?);
    let batches = read_scan(scan, engine)?;

    if expected.is_empty() {
        assert_eq!(batches.len(), 0);
    } else {
        let batch = concat_batches(&result_schema, &batches)?;
        assert_batches_sorted_eq!(expected, &[batch]);
    }
    Ok(())
}

struct ScanFile {
    path: String,
    size: i64,
    dv_info: DvInfo,
    transform: Option<ExpressionRef>,
}

fn scan_metadata_callback(
    batches: &mut Vec<ScanFile>,
    path: &str,
    size: i64,
    _stats: Option<Stats>,
    dv_info: DvInfo,
    transform: Option<ExpressionRef>,
    _: HashMap<String, String>,
) {
    batches.push(ScanFile {
        path: path.to_string(),
        size,
        dv_info,
        transform,
    });
}

fn read_with_scan_metadata(
    location: &Url,
    engine: &dyn Engine,
    scan: &Scan,
    expected: &[String],
) -> Result<(), Box<dyn std::error::Error>> {
    let global_state = scan.global_scan_state();
    let result_schema: ArrowSchemaRef = Arc::new(scan.schema().as_ref().try_into()?);
    let scan_metadata = scan.scan_metadata(engine)?;
    let mut scan_files = vec![];
<<<<<<< HEAD
    for data in scan_data {
        let scan_data = data?;
        scan_files = scan_data.visit_scan_files(scan_files, scan_data_callback)?;
=======
    for data in scan_metadata {
        let (data, vec, transforms) = data?;
        scan_files = visit_scan_files(
            data.as_ref(),
            &vec,
            &transforms,
            scan_files,
            scan_metadata_callback,
        )?;
>>>>>>> 10bdee79
    }

    let mut batches = vec![];
    for scan_file in scan_files.into_iter() {
        let file_path = location.join(&scan_file.path)?;
        let mut selection_vector = scan_file
            .dv_info
            .get_selection_vector(engine, location)
            .unwrap();
        let meta = FileMeta {
            last_modified: 0,
            size: scan_file.size as usize,
            location: file_path,
        };
        let read_results = engine
            .parquet_handler()
            .read_parquet_files(
                &[meta],
                global_state.physical_schema.clone(),
                scan.physical_predicate().clone(),
            )
            .unwrap();

        for read_result in read_results {
            let read_result = read_result.unwrap();
            let len = read_result.len();
            // to transform the physical data into the correct logical form
            let logical = transform_to_logical(
                engine,
                read_result,
                &global_state.physical_schema,
                &global_state.logical_schema,
                &scan_file.transform,
            )
            .unwrap();
            let record_batch = to_arrow(logical).unwrap();
            let rest = split_vector(selection_vector.as_mut(), len, Some(true));
            let batch = if let Some(mask) = selection_vector.clone() {
                // apply the selection vector
                filter_record_batch(&record_batch, &mask.into()).unwrap()
            } else {
                record_batch
            };
            selection_vector = rest;
            batches.push(batch);
        }
    }

    if expected.is_empty() {
        assert_eq!(batches.len(), 0);
    } else {
        let batch = concat_batches(&result_schema, &batches)?;
        assert_batches_sorted_eq!(expected, &[batch]);
    }
    Ok(())
}

fn read_table_data(
    path: &str,
    select_cols: Option<&[&str]>,
    predicate: Option<Expression>,
    mut expected: Vec<String>,
) -> Result<(), Box<dyn std::error::Error>> {
    let path = std::fs::canonicalize(PathBuf::from(path))?;
    let predicate = predicate.map(Arc::new);
    let url = url::Url::from_directory_path(path).unwrap();
    let default_engine = DefaultEngine::try_new(
        &url,
        std::iter::empty::<(&str, &str)>(),
        Arc::new(TokioBackgroundExecutor::new()),
    )?;
    let sync_engine = delta_kernel::engine::sync::SyncEngine::new();

    let engines: Vec<Arc<dyn Engine>> = vec![Arc::new(sync_engine), Arc::new(default_engine)];
    for engine in engines {
        let table = Table::new(url.clone());
        let snapshot = table.snapshot(engine.as_ref(), None)?;

        let read_schema = select_cols.map(|select_cols| {
            let table_schema = snapshot.schema();
            let selected_fields = select_cols
                .iter()
                .map(|col| table_schema.field(col).cloned().unwrap());
            Arc::new(Schema::new(selected_fields))
        });
        println!("Read {url:?} with schema {read_schema:#?} and predicate {predicate:#?}");
        let scan = snapshot
            .into_scan_builder()
            .with_schema_opt(read_schema)
            .with_predicate(predicate.clone())
            .build()?;

        sort_lines!(expected);
        read_with_scan_metadata(table.location(), engine.as_ref(), &scan, &expected)?;
        read_with_execute(engine, &scan, &expected)?;
    }
    Ok(())
}

// util to take a Vec<&str> and call read_table_data with Vec<String>
fn read_table_data_str(
    path: &str,
    select_cols: Option<&[&str]>,
    predicate: Option<Expression>,
    expected: Vec<&str>,
) -> Result<(), Box<dyn std::error::Error>> {
    read_table_data(
        path,
        select_cols,
        predicate,
        expected.into_iter().map(String::from).collect(),
    )
}

#[test]
fn data() -> Result<(), Box<dyn std::error::Error>> {
    let expected = vec![
        "+--------+--------+---------+",
        "| letter | number | a_float |",
        "+--------+--------+---------+",
        "|        | 6      | 6.6     |",
        "| a      | 1      | 1.1     |",
        "| a      | 4      | 4.4     |",
        "| b      | 2      | 2.2     |",
        "| c      | 3      | 3.3     |",
        "| e      | 5      | 5.5     |",
        "+--------+--------+---------+",
    ];
    read_table_data_str("./tests/data/basic_partitioned", None, None, expected)?;

    Ok(())
}

#[test]
fn column_ordering() -> Result<(), Box<dyn std::error::Error>> {
    let expected = vec![
        "+---------+--------+--------+",
        "| a_float | letter | number |",
        "+---------+--------+--------+",
        "| 6.6     |        | 6      |",
        "| 4.4     | a      | 4      |",
        "| 5.5     | e      | 5      |",
        "| 1.1     | a      | 1      |",
        "| 2.2     | b      | 2      |",
        "| 3.3     | c      | 3      |",
        "+---------+--------+--------+",
    ];
    read_table_data_str(
        "./tests/data/basic_partitioned",
        Some(&["a_float", "letter", "number"]),
        None,
        expected,
    )?;

    Ok(())
}

#[test]
fn column_ordering_and_projection() -> Result<(), Box<dyn std::error::Error>> {
    let expected = vec![
        "+---------+--------+",
        "| a_float | number |",
        "+---------+--------+",
        "| 6.6     | 6      |",
        "| 4.4     | 4      |",
        "| 5.5     | 5      |",
        "| 1.1     | 1      |",
        "| 2.2     | 2      |",
        "| 3.3     | 3      |",
        "+---------+--------+",
    ];
    read_table_data_str(
        "./tests/data/basic_partitioned",
        Some(&["a_float", "number"]),
        None,
        expected,
    )?;

    Ok(())
}

// get the basic_partitioned table for a set of expected numbers
fn table_for_numbers(nums: Vec<u32>) -> Vec<String> {
    let mut res: Vec<String> = vec![
        "+---------+--------+",
        "| a_float | number |",
        "+---------+--------+",
    ]
    .into_iter()
    .map(String::from)
    .collect();
    for num in nums.iter() {
        res.push(format!("| {num}.{num}     | {num}      |"));
    }
    res.push("+---------+--------+".to_string());
    res
}

// get the basic_partitioned table for a set of expected letters
fn table_for_letters(letters: &[char]) -> Vec<String> {
    let mut res: Vec<String> = vec![
        "+--------+--------+",
        "| letter | number |",
        "+--------+--------+",
    ]
    .into_iter()
    .map(String::from)
    .collect();
    let rows = vec![(1, 'a'), (2, 'b'), (3, 'c'), (4, 'a'), (5, 'e')];
    for (num, letter) in rows {
        if letters.contains(&letter) {
            res.push(format!("| {letter}      | {num}      |"));
        }
    }
    res.push("+--------+--------+".to_string());
    res
}

#[test]
fn predicate_on_number() -> Result<(), Box<dyn std::error::Error>> {
    let cases = vec![
        (
            column_expr!("number").lt(4i64),
            table_for_numbers(vec![1, 2, 3]),
        ),
        (
            column_expr!("number").le(4i64),
            table_for_numbers(vec![1, 2, 3, 4]),
        ),
        (
            column_expr!("number").gt(4i64),
            table_for_numbers(vec![5, 6]),
        ),
        (
            column_expr!("number").ge(4i64),
            table_for_numbers(vec![4, 5, 6]),
        ),
        (column_expr!("number").eq(4i64), table_for_numbers(vec![4])),
        (
            column_expr!("number").ne(4i64),
            table_for_numbers(vec![1, 2, 3, 5, 6]),
        ),
    ];

    for (expr, expected) in cases.into_iter() {
        read_table_data(
            "./tests/data/basic_partitioned",
            Some(&["a_float", "number"]),
            Some(expr),
            expected,
        )?;
    }
    Ok(())
}

#[test]
fn predicate_on_letter() -> Result<(), Box<dyn std::error::Error>> {
    // Test basic column pruning. Note that the actual expression machinery is already well-tested,
    // so we're just testing wiring here.
    let null_row_table: Vec<String> = vec![
        "+--------+--------+",
        "| letter | number |",
        "+--------+--------+",
        "|        | 6      |",
        "+--------+--------+",
    ]
    .into_iter()
    .map(String::from)
    .collect();

    let cases = vec![
        (column_expr!("letter").is_null(), null_row_table),
        (
            column_expr!("letter").is_not_null(),
            table_for_letters(&['a', 'b', 'c', 'e']),
        ),
        (
            column_expr!("letter").lt("c"),
            table_for_letters(&['a', 'b']),
        ),
        (
            column_expr!("letter").le("c"),
            table_for_letters(&['a', 'b', 'c']),
        ),
        (column_expr!("letter").gt("c"), table_for_letters(&['e'])),
        (
            column_expr!("letter").ge("c"),
            table_for_letters(&['c', 'e']),
        ),
        (column_expr!("letter").eq("c"), table_for_letters(&['c'])),
        (
            column_expr!("letter").ne("c"),
            table_for_letters(&['a', 'b', 'e']),
        ),
    ];

    for (expr, expected) in cases {
        read_table_data(
            "./tests/data/basic_partitioned",
            Some(&["letter", "number"]),
            Some(expr),
            expected,
        )?;
    }
    Ok(())
}

#[test]
fn predicate_on_letter_and_number() -> Result<(), Box<dyn std::error::Error>> {
    // Partition skipping and file skipping are currently implemented separately. Mixing them in an
    // AND clause will evaulate each separately, but mixing them in an OR clause disables both.
    let full_table: Vec<String> = vec![
        "+--------+--------+",
        "| letter | number |",
        "+--------+--------+",
        "|        | 6      |",
        "| a      | 1      |",
        "| a      | 4      |",
        "| b      | 2      |",
        "| c      | 3      |",
        "| e      | 5      |",
        "+--------+--------+",
    ]
    .into_iter()
    .map(String::from)
    .collect();

    let cases = vec![
        (
            Expression::or(
                // No pruning power
                column_expr!("letter").gt("a"),
                column_expr!("number").gt(3i64),
            ),
            full_table,
        ),
        (
            Expression::and(
                column_expr!("letter").gt("a"),  // numbers 2, 3, 5
                column_expr!("number").gt(3i64), // letters a, e
            ),
            table_for_letters(&['e']),
        ),
        (
            Expression::and(
                column_expr!("letter").gt("a"), // numbers 2, 3, 5
                Expression::or(
                    // No pruning power
                    column_expr!("letter").eq("c"),
                    column_expr!("number").eq(3i64),
                ),
            ),
            table_for_letters(&['b', 'c', 'e']),
        ),
    ];

    for (expr, expected) in cases {
        read_table_data(
            "./tests/data/basic_partitioned",
            Some(&["letter", "number"]),
            Some(expr),
            expected,
        )?;
    }
    Ok(())
}

#[test]
fn predicate_on_number_not() -> Result<(), Box<dyn std::error::Error>> {
    let cases = vec![
        (
            Expression::not(column_expr!("number").lt(4i64)),
            table_for_numbers(vec![4, 5, 6]),
        ),
        (
            Expression::not(column_expr!("number").le(4i64)),
            table_for_numbers(vec![5, 6]),
        ),
        (
            Expression::not(column_expr!("number").gt(4i64)),
            table_for_numbers(vec![1, 2, 3, 4]),
        ),
        (
            Expression::not(column_expr!("number").ge(4i64)),
            table_for_numbers(vec![1, 2, 3]),
        ),
        (
            Expression::not(column_expr!("number").eq(4i64)),
            table_for_numbers(vec![1, 2, 3, 5, 6]),
        ),
        (
            Expression::not(column_expr!("number").ne(4i64)),
            table_for_numbers(vec![4]),
        ),
    ];
    for (expr, expected) in cases.into_iter() {
        read_table_data(
            "./tests/data/basic_partitioned",
            Some(&["a_float", "number"]),
            Some(expr),
            expected,
        )?;
    }
    Ok(())
}

#[test]
fn predicate_on_number_with_not_null() -> Result<(), Box<dyn std::error::Error>> {
    let expected = vec![
        "+---------+--------+",
        "| a_float | number |",
        "+---------+--------+",
        "| 1.1     | 1      |",
        "| 2.2     | 2      |",
        "+---------+--------+",
    ];
    read_table_data_str(
        "./tests/data/basic_partitioned",
        Some(&["a_float", "number"]),
        Some(Expression::and(
            column_expr!("number").is_not_null(),
            column_expr!("number").lt(Expression::literal(3i64)),
        )),
        expected,
    )?;
    Ok(())
}

#[test]
fn predicate_null() -> Result<(), Box<dyn std::error::Error>> {
    let expected = vec![]; // number is never null
    read_table_data_str(
        "./tests/data/basic_partitioned",
        Some(&["a_float", "number"]),
        Some(column_expr!("number").is_null()),
        expected,
    )?;
    Ok(())
}

#[test]
fn mixed_null() -> Result<(), Box<dyn std::error::Error>> {
    let expected = vec![
        "+------+--------------+",
        "| part | n            |",
        "+------+--------------+",
        "| 0    |              |",
        "| 0    |              |",
        "| 0    |              |",
        "| 0    |              |",
        "| 0    |              |",
        "| 2    |              |",
        "| 2    | non-null-mix |",
        "| 2    |              |",
        "| 2    | non-null-mix |",
        "| 2    |              |",
        "+------+--------------+",
    ];
    read_table_data_str(
        "./tests/data/mixed-nulls",
        Some(&["part", "n"]),
        Some(column_expr!("n").is_null()),
        expected,
    )?;
    Ok(())
}

#[test]
fn mixed_not_null() -> Result<(), Box<dyn std::error::Error>> {
    let expected = vec![
        "+------+--------------+",
        "| part | n            |",
        "+------+--------------+",
        "| 1    | non-null     |",
        "| 1    | non-null     |",
        "| 1    | non-null     |",
        "| 1    | non-null     |",
        "| 1    | non-null     |",
        "| 2    |              |",
        "| 2    |              |",
        "| 2    |              |",
        "| 2    | non-null-mix |",
        "| 2    | non-null-mix |",
        "+------+--------------+",
    ];
    read_table_data_str(
        "./tests/data/mixed-nulls",
        Some(&["part", "n"]),
        Some(column_expr!("n").is_not_null()),
        expected,
    )?;
    Ok(())
}

#[test]
fn and_or_predicates() -> Result<(), Box<dyn std::error::Error>> {
    let cases = vec![
        (
            column_expr!("number")
                .gt(4i64)
                .and(column_expr!("a_float").gt(5.5)),
            table_for_numbers(vec![6]),
        ),
        (
            column_expr!("number")
                .gt(4i64)
                .and(Expression::not(column_expr!("a_float").gt(5.5))),
            table_for_numbers(vec![5]),
        ),
        (
            column_expr!("number")
                .gt(4i64)
                .or(column_expr!("a_float").gt(5.5)),
            table_for_numbers(vec![5, 6]),
        ),
        (
            column_expr!("number")
                .gt(4i64)
                .or(Expression::not(column_expr!("a_float").gt(5.5))),
            table_for_numbers(vec![1, 2, 3, 4, 5, 6]),
        ),
    ];
    for (expr, expected) in cases.into_iter() {
        read_table_data(
            "./tests/data/basic_partitioned",
            Some(&["a_float", "number"]),
            Some(expr),
            expected,
        )?;
    }
    Ok(())
}

#[test]
fn not_and_or_predicates() -> Result<(), Box<dyn std::error::Error>> {
    let cases = vec![
        (
            Expression::not(
                column_expr!("number")
                    .gt(4i64)
                    .and(column_expr!("a_float").gt(5.5)),
            ),
            table_for_numbers(vec![1, 2, 3, 4, 5]),
        ),
        (
            Expression::not(
                column_expr!("number")
                    .gt(4i64)
                    .and(Expression::not(column_expr!("a_float").gt(5.5))),
            ),
            table_for_numbers(vec![1, 2, 3, 4, 6]),
        ),
        (
            Expression::not(
                column_expr!("number")
                    .gt(4i64)
                    .or(column_expr!("a_float").gt(5.5)),
            ),
            table_for_numbers(vec![1, 2, 3, 4]),
        ),
        (
            Expression::not(
                column_expr!("number")
                    .gt(4i64)
                    .or(Expression::not(column_expr!("a_float").gt(5.5))),
            ),
            vec![],
        ),
    ];
    for (expr, expected) in cases.into_iter() {
        read_table_data(
            "./tests/data/basic_partitioned",
            Some(&["a_float", "number"]),
            Some(expr),
            expected,
        )?;
    }
    Ok(())
}

#[test]
fn invalid_skips_none_predicates() -> Result<(), Box<dyn std::error::Error>> {
    let empty_struct = Expression::struct_from(vec![]);
    let cases = vec![
        (Expression::literal(false), table_for_numbers(vec![])),
        (
            Expression::and(column_expr!("number"), false),
            table_for_numbers(vec![]),
        ),
        (
            Expression::literal(true),
            table_for_numbers(vec![1, 2, 3, 4, 5, 6]),
        ),
        (
            Expression::literal(3i64),
            table_for_numbers(vec![1, 2, 3, 4, 5, 6]),
        ),
        (
            column_expr!("number").distinct(3i64),
            table_for_numbers(vec![1, 2, 4, 5, 6]),
        ),
        (
            column_expr!("number").distinct(Expression::null_literal(DataType::LONG)),
            table_for_numbers(vec![1, 2, 3, 4, 5, 6]),
        ),
        (
            Expression::not(column_expr!("number").distinct(3i64)),
            table_for_numbers(vec![3]),
        ),
        (
            Expression::not(
                column_expr!("number").distinct(Expression::null_literal(DataType::LONG)),
            ),
            table_for_numbers(vec![]),
        ),
        (
            column_expr!("number").gt(empty_struct.clone()),
            table_for_numbers(vec![1, 2, 3, 4, 5, 6]),
        ),
        (
            Expression::not(column_expr!("number").gt(empty_struct.clone())),
            table_for_numbers(vec![1, 2, 3, 4, 5, 6]),
        ),
    ];
    for (expr, expected) in cases.into_iter() {
        read_table_data(
            "./tests/data/basic_partitioned",
            Some(&["a_float", "number"]),
            Some(expr),
            expected,
        )?;
    }
    Ok(())
}

#[test]
fn with_predicate_and_removes() -> Result<(), Box<dyn std::error::Error>> {
    let expected = vec![
        "+-------+",
        "| value |",
        "+-------+",
        "| 1     |",
        "| 2     |",
        "| 3     |",
        "| 4     |",
        "| 5     |",
        "| 6     |",
        "| 7     |",
        "| 8     |",
        "+-------+",
    ];
    read_table_data_str(
        "./tests/data/table-with-dv-small/",
        None,
        Some(Expression::gt(column_expr!("value"), 3)),
        expected,
    )?;
    Ok(())
}

#[tokio::test]
async fn predicate_on_non_nullable_partition_column() -> Result<(), Box<dyn std::error::Error>> {
    // Test for https://github.com/delta-io/delta-kernel-rs/issues/698
    let batch = generate_batch(vec![("val", vec!["a", "b", "c"].into_array())])?;

    let storage = Arc::new(InMemory::new());
    let actions = [
        r#"{"protocol":{"minReaderVersion":1,"minWriterVersion":2}}"#.to_string(),
        r#"{"commitInfo":{"timestamp":1587968586154,"operation":"WRITE","operationParameters":{"mode":"ErrorIfExists","partitionBy":"[\"id\"]"},"isBlindAppend":true}}"#.to_string(),
        r#"{"metaData":{"id":"5fba94ed-9794-4965-ba6e-6ee3c0d22af9","format":{"provider":"parquet","options":{}},"schemaString":"{\"type\":\"struct\",\"fields\":[{\"name\":\"id\",\"type\":\"integer\",\"nullable\":false,\"metadata\":{}},{\"name\":\"val\",\"type\":\"string\",\"nullable\":false,\"metadata\":{}}]}","partitionColumns":["id"],"configuration":{},"createdTime":1587968585495}}"#.to_string(),
        format!(r#"{{"add":{{"path":"id=1/{PARQUET_FILE1}","partitionValues":{{"id":"1"}},"size":0,"modificationTime":1587968586000,"dataChange":true, "stats":"{{\"numRecords\":3,\"nullCount\":{{\"val\":0}},\"minValues\":{{\"val\":\"a\"}},\"maxValues\":{{\"val\":\"c\"}}}}"}}}}"#),
        format!(r#"{{"add":{{"path":"id=2/{PARQUET_FILE2}","partitionValues":{{"id":"2"}},"size":0,"modificationTime":1587968586000,"dataChange":true, "stats":"{{\"numRecords\":3,\"nullCount\":{{\"val\":0}},\"minValues\":{{\"val\":\"a\"}},\"maxValues\":{{\"val\":\"c\"}}}}"}}}}"#),
    ];

    add_commit(storage.as_ref(), 0, actions.iter().join("\n")).await?;
    storage
        .put(
            &Path::from("id=1").child(PARQUET_FILE1),
            record_batch_to_bytes(&batch).into(),
        )
        .await?;
    storage
        .put(
            &Path::from("id=2").child(PARQUET_FILE2),
            record_batch_to_bytes(&batch).into(),
        )
        .await?;

    let location = Url::parse("memory:///")?;
    let table = Table::new(location);

    let engine = Arc::new(DefaultEngine::new(
        storage.clone(),
        Arc::new(TokioBackgroundExecutor::new()),
    ));
    let snapshot = Arc::new(table.snapshot(engine.as_ref(), None)?);

    let predicate = Expression::eq(column_expr!("id"), 2);
    let scan = snapshot
        .scan_builder()
        .with_predicate(Arc::new(predicate))
        .build()?;

    let stream = scan.execute(engine)?;

    let mut files_scanned = 0;
    for engine_data in stream {
        let mut result_batch = into_record_batch(engine_data?.raw_data?);
        let _ = result_batch.remove_column(result_batch.schema().index_of("id")?);
        assert_eq!(&batch, &result_batch);
        files_scanned += 1;
    }
    assert_eq!(1, files_scanned);
    Ok(())
}

#[tokio::test]
async fn predicate_on_non_nullable_column_missing_stats() -> Result<(), Box<dyn std::error::Error>>
{
    let batch_1 = generate_batch(vec![("val", vec!["a", "b", "c"].into_array())])?;
    let batch_2 = generate_batch(vec![("val", vec!["d", "e", "f"].into_array())])?;

    let storage = Arc::new(InMemory::new());
    let actions = [
        r#"{"protocol":{"minReaderVersion":1,"minWriterVersion":2}}"#.to_string(),
        r#"{"commitInfo":{"timestamp":1587968586154,"operation":"WRITE","operationParameters":{"mode":"ErrorIfExists","partitionBy":"[]"},"isBlindAppend":true}}"#.to_string(),
        r#"{"metaData":{"id":"5fba94ed-9794-4965-ba6e-6ee3c0d22af9","format":{"provider":"parquet","options":{}},"schemaString":"{\"type\":\"struct\",\"fields\":[{\"name\":\"val\",\"type\":\"string\",\"nullable\":false,\"metadata\":{}}]}","partitionColumns":[],"configuration":{},"createdTime":1587968585495}}"#.to_string(),
        // Add one file with stats, one file without
        format!(r#"{{"add":{{"path":"{PARQUET_FILE1}","partitionValues":{{}},"size":0,"modificationTime":1587968586000,"dataChange":true, "stats":"{{\"numRecords\":3,\"nullCount\":{{\"val\":0}},\"minValues\":{{\"val\":\"a\"}},\"maxValues\":{{\"val\":\"c\"}}}}"}}}}"#),
        format!(r#"{{"add":{{"path":"{PARQUET_FILE2}","partitionValues":{{}},"size":0,"modificationTime":1587968586000,"dataChange":true, "stats":"{{\"numRecords\":3,\"nullCount\":{{}},\"minValues\":{{}},\"maxValues\":{{}}}}"}}}}"#),
    ];

    // Disable writing Parquet statistics so these cannot be used for pruning row groups
    let writer_props = WriterProperties::builder()
        .set_statistics_enabled(EnabledStatistics::None)
        .build();

    add_commit(storage.as_ref(), 0, actions.iter().join("\n")).await?;
    storage
        .put(
            &Path::from(PARQUET_FILE1),
            record_batch_to_bytes_with_props(&batch_1, writer_props.clone()).into(),
        )
        .await?;
    storage
        .put(
            &Path::from(PARQUET_FILE2),
            record_batch_to_bytes_with_props(&batch_2, writer_props).into(),
        )
        .await?;

    let location = Url::parse("memory:///")?;
    let table = Table::new(location);

    let engine = Arc::new(DefaultEngine::new(
        storage.clone(),
        Arc::new(TokioBackgroundExecutor::new()),
    ));
    let snapshot = Arc::new(table.snapshot(engine.as_ref(), None)?);

    let predicate = Expression::eq(column_expr!("val"), "g");
    let scan = snapshot
        .scan_builder()
        .with_predicate(Arc::new(predicate))
        .build()?;

    let stream = scan.execute(engine)?;

    let mut files_scanned = 0;
    for engine_data in stream {
        let result_batch = into_record_batch(engine_data?.raw_data?);
        assert_eq!(&batch_2, &result_batch);
        files_scanned += 1;
    }
    // One file is scanned as stats are missing so we don't know the predicate isn't satisfied
    assert_eq!(1, files_scanned);

    Ok(())
}

#[test]
fn short_dv() -> Result<(), Box<dyn std::error::Error>> {
    let expected = vec![
        "+----+-------+--------------------------+---------------------+",
        "| id | value | timestamp                | rand                |",
        "+----+-------+--------------------------+---------------------+",
        "| 3  | 3     | 2023-05-31T18:58:33.633Z | 0.7918174793484931  |",
        "| 4  | 4     | 2023-05-31T18:58:33.633Z | 0.9281049271981882  |",
        "| 5  | 5     | 2023-05-31T18:58:33.633Z | 0.27796520310701633 |",
        "| 6  | 6     | 2023-05-31T18:58:33.633Z | 0.15263801464228832 |",
        "| 7  | 7     | 2023-05-31T18:58:33.633Z | 0.1981143710215575  |",
        "| 8  | 8     | 2023-05-31T18:58:33.633Z | 0.3069439236599195  |",
        "| 9  | 9     | 2023-05-31T18:58:33.633Z | 0.5175919190815845  |",
        "+----+-------+--------------------------+---------------------+",
    ];
    read_table_data_str("./tests/data/with-short-dv/", None, None, expected)?;
    Ok(())
}

#[test]
fn basic_decimal() -> Result<(), Box<dyn std::error::Error>> {
    let expected = vec![
        "+----------------+---------+--------------+------------------------+",
        "| part           | col1    | col2         | col3                   |",
        "+----------------+---------+--------------+------------------------+",
        "| -2342342.23423 | -999.99 | -99999.99999 | -9999999999.9999999999 |",
        "| 0.00004        | 0.00    | 0.00000      | 0.0000000000           |",
        "| 234.00000      | 1.00    | 2.00000      | 3.0000000000           |",
        "| 2342222.23454  | 111.11  | 22222.22222  | 3333333333.3333333333  |",
        "+----------------+---------+--------------+------------------------+",
    ];
    read_table_data_str("./tests/data/basic-decimal-table/", None, None, expected)?;
    Ok(())
}

#[test]
fn timestamp_ntz() -> Result<(), Box<dyn std::error::Error>> {
    let expected = vec![
        "+----+----------------------------+----------------------------+",
        "| id | tsNtz                      | tsNtzPartition             |",
        "+----+----------------------------+----------------------------+",
        "| 0  | 2021-11-18T02:30:00.123456 | 2021-11-18T02:30:00.123456 |",
        "| 1  | 2013-07-05T17:01:00.123456 | 2021-11-18T02:30:00.123456 |",
        "| 2  |                            | 2021-11-18T02:30:00.123456 |",
        "| 3  | 2021-11-18T02:30:00.123456 | 2013-07-05T17:01:00.123456 |",
        "| 4  | 2013-07-05T17:01:00.123456 | 2013-07-05T17:01:00.123456 |",
        "| 5  |                            | 2013-07-05T17:01:00.123456 |",
        "| 6  | 2021-11-18T02:30:00.123456 |                            |",
        "| 7  | 2013-07-05T17:01:00.123456 |                            |",
        "| 8  |                            |                            |",
        "+----+----------------------------+----------------------------+",
    ];
    read_table_data_str(
        "./tests/data/data-reader-timestamp_ntz/",
        None,
        None,
        expected,
    )?;
    Ok(())
}

#[test]
fn type_widening_basic() -> Result<(), Box<dyn std::error::Error>> {
    let expected = vec![
        "+---------------------+---------------------+--------------------+----------------+----------------+----------------+----------------------------+",
        "| byte_long           | int_long            | float_double       | byte_double    | short_double   | int_double     | date_timestamp_ntz         |",
        "+---------------------+---------------------+--------------------+----------------+----------------+----------------+----------------------------+",
        "| 1                   | 2                   | 3.4000000953674316 | 5.0            | 6.0            | 7.0            | 2024-09-09T00:00:00        |",
        "| 9223372036854775807 | 9223372036854775807 | 1.234567890123     | 1.234567890123 | 1.234567890123 | 1.234567890123 | 2024-09-09T12:34:56.123456 |",
        "+---------------------+---------------------+--------------------+----------------+----------------+----------------+----------------------------+",
   ];
    let select_cols: Option<&[&str]> = Some(&[
        "byte_long",
        "int_long",
        "float_double",
        "byte_double",
        "short_double",
        "int_double",
        "date_timestamp_ntz",
    ]);

    read_table_data_str("./tests/data/type-widening/", select_cols, None, expected)
}

#[test]
fn type_widening_decimal() -> Result<(), Box<dyn std::error::Error>> {
    let expected = vec![
        "+----------------------------+-------------------------------+--------------+---------------+--------------+----------------------+",
        "| decimal_decimal_same_scale | decimal_decimal_greater_scale | byte_decimal | short_decimal | int_decimal  | long_decimal         |",
        "+----------------------------+-------------------------------+--------------+---------------+--------------+----------------------+",
        "| 123.45                     | 67.89000                      | 1.0          | 2.0           | 3.0          | 4.0                  |",
        "| 12345678901234.56          | 12345678901.23456             | 123.4        | 12345.6       | 1234567890.1 | 123456789012345678.9 |",
        "+----------------------------+-------------------------------+--------------+---------------+--------------+----------------------+",
    ];
    let select_cols: Option<&[&str]> = Some(&[
        "decimal_decimal_same_scale",
        "decimal_decimal_greater_scale",
        "byte_decimal",
        "short_decimal",
        "int_decimal",
        "long_decimal",
    ]);
    read_table_data_str("./tests/data/type-widening/", select_cols, None, expected)
}

// Verify that predicates over invalid/missing columns do not cause skipping.
#[test]
fn predicate_references_invalid_missing_column() -> Result<(), Box<dyn std::error::Error>> {
    // Attempted skipping over a logically valid but physically missing column. We should be able to
    // skip the data file because the missing column is inferred to be all-null.
    //
    // WARNING: https://github.com/delta-io/delta-kernel-rs/issues/434 -- currently disabled.
    //
    //let expected = vec![
    //    "+--------+",
    //    "| chrono |",
    //    "+--------+",
    //    "+--------+",
    //];
    let columns = &["chrono", "missing"];
    let expected = vec![
        "+-------------------------------------------------------------------------------------------+---------+",
        "| chrono                                                                                    | missing |",
        "+-------------------------------------------------------------------------------------------+---------+",
        "| {date32: 1971-01-01, timestamp: 1970-02-01T08:00:00Z, timestamp_ntz: 1970-01-02T00:00:00} |         |",
        "| {date32: 1971-01-02, timestamp: 1970-02-01T09:00:00Z, timestamp_ntz: 1970-01-02T00:01:00} |         |",
        "| {date32: 1971-01-03, timestamp: 1970-02-01T10:00:00Z, timestamp_ntz: 1970-01-02T00:02:00} |         |",
        "| {date32: 1971-01-04, timestamp: 1970-02-01T11:00:00Z, timestamp_ntz: 1970-01-02T00:03:00} |         |",
        "| {date32: 1971-01-05, timestamp: 1970-02-01T12:00:00Z, timestamp_ntz: 1970-01-02T00:04:00} |         |",
        "+-------------------------------------------------------------------------------------------+---------+",
    ];
    let predicate = column_expr!("missing").lt(10i64);
    read_table_data_str(
        "./tests/data/parquet_row_group_skipping/",
        Some(columns),
        Some(predicate),
        expected,
    )?;

    // Attempted skipping over an invalid (logically missing) column. Ideally this should throw a
    // query error, but at a minimum it should not cause incorrect data skipping.
    let expected = vec![
        "+-------------------------------------------------------------------------------------------+",
        "| chrono                                                                                    |",
        "+-------------------------------------------------------------------------------------------+",
        "| {date32: 1971-01-01, timestamp: 1970-02-01T08:00:00Z, timestamp_ntz: 1970-01-02T00:00:00} |",
        "| {date32: 1971-01-02, timestamp: 1970-02-01T09:00:00Z, timestamp_ntz: 1970-01-02T00:01:00} |",
        "| {date32: 1971-01-03, timestamp: 1970-02-01T10:00:00Z, timestamp_ntz: 1970-01-02T00:02:00} |",
        "| {date32: 1971-01-04, timestamp: 1970-02-01T11:00:00Z, timestamp_ntz: 1970-01-02T00:03:00} |",
        "| {date32: 1971-01-05, timestamp: 1970-02-01T12:00:00Z, timestamp_ntz: 1970-01-02T00:04:00} |",
        "+-------------------------------------------------------------------------------------------+",
    ];
    let predicate = column_expr!("invalid").lt(10);
    read_table_data_str(
        "./tests/data/parquet_row_group_skipping/",
        Some(columns),
        Some(predicate),
        expected,
    )
    .expect_err("unknown column");
    Ok(())
}

// Note: This test is disabled for windows because it creates a directory with name
// `time=1971-07-22T03:06:40.000000Z`. This is disallowed in windows due to having a `:` in
// the name.
#[cfg(not(windows))]
#[test]
fn timestamp_partitioned_table() -> Result<(), Box<dyn std::error::Error>> {
    let expected = vec![
        "+----+-----+---+----------------------+",
        "| id | x   | s | time                 |",
        "+----+-----+---+----------------------+",
        "| 1  | 0.5 |   | 1971-07-22T03:06:40Z |",
        "+----+-----+---+----------------------+",
    ];
    let test_name = "timestamp-partitioned-table";
    let test_dir = common::load_test_data("./tests/data", test_name).unwrap();
    let test_path = test_dir.path().join(test_name);
    read_table_data_str(test_path.to_str().unwrap(), None, None, expected)
}<|MERGE_RESOLUTION|>--- conflicted
+++ resolved
@@ -360,21 +360,9 @@
     let result_schema: ArrowSchemaRef = Arc::new(scan.schema().as_ref().try_into()?);
     let scan_metadata = scan.scan_metadata(engine)?;
     let mut scan_files = vec![];
-<<<<<<< HEAD
-    for data in scan_data {
-        let scan_data = data?;
-        scan_files = scan_data.visit_scan_files(scan_files, scan_data_callback)?;
-=======
-    for data in scan_metadata {
-        let (data, vec, transforms) = data?;
-        scan_files = visit_scan_files(
-            data.as_ref(),
-            &vec,
-            &transforms,
-            scan_files,
-            scan_metadata_callback,
-        )?;
->>>>>>> 10bdee79
+    for res in scan_metadata {
+        let scan_metadata = res?;
+        scan_files = scan_metadata.visit_scan_files(scan_files, scan_metadata_callback)?;
     }
 
     let mut batches = vec![];
