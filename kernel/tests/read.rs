--- conflicted
+++ resolved
@@ -97,13 +97,8 @@
     let table = Table::new(location);
     let expected_data = vec![batch.clone(), batch];
 
-<<<<<<< HEAD
-    let snapshot = table.snapshot(None)?;
+    let snapshot = table.snapshot(&table_client, None)?;
     let scan = ScanBuilder::new(snapshot).build();
-=======
-    let snapshot = table.snapshot(&table_client, None)?;
-    let scan = ScanBuilder::new(snapshot).build(&table_client)?;
->>>>>>> 767a4d33
 
     let mut files = 0;
     let stream = scan.execute(&table_client)?.into_iter().zip(expected_data);
@@ -152,13 +147,8 @@
     let table = Table::new(location);
     let expected_data = vec![batch.clone(), batch];
 
-<<<<<<< HEAD
-    let snapshot = table.snapshot(None).unwrap();
+    let snapshot = table.snapshot(&table_client, None).unwrap();
     let scan = ScanBuilder::new(snapshot).build();
-=======
-    let snapshot = table.snapshot(&table_client, None).unwrap();
-    let scan = ScanBuilder::new(snapshot).build(&table_client)?;
->>>>>>> 767a4d33
 
     let mut files = 0;
     let stream = scan.execute(&table_client)?.into_iter().zip(expected_data);
@@ -211,13 +201,8 @@
     let table = Table::new(location);
     let expected_data = vec![batch];
 
-<<<<<<< HEAD
-    let snapshot = table.snapshot(None)?;
+    let snapshot = table.snapshot(&table_client, None)?;
     let scan = ScanBuilder::new(snapshot).build();
-=======
-    let snapshot = table.snapshot(&table_client, None)?;
-    let scan = ScanBuilder::new(snapshot).build(&table_client)?;
->>>>>>> 767a4d33
 
     let stream = scan.execute(&table_client)?.into_iter().zip(expected_data);
 
@@ -329,7 +314,7 @@
         };
         let scan = ScanBuilder::new(snapshot.clone())
             .with_predicate(predicate)
-            .build(&table_client)?;
+            .build();
 
         let expected_files = expected_batches.len();
         let mut files_scanned = 0;
