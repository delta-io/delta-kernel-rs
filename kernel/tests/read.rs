--- conflicted
+++ resolved
@@ -399,27 +399,13 @@
     let result_schema: ArrowSchemaRef = Arc::new(scan.schema().as_ref().try_into()?);
     let scan_results = scan.execute(engine)?;
     let batches: Vec<RecordBatch> = scan_results
-<<<<<<< HEAD
-        .into_iter()
-        .map(|sr| {
-            let mask = sr.full_mask();
-            let data = sr.raw_data.unwrap();
-            let record_batch = to_arrow(data).unwrap();
-            if let Some(mask) = mask {
-                filter_record_batch(&record_batch, &mask.into()).unwrap()
-=======
         .map(|scan_result| -> DeltaResult<_> {
             let scan_result = scan_result?;
+            let mask = scan_result.full_mask();
             let data = scan_result.raw_data?;
             let record_batch = to_arrow(data)?;
-            if let Some(mut mask) = scan_result.mask {
-                let extra_rows = record_batch.num_rows() - mask.len();
-                if extra_rows > 0 {
-                    // we need to extend the mask here in case it's too short
-                    mask.extend(std::iter::repeat(true).take(extra_rows));
-                }
+            if let Some(mask) = mask {
                 Ok(filter_record_batch(&record_batch, &mask.into())?)
->>>>>>> 0fdb40a0
             } else {
                 Ok(record_batch)
             }
