use std::collections::HashMap;
use std::ops::Not;
use std::path::PathBuf;
use std::sync::Arc;

use arrow::array::{ArrayRef, Int32Array, StringArray};
use arrow::compute::filter_record_batch;
use arrow::error::ArrowError;
use arrow::record_batch::RecordBatch;
use arrow_schema::SchemaRef as ArrowSchemaRef;
use arrow_select::concat::concat_batches;
use delta_kernel::actions::deletion_vector::split_vector;
use delta_kernel::engine::arrow_data::ArrowEngineData;
use delta_kernel::engine::default::executor::tokio::TokioBackgroundExecutor;
use delta_kernel::engine::default::DefaultEngine;
use delta_kernel::expressions::{BinaryOperator, Expression};
use delta_kernel::scan::state::{visit_scan_files, DvInfo, Stats};
use delta_kernel::scan::{transform_to_logical, Scan};
use delta_kernel::schema::Schema;
use delta_kernel::{DeltaResult, Engine, EngineData, FileMeta, Table};
use itertools::Itertools;
use object_store::{memory::InMemory, path::Path, ObjectStore};
use parquet::arrow::arrow_writer::ArrowWriter;
use parquet::file::properties::WriterProperties;
use url::Url;

mod common;
use common::to_arrow;

const PARQUET_FILE1: &str = "part-00000-a72b1fb3-f2df-41fe-a8f0-e65b746382dd-c000.snappy.parquet";
const PARQUET_FILE2: &str = "part-00001-c506e79a-0bf8-4e2b-a42b-9731b2e490ae-c000.snappy.parquet";

const METADATA: &str = r#"{"commitInfo":{"timestamp":1587968586154,"operation":"WRITE","operationParameters":{"mode":"ErrorIfExists","partitionBy":"[]"},"isBlindAppend":true}}
{"protocol":{"minReaderVersion":1,"minWriterVersion":2}}
{"metaData":{"id":"5fba94ed-9794-4965-ba6e-6ee3c0d22af9","format":{"provider":"parquet","options":{}},"schemaString":"{\"type\":\"struct\",\"fields\":[{\"name\":\"id\",\"type\":\"integer\",\"nullable\":true,\"metadata\":{}},{\"name\":\"val\",\"type\":\"string\",\"nullable\":true,\"metadata\":{}}]}","partitionColumns":[],"configuration":{},"createdTime":1587968585495}}"#;

enum TestAction {
    Add(String),
    Remove(String),
    Metadata,
}

fn generate_commit(actions: Vec<TestAction>) -> String {
    actions
            .into_iter()
            .map(|test_action| match test_action {
                TestAction::Add(path) => format!(r#"{{"{action}":{{"path":"{path}","partitionValues":{{}},"size":262,"modificationTime":1587968586000,"dataChange":true, "stats":"{{\"numRecords\":2,\"nullCount\":{{\"id\":0}},\"minValues\":{{\"id\": 1}},\"maxValues\":{{\"id\":3}}}}"}}}}"#, action = "add", path = path),
                TestAction::Remove(path) => format!(r#"{{"{action}":{{"path":"{path}","partitionValues":{{}},"size":262,"modificationTime":1587968586000,"dataChange":true}}}}"#, action = "remove", path = path),
                TestAction::Metadata => METADATA.into(),
            })
            .fold(String::new(), |a, b| a + &b + "\n")
}

fn load_parquet(batch: &RecordBatch) -> Vec<u8> {
    let mut data: Vec<u8> = Vec::new();
    let props = WriterProperties::builder().build();
    let mut writer = ArrowWriter::try_new(&mut data, batch.schema(), Some(props)).unwrap();
    writer.write(batch).expect("Writing batch");
    // writer must be closed to write footer
    writer.close().unwrap();
    data
}

fn generate_simple_batch() -> Result<RecordBatch, ArrowError> {
    let ids = Int32Array::from(vec![1, 2, 3]);
    let vals = StringArray::from(vec!["a", "b", "c"]);
    RecordBatch::try_from_iter(vec![
        ("id", Arc::new(ids) as ArrayRef),
        ("val", Arc::new(vals) as ArrayRef),
    ])
}

async fn add_commit(
    store: &dyn ObjectStore,
    version: u64,
    data: String,
) -> Result<(), Box<dyn std::error::Error>> {
    let filename = format!("_delta_log/{:0>20}.json", version);
    store.put(&Path::from(filename), data.into()).await?;
    Ok(())
}

fn into_record_batch(engine_data: Box<dyn EngineData>) -> RecordBatch {
    ArrowEngineData::try_from_engine_data(engine_data)
        .unwrap()
        .into()
}

#[tokio::test]
async fn single_commit_two_add_files() -> Result<(), Box<dyn std::error::Error>> {
    let batch = generate_simple_batch()?;
    let storage = Arc::new(InMemory::new());
    add_commit(
        storage.as_ref(),
        0,
        generate_commit(vec![
            TestAction::Metadata,
            TestAction::Add(PARQUET_FILE1.to_string()),
            TestAction::Add(PARQUET_FILE2.to_string()),
        ]),
    )
    .await?;
    storage
        .put(&Path::from(PARQUET_FILE1), load_parquet(&batch).into())
        .await?;
    storage
        .put(&Path::from(PARQUET_FILE2), load_parquet(&batch).into())
        .await?;

    let location = Url::parse("memory:///")?;
    let engine = DefaultEngine::new(
        storage.clone(),
        Path::from("/"),
        Arc::new(TokioBackgroundExecutor::new()),
    );

    let table = Table::new(location);
    let expected_data = vec![batch.clone(), batch];

    let snapshot = table.snapshot(&engine, None)?;
    let scan = snapshot.into_scan_builder().build()?;

    let mut files = 0;
    let stream = scan.execute(&engine)?.zip(expected_data);

    for (data, expected) in stream {
        let raw_data = data?.raw_data?;
        files += 1;
        assert_eq!(into_record_batch(raw_data), expected);
    }
    assert_eq!(2, files, "Expected to have scanned two files");
    Ok(())
}

#[tokio::test]
async fn two_commits() -> Result<(), Box<dyn std::error::Error>> {
    let batch = generate_simple_batch()?;
    let storage = Arc::new(InMemory::new());
    add_commit(
        storage.as_ref(),
        0,
        generate_commit(vec![
            TestAction::Metadata,
            TestAction::Add(PARQUET_FILE1.to_string()),
        ]),
    )
    .await?;
    add_commit(
        storage.as_ref(),
        1,
        generate_commit(vec![TestAction::Add(PARQUET_FILE2.to_string())]),
    )
    .await?;
    storage
        .put(&Path::from(PARQUET_FILE1), load_parquet(&batch).into())
        .await?;
    storage
        .put(&Path::from(PARQUET_FILE2), load_parquet(&batch).into())
        .await?;

    let location = Url::parse("memory:///").unwrap();
    let engine = DefaultEngine::new(
        storage.clone(),
        Path::from("/"),
        Arc::new(TokioBackgroundExecutor::new()),
    );

    let table = Table::new(location);
    let expected_data = vec![batch.clone(), batch];

    let snapshot = table.snapshot(&engine, None).unwrap();
    let scan = snapshot.into_scan_builder().build()?;

    let mut files = 0;
    let stream = scan.execute(&engine)?.zip(expected_data);

    for (data, expected) in stream {
        let raw_data = data?.raw_data?;
        files += 1;
        assert_eq!(into_record_batch(raw_data), expected);
    }
    assert_eq!(2, files, "Expected to have scanned two files");

    Ok(())
}

#[tokio::test]
async fn remove_action() -> Result<(), Box<dyn std::error::Error>> {
    let batch = generate_simple_batch()?;
    let storage = Arc::new(InMemory::new());
    add_commit(
        storage.as_ref(),
        0,
        generate_commit(vec![
            TestAction::Metadata,
            TestAction::Add(PARQUET_FILE1.to_string()),
        ]),
    )
    .await?;
    add_commit(
        storage.as_ref(),
        1,
        generate_commit(vec![TestAction::Add(PARQUET_FILE2.to_string())]),
    )
    .await?;
    add_commit(
        storage.as_ref(),
        2,
        generate_commit(vec![TestAction::Remove(PARQUET_FILE2.to_string())]),
    )
    .await?;
    storage
        .put(&Path::from(PARQUET_FILE1), load_parquet(&batch).into())
        .await?;

    let location = Url::parse("memory:///").unwrap();
    let engine = DefaultEngine::new(
        storage.clone(),
        Path::from("/"),
        Arc::new(TokioBackgroundExecutor::new()),
    );

    let table = Table::new(location);
    let expected_data = vec![batch];

    let snapshot = table.snapshot(&engine, None)?;
    let scan = snapshot.into_scan_builder().build()?;

    let stream = scan.execute(&engine)?.zip(expected_data);

    let mut files = 0;
    for (data, expected) in stream {
        let raw_data = data?.raw_data?;
        files += 1;
        assert_eq!(into_record_batch(raw_data), expected);
    }
    assert_eq!(1, files, "Expected to have scanned one file");
    Ok(())
}

#[tokio::test]
async fn stats() -> Result<(), Box<dyn std::error::Error>> {
    fn generate_commit2(actions: Vec<TestAction>) -> String {
        actions
            .into_iter()
            .map(|test_action| match test_action {
                TestAction::Add(path) => format!(r#"{{"{action}":{{"path":"{path}","partitionValues":{{}},"size":262,"modificationTime":1587968586000,"dataChange":true, "stats":"{{\"numRecords\":2,\"nullCount\":{{\"id\":0}},\"minValues\":{{\"id\": 5}},\"maxValues\":{{\"id\":7}}}}"}}}}"#, action = "add", path = path),
                TestAction::Remove(path) => format!(r#"{{"{action}":{{"path":"{path}","partitionValues":{{}},"size":262,"modificationTime":1587968586000,"dataChange":true}}}}"#, action = "remove", path = path),
                TestAction::Metadata => METADATA.into(),
            })
            .fold(String::new(), |a, b| a + &b + "\n")
    }
    fn generate_simple_batch2() -> Result<RecordBatch, ArrowError> {
        let ids = Int32Array::from(vec![5, 7]);
        let vals = StringArray::from(vec!["e", "g"]);
        RecordBatch::try_from_iter(vec![
            ("id", Arc::new(ids) as ArrayRef),
            ("val", Arc::new(vals) as ArrayRef),
        ])
    }

    let batch1 = generate_simple_batch()?;
    let batch2 = generate_simple_batch2()?;
    let storage = Arc::new(InMemory::new());
    // valid commit with min/max (0, 2)
    add_commit(
        storage.as_ref(),
        0,
        generate_commit(vec![
            TestAction::Metadata,
            TestAction::Add(PARQUET_FILE1.to_string()),
        ]),
    )
    .await?;
    // storage.add_commit(1, &format!("{}\n", r#"{{"add":{{"path":"doesnotexist","partitionValues":{{}},"size":262,"modificationTime":1587968586000,"dataChange":true, "stats":"{{\"numRecords\":2,\"nullCount\":{{\"id\":0}},\"minValues\":{{\"id\": 0}},\"maxValues\":{{\"id\":2}}}}"}}}}"#));
    add_commit(
        storage.as_ref(),
        1,
        generate_commit2(vec![TestAction::Add(PARQUET_FILE2.to_string())]),
    )
    .await?;

    storage
        .put(&Path::from(PARQUET_FILE1), load_parquet(&batch1).into())
        .await?;

    storage
        .put(&Path::from(PARQUET_FILE2), load_parquet(&batch2).into())
        .await?;

    let location = Url::parse("memory:///").unwrap();
    let engine = DefaultEngine::new(
        storage.clone(),
        Path::from(""),
        Arc::new(TokioBackgroundExecutor::new()),
    );

    let table = Table::new(location);
    let snapshot = Arc::new(table.snapshot(&engine, None)?);

    // The first file has id between 1 and 3; the second has id between 5 and 7. For each operator,
    // we validate the boundary values where we expect the set of matched files to change.
    //
    // NOTE: For cases that match both batch1 and batch2, we list batch2 first because log replay
    // returns most recently added files first.
    use BinaryOperator::{
        Equal, GreaterThan, GreaterThanOrEqual, LessThan, LessThanOrEqual, NotEqual,
    };
    let test_cases: Vec<(_, i32, _)> = vec![
        (Equal, 0, vec![]),
        (Equal, 1, vec![&batch1]),
        (Equal, 3, vec![&batch1]),
        (Equal, 4, vec![]),
        (Equal, 5, vec![&batch2]),
        (Equal, 7, vec![&batch2]),
        (Equal, 8, vec![]),
        (LessThan, 1, vec![]),
        (LessThan, 2, vec![&batch1]),
        (LessThan, 5, vec![&batch1]),
        (LessThan, 6, vec![&batch2, &batch1]),
        (LessThanOrEqual, 0, vec![]),
        (LessThanOrEqual, 1, vec![&batch1]),
        (LessThanOrEqual, 4, vec![&batch1]),
        (LessThanOrEqual, 5, vec![&batch2, &batch1]),
        (GreaterThan, 2, vec![&batch2, &batch1]),
        (GreaterThan, 3, vec![&batch2]),
        (GreaterThan, 6, vec![&batch2]),
        (GreaterThan, 7, vec![]),
        (GreaterThanOrEqual, 3, vec![&batch2, &batch1]),
        (GreaterThanOrEqual, 4, vec![&batch2]),
        (GreaterThanOrEqual, 7, vec![&batch2]),
        (GreaterThanOrEqual, 8, vec![]),
        (NotEqual, 0, vec![&batch2, &batch1]),
        (NotEqual, 1, vec![&batch2]),
        (NotEqual, 3, vec![&batch2]),
        (NotEqual, 4, vec![&batch2, &batch1]),
        (NotEqual, 5, vec![&batch1]),
        (NotEqual, 7, vec![&batch1]),
        (NotEqual, 8, vec![&batch2, &batch1]),
    ];
    for (op, value, expected_batches) in test_cases {
<<<<<<< HEAD
        let predicate = Expression::binary(op, Expression::simple_column("id"), value);
=======
        let predicate = Expression::binary(op, Expression::column("id"), value);
>>>>>>> 284db107
        let scan = snapshot
            .clone()
            .scan_builder()
            .with_predicate(Arc::new(predicate))
            .build()?;

        let expected_files = expected_batches.len();
        let mut files_scanned = 0;
        let stream = scan.execute(&engine)?.zip(expected_batches);

        for (batch, expected) in stream {
            let raw_data = batch?.raw_data?;
            files_scanned += 1;
            assert_eq!(into_record_batch(raw_data), expected.clone());
        }
        assert_eq!(expected_files, files_scanned);
    }
    Ok(())
}

macro_rules! sort_lines {
    ($lines: expr) => {{
        // sort except for header + footer
        let num_lines = $lines.len();
        if num_lines > 3 {
            $lines.as_mut_slice()[2..num_lines - 1].sort_unstable()
        }
    }};
}

// NB: expected_lines_sorted MUST be pre-sorted (via sort_lines!())
macro_rules! assert_batches_sorted_eq {
    ($expected_lines_sorted: expr, $CHUNKS: expr) => {
        let formatted = arrow::util::pretty::pretty_format_batches($CHUNKS)
            .unwrap()
            .to_string();
        // fix for windows: \r\n -->
        let mut actual_lines: Vec<&str> = formatted.trim().lines().collect();
        sort_lines!(actual_lines);
        assert_eq!(
            $expected_lines_sorted, actual_lines,
            "\n\nexpected:\n\n{:#?}\nactual:\n\n{:#?}\n\n",
            $expected_lines_sorted, actual_lines
        );
    };
}

fn read_with_execute(
    engine: &dyn Engine,
    scan: &Scan,
    expected: &[String],
) -> Result<(), Box<dyn std::error::Error>> {
    let result_schema: ArrowSchemaRef = Arc::new(scan.schema().as_ref().try_into()?);
    let scan_results = scan.execute(engine)?;
    let batches: Vec<RecordBatch> = scan_results
        .map(|scan_result| -> DeltaResult<_> {
            let scan_result = scan_result?;
            let mask = scan_result.full_mask();
            let data = scan_result.raw_data?;
            let record_batch = to_arrow(data)?;
            if let Some(mask) = mask {
                Ok(filter_record_batch(&record_batch, &mask.into())?)
            } else {
                Ok(record_batch)
            }
        })
        .try_collect()?;

    if expected.is_empty() {
        assert_eq!(batches.len(), 0);
    } else {
        let batch = concat_batches(&result_schema, &batches)?;
        assert_batches_sorted_eq!(expected, &[batch]);
    }
    Ok(())
}

struct ScanFile {
    path: String,
    size: i64,
    dv_info: DvInfo,
    partition_values: HashMap<String, String>,
}

fn scan_data_callback(
    batches: &mut Vec<ScanFile>,
    path: &str,
    size: i64,
    _stats: Option<Stats>,
    dv_info: DvInfo,
    partition_values: HashMap<String, String>,
) {
    batches.push(ScanFile {
        path: path.to_string(),
        size,
        dv_info,
        partition_values,
    });
}

fn read_with_scan_data(
    location: &Url,
    engine: &dyn Engine,
    scan: &Scan,
    expected: &[String],
) -> Result<(), Box<dyn std::error::Error>> {
    let global_state = scan.global_scan_state();
    let result_schema: ArrowSchemaRef = Arc::new(scan.schema().as_ref().try_into()?);
    let scan_data = scan.scan_data(engine)?;
    let mut scan_files = vec![];
    for data in scan_data {
        let (data, vec) = data?;
        scan_files = visit_scan_files(data.as_ref(), &vec, scan_files, scan_data_callback)?;
    }

    let mut batches = vec![];
    for scan_file in scan_files.into_iter() {
        let file_path = location.join(&scan_file.path)?;
        let mut selection_vector = scan_file
            .dv_info
            .get_selection_vector(engine, location)
            .unwrap();
        let meta = FileMeta {
            last_modified: 0,
            size: scan_file.size as usize,
            location: file_path,
        };
        let read_results = engine
            .get_parquet_handler()
            .read_parquet_files(
                &[meta],
                global_state.read_schema.clone(),
                scan.predicate().clone(),
            )
            .unwrap();

        for read_result in read_results {
            let read_result = read_result.unwrap();
            let len = read_result.length();

            // ask the kernel to transform the physical data into the correct logical form
            let logical = transform_to_logical(
                engine,
                read_result,
                &global_state,
                &scan_file.partition_values,
            )
            .unwrap();

            let record_batch = to_arrow(logical).unwrap();
            let rest = split_vector(selection_vector.as_mut(), len, Some(true));
            let batch = if let Some(mask) = selection_vector.clone() {
                // apply the selection vector
                filter_record_batch(&record_batch, &mask.into()).unwrap()
            } else {
                record_batch
            };
            selection_vector = rest;
            batches.push(batch);
        }
    }

    if expected.is_empty() {
        assert_eq!(batches.len(), 0);
    } else {
        let batch = concat_batches(&result_schema, &batches)?;
        assert_batches_sorted_eq!(expected, &[batch]);
    }
    Ok(())
}

fn read_table_data(
    path: &str,
    select_cols: Option<&[&str]>,
    predicate: Option<Expression>,
    mut expected: Vec<String>,
) -> Result<(), Box<dyn std::error::Error>> {
    let path = std::fs::canonicalize(PathBuf::from(path))?;
    let predicate = predicate.map(Arc::new);
    let url = url::Url::from_directory_path(path).unwrap();
    let default_engine = DefaultEngine::try_new(
        &url,
        std::iter::empty::<(&str, &str)>(),
        Arc::new(TokioBackgroundExecutor::new()),
    )?;
    let sync_engine = delta_kernel::engine::sync::SyncEngine::new();

    let engines: &[&dyn Engine] = &[&sync_engine, &default_engine];
    for &engine in engines {
        let table = Table::new(url.clone());
        let snapshot = table.snapshot(engine, None)?;

        let read_schema = select_cols.map(|select_cols| {
            let table_schema = snapshot.schema();
            let selected_fields = select_cols
                .iter()
                .map(|col| table_schema.field(col).cloned().unwrap());
            Arc::new(Schema::new(selected_fields))
        });
        let scan = snapshot
            .into_scan_builder()
            .with_schema_opt(read_schema)
            .with_predicate(predicate.clone())
            .build()?;

        sort_lines!(expected);
        read_with_execute(engine, &scan, &expected)?;
        read_with_scan_data(table.location(), engine, &scan, &expected)?;
    }
    Ok(())
}

// util to take a Vec<&str> and call read_table_data with Vec<String>
fn read_table_data_str(
    path: &str,
    select_cols: Option<&[&str]>,
    predicate: Option<Expression>,
    expected: Vec<&str>,
) -> Result<(), Box<dyn std::error::Error>> {
    read_table_data(
        path,
        select_cols,
        predicate,
        expected.into_iter().map(String::from).collect(),
    )
}

#[test]
fn data() -> Result<(), Box<dyn std::error::Error>> {
    let expected = vec![
        "+--------+--------+---------+",
        "| letter | number | a_float |",
        "+--------+--------+---------+",
        "|        | 6      | 6.6     |",
        "| a      | 1      | 1.1     |",
        "| a      | 4      | 4.4     |",
        "| b      | 2      | 2.2     |",
        "| c      | 3      | 3.3     |",
        "| e      | 5      | 5.5     |",
        "+--------+--------+---------+",
    ];
    read_table_data_str("./tests/data/basic_partitioned", None, None, expected)?;

    Ok(())
}

#[test]
fn column_ordering() -> Result<(), Box<dyn std::error::Error>> {
    let expected = vec![
        "+---------+--------+--------+",
        "| a_float | letter | number |",
        "+---------+--------+--------+",
        "| 6.6     |        | 6      |",
        "| 4.4     | a      | 4      |",
        "| 5.5     | e      | 5      |",
        "| 1.1     | a      | 1      |",
        "| 2.2     | b      | 2      |",
        "| 3.3     | c      | 3      |",
        "+---------+--------+--------+",
    ];
    read_table_data_str(
        "./tests/data/basic_partitioned",
        Some(&["a_float", "letter", "number"]),
        None,
        expected,
    )?;

    Ok(())
}

#[test]
fn column_ordering_and_projection() -> Result<(), Box<dyn std::error::Error>> {
    let expected = vec![
        "+---------+--------+",
        "| a_float | number |",
        "+---------+--------+",
        "| 6.6     | 6      |",
        "| 4.4     | 4      |",
        "| 5.5     | 5      |",
        "| 1.1     | 1      |",
        "| 2.2     | 2      |",
        "| 3.3     | 3      |",
        "+---------+--------+",
    ];
    read_table_data_str(
        "./tests/data/basic_partitioned",
        Some(&["a_float", "number"]),
        None,
        expected,
    )?;

    Ok(())
}

// get the basic_partitioned table for a set of expected numbers
fn table_for_numbers(nums: Vec<u32>) -> Vec<String> {
    let mut res: Vec<String> = vec![
        "+---------+--------+",
        "| a_float | number |",
        "+---------+--------+",
    ]
    .into_iter()
    .map(String::from)
    .collect();
    for num in nums.iter() {
        res.push(format!("| {num}.{num}     | {num}      |"));
    }
    res.push("+---------+--------+".to_string());
    res
}

#[test]
fn predicate_on_number() -> Result<(), Box<dyn std::error::Error>> {
    let cases = vec![
        (
<<<<<<< HEAD
            Expression::simple_column("number").lt(4i64),
            table_for_numbers(vec![1, 2, 3]),
        ),
        (
            Expression::simple_column("number").le(4i64),
            table_for_numbers(vec![1, 2, 3, 4]),
        ),
        (
            Expression::simple_column("number").gt(4i64),
            table_for_numbers(vec![5, 6]),
        ),
        (
            Expression::simple_column("number").ge(4i64),
            table_for_numbers(vec![4, 5, 6]),
        ),
        (
            Expression::simple_column("number").eq(4i64),
            table_for_numbers(vec![4]),
        ),
        (
            Expression::simple_column("number").ne(4i64),
=======
            Expression::column("number").lt(4i64),
            table_for_numbers(vec![1, 2, 3]),
        ),
        (
            Expression::column("number").le(4i64),
            table_for_numbers(vec![1, 2, 3, 4]),
        ),
        (
            Expression::column("number").gt(4i64),
            table_for_numbers(vec![5, 6]),
        ),
        (
            Expression::column("number").ge(4i64),
            table_for_numbers(vec![4, 5, 6]),
        ),
        (
            Expression::column("number").eq(4i64),
            table_for_numbers(vec![4]),
        ),
        (
            Expression::column("number").ne(4i64),
>>>>>>> 284db107
            table_for_numbers(vec![1, 2, 3, 5, 6]),
        ),
    ];

    for (expr, expected) in cases.into_iter() {
        read_table_data(
            "./tests/data/basic_partitioned",
            Some(&["a_float", "number"]),
            Some(expr),
            expected,
        )?;
    }
    Ok(())
}

#[test]
fn predicate_on_number_not() -> Result<(), Box<dyn std::error::Error>> {
    let cases = vec![
        (
<<<<<<< HEAD
            Expression::not(Expression::simple_column("number").lt(4i64)),
            table_for_numbers(vec![4, 5, 6]),
        ),
        (
            Expression::not(Expression::simple_column("number").le(4i64)),
            table_for_numbers(vec![5, 6]),
        ),
        (
            Expression::not(Expression::simple_column("number").gt(4i64)),
            table_for_numbers(vec![1, 2, 3, 4]),
        ),
        (
            Expression::not(Expression::simple_column("number").ge(4i64)),
            table_for_numbers(vec![1, 2, 3]),
        ),
        (
            Expression::not(Expression::simple_column("number").eq(4i64)),
            table_for_numbers(vec![1, 2, 3, 5, 6]),
        ),
        (
            Expression::not(Expression::simple_column("number").ne(4i64)),
=======
            Expression::not(Expression::column("number").lt(4i64)),
            table_for_numbers(vec![4, 5, 6]),
        ),
        (
            Expression::not(Expression::column("number").le(4i64)),
            table_for_numbers(vec![5, 6]),
        ),
        (
            Expression::not(Expression::column("number").gt(4i64)),
            table_for_numbers(vec![1, 2, 3, 4]),
        ),
        (
            Expression::not(Expression::column("number").ge(4i64)),
            table_for_numbers(vec![1, 2, 3]),
        ),
        (
            Expression::not(Expression::column("number").eq(4i64)),
            table_for_numbers(vec![1, 2, 3, 5, 6]),
        ),
        (
            Expression::not(Expression::column("number").ne(4i64)),
>>>>>>> 284db107
            table_for_numbers(vec![4]),
        ),
    ];
    for (expr, expected) in cases.into_iter() {
        read_table_data(
            "./tests/data/basic_partitioned",
            Some(&["a_float", "number"]),
            Some(expr),
            expected,
        )?;
    }
    Ok(())
}

#[test]
fn predicate_on_number_with_not_null() -> Result<(), Box<dyn std::error::Error>> {
    let expected = vec![
        "+---------+--------+",
        "| a_float | number |",
        "+---------+--------+",
        "| 1.1     | 1      |",
        "| 2.2     | 2      |",
        "+---------+--------+",
    ];
    read_table_data_str(
        "./tests/data/basic_partitioned",
        Some(&["a_float", "number"]),
        Some(Expression::and(
            Expression::simple_column("number").is_not_null(),
            Expression::simple_column("number").lt(Expression::literal(3i64)),
        )),
        expected,
    )?;
    Ok(())
}

#[test]
fn predicate_null() -> Result<(), Box<dyn std::error::Error>> {
    let expected = vec![]; // number is never null
    read_table_data_str(
        "./tests/data/basic_partitioned",
        Some(&["a_float", "number"]),
        Some(Expression::simple_column("number").is_null()),
        expected,
    )?;
    Ok(())
}

#[test]
fn mixed_null() -> Result<(), Box<dyn std::error::Error>> {
    let expected = vec![
        "+------+--------------+",
        "| part | n            |",
        "+------+--------------+",
        "| 0    |              |",
        "| 0    |              |",
        "| 0    |              |",
        "| 0    |              |",
        "| 0    |              |",
        "| 2    |              |",
        "| 2    | non-null-mix |",
        "| 2    |              |",
        "| 2    | non-null-mix |",
        "| 2    |              |",
        "+------+--------------+",
    ];
    read_table_data_str(
        "./tests/data/mixed-nulls",
        Some(&["part", "n"]),
        Some(Expression::simple_column("n").is_null()),
        expected,
    )?;
    Ok(())
}

#[test]
fn mixed_not_null() -> Result<(), Box<dyn std::error::Error>> {
    let expected = vec![
        "+------+--------------+",
        "| part | n            |",
        "+------+--------------+",
        "| 1    | non-null     |",
        "| 1    | non-null     |",
        "| 1    | non-null     |",
        "| 1    | non-null     |",
        "| 1    | non-null     |",
        "| 2    |              |",
        "| 2    |              |",
        "| 2    |              |",
        "| 2    | non-null-mix |",
        "| 2    | non-null-mix |",
        "+------+--------------+",
    ];
    read_table_data_str(
        "./tests/data/mixed-nulls",
        Some(&["part", "n"]),
        Some(Expression::simple_column("n").is_not_null()),
        expected,
    )?;
    Ok(())
}

#[test]
fn and_or_predicates() -> Result<(), Box<dyn std::error::Error>> {
    let cases = vec![
        (
<<<<<<< HEAD
            Expression::simple_column("number")
                .gt(4i64)
                .and(Expression::simple_column("a_float").gt(5.5)),
            table_for_numbers(vec![6]),
        ),
        (
            Expression::simple_column("number")
                .gt(4i64)
                .and(Expression::not(
                    Expression::simple_column("a_float").gt(5.5),
                )),
            table_for_numbers(vec![5]),
        ),
        (
            Expression::simple_column("number")
                .gt(4i64)
                .or(Expression::simple_column("a_float").gt(5.5)),
            table_for_numbers(vec![5, 6]),
        ),
        (
            Expression::simple_column("number")
                .gt(4i64)
                .or(Expression::not(
                    Expression::simple_column("a_float").gt(5.5),
                )),
=======
            Expression::column("number")
                .gt(4i64)
                .and(Expression::column("a_float").gt(5.5)),
            table_for_numbers(vec![6]),
        ),
        (
            Expression::column("number")
                .gt(4i64)
                .and(Expression::not(Expression::column("a_float").gt(5.5))),
            table_for_numbers(vec![5]),
        ),
        (
            Expression::column("number")
                .gt(4i64)
                .or(Expression::column("a_float").gt(5.5)),
            table_for_numbers(vec![5, 6]),
        ),
        (
            Expression::column("number")
                .gt(4i64)
                .or(Expression::not(Expression::column("a_float").gt(5.5))),
>>>>>>> 284db107
            table_for_numbers(vec![1, 2, 3, 4, 5, 6]),
        ),
    ];
    for (expr, expected) in cases.into_iter() {
        read_table_data(
            "./tests/data/basic_partitioned",
            Some(&["a_float", "number"]),
            Some(expr),
            expected,
        )?;
    }
    Ok(())
}

#[test]
fn not_and_or_predicates() -> Result<(), Box<dyn std::error::Error>> {
    let cases = vec![
        (
            Expression::not(
<<<<<<< HEAD
                Expression::simple_column("number")
                    .gt(4i64)
                    .and(Expression::simple_column("a_float").gt(5.5)),
=======
                Expression::column("number")
                    .gt(4i64)
                    .and(Expression::column("a_float").gt(5.5)),
>>>>>>> 284db107
            ),
            table_for_numbers(vec![1, 2, 3, 4, 5]),
        ),
        (
            Expression::not(
<<<<<<< HEAD
                Expression::simple_column("number")
                    .gt(4i64)
                    .and(Expression::not(
                        Expression::simple_column("a_float").gt(5.5),
                    )),
=======
                Expression::column("number")
                    .gt(4i64)
                    .and(Expression::not(Expression::column("a_float").gt(5.5))),
>>>>>>> 284db107
            ),
            table_for_numbers(vec![1, 2, 3, 4, 6]),
        ),
        (
            Expression::not(
<<<<<<< HEAD
                Expression::simple_column("number")
                    .gt(4i64)
                    .or(Expression::simple_column("a_float").gt(5.5)),
=======
                Expression::column("number")
                    .gt(4i64)
                    .or(Expression::column("a_float").gt(5.5)),
>>>>>>> 284db107
            ),
            table_for_numbers(vec![1, 2, 3, 4]),
        ),
        (
            Expression::not(
<<<<<<< HEAD
                Expression::simple_column("number")
                    .gt(4i64)
                    .or(Expression::not(
                        Expression::simple_column("a_float").gt(5.5),
                    )),
=======
                Expression::column("number")
                    .gt(4i64)
                    .or(Expression::not(Expression::column("a_float").gt(5.5))),
>>>>>>> 284db107
            ),
            vec![],
        ),
    ];
    for (expr, expected) in cases.into_iter() {
        read_table_data(
            "./tests/data/basic_partitioned",
            Some(&["a_float", "number"]),
            Some(expr),
            expected,
        )?;
    }
    Ok(())
}

#[test]
fn invalid_skips_none_predicates() -> Result<(), Box<dyn std::error::Error>> {
<<<<<<< HEAD
    let empty_struct = Expression::struct_expr(vec![]);
=======
    let empty_struct = Expression::struct_from(vec![]);
>>>>>>> 284db107
    let cases = vec![
        (
            Expression::literal(3i64),
            table_for_numbers(vec![1, 2, 3, 4, 5, 6]),
        ),
        (
<<<<<<< HEAD
            Expression::simple_column("number").distinct(3i64),
            table_for_numbers(vec![1, 2, 3, 4, 5, 6]),
        ),
        (
            Expression::simple_column("number").gt(empty_struct.clone()),
            table_for_numbers(vec![1, 2, 3, 4, 5, 6]),
        ),
        (
            Expression::simple_column("number").and(empty_struct.clone().is_null()),
            table_for_numbers(vec![1, 2, 3, 4, 5, 6]),
        ),
        (
            Expression::not(Expression::simple_column("number").gt(empty_struct.clone())),
            table_for_numbers(vec![1, 2, 3, 4, 5, 6]),
        ),
        (
            Expression::not(
                Expression::simple_column("number").and(empty_struct.clone().is_null()),
            ),
=======
            Expression::column("number").distinct(3i64),
            table_for_numbers(vec![1, 2, 3, 4, 5, 6]),
        ),
        (
            Expression::column("number").gt(empty_struct.clone()),
            table_for_numbers(vec![1, 2, 3, 4, 5, 6]),
        ),
        (
            Expression::column("number").and(empty_struct.clone().is_null()),
            table_for_numbers(vec![1, 2, 3, 4, 5, 6]),
        ),
        (
            Expression::not(Expression::column("number").gt(empty_struct.clone())),
            table_for_numbers(vec![1, 2, 3, 4, 5, 6]),
        ),
        (
            Expression::not(Expression::column("number").and(empty_struct.clone().is_null())),
>>>>>>> 284db107
            table_for_numbers(vec![1, 2, 3, 4, 5, 6]),
        ),
    ];
    for (expr, expected) in cases.into_iter() {
        read_table_data(
            "./tests/data/basic_partitioned",
            Some(&["a_float", "number"]),
            Some(expr),
            expected,
        )?;
    }
    Ok(())
}

#[test]
fn with_predicate_and_removes() -> Result<(), Box<dyn std::error::Error>> {
    let expected = vec![
        "+-------+",
        "| value |",
        "+-------+",
        "| 1     |",
        "| 2     |",
        "| 3     |",
        "| 4     |",
        "| 5     |",
        "| 6     |",
        "| 7     |",
        "| 8     |",
        "+-------+",
    ];
    read_table_data_str(
        "./tests/data/table-with-dv-small/",
        None,
<<<<<<< HEAD
        Some(Expression::gt(Expression::simple_column("value"), 3)),
=======
        Some(Expression::gt(Expression::column("value"), 3)),
>>>>>>> 284db107
        expected,
    )?;
    Ok(())
}

#[test]
fn short_dv() -> Result<(), Box<dyn std::error::Error>> {
    let expected = vec![
        "+----+-------+--------------------------+---------------------+",
        "| id | value | timestamp                | rand                |",
        "+----+-------+--------------------------+---------------------+",
        "| 3  | 3     | 2023-05-31T18:58:33.633Z | 0.7918174793484931  |",
        "| 4  | 4     | 2023-05-31T18:58:33.633Z | 0.9281049271981882  |",
        "| 5  | 5     | 2023-05-31T18:58:33.633Z | 0.27796520310701633 |",
        "| 6  | 6     | 2023-05-31T18:58:33.633Z | 0.15263801464228832 |",
        "| 7  | 7     | 2023-05-31T18:58:33.633Z | 0.1981143710215575  |",
        "| 8  | 8     | 2023-05-31T18:58:33.633Z | 0.3069439236599195  |",
        "| 9  | 9     | 2023-05-31T18:58:33.633Z | 0.5175919190815845  |",
        "+----+-------+--------------------------+---------------------+",
    ];
    read_table_data_str("./tests/data/with-short-dv/", None, None, expected)?;
    Ok(())
}

#[test]
fn basic_decimal() -> Result<(), Box<dyn std::error::Error>> {
    let expected = vec![
        "+----------------+---------+--------------+------------------------+",
        "| part           | col1    | col2         | col3                   |",
        "+----------------+---------+--------------+------------------------+",
        "| -2342342.23423 | -999.99 | -99999.99999 | -9999999999.9999999999 |",
        "| 0.00004        | 0.00    | 0.00000      | 0.0000000000           |",
        "| 234.00000      | 1.00    | 2.00000      | 3.0000000000           |",
        "| 2342222.23454  | 111.11  | 22222.22222  | 3333333333.3333333333  |",
        "+----------------+---------+--------------+------------------------+",
    ];
    read_table_data_str("./tests/data/basic-decimal-table/", None, None, expected)?;
    Ok(())
}

#[test]
fn timestamp_ntz() -> Result<(), Box<dyn std::error::Error>> {
    let expected = vec![
        "+----+----------------------------+----------------------------+",
        "| id | tsNtz                      | tsNtzPartition             |",
        "+----+----------------------------+----------------------------+",
        "| 0  | 2021-11-18T02:30:00.123456 | 2021-11-18T02:30:00.123456 |",
        "| 1  | 2013-07-05T17:01:00.123456 | 2021-11-18T02:30:00.123456 |",
        "| 2  |                            | 2021-11-18T02:30:00.123456 |",
        "| 3  | 2021-11-18T02:30:00.123456 | 2013-07-05T17:01:00.123456 |",
        "| 4  | 2013-07-05T17:01:00.123456 | 2013-07-05T17:01:00.123456 |",
        "| 5  |                            | 2013-07-05T17:01:00.123456 |",
        "| 6  | 2021-11-18T02:30:00.123456 |                            |",
        "| 7  | 2013-07-05T17:01:00.123456 |                            |",
        "| 8  |                            |                            |",
        "+----+----------------------------+----------------------------+",
    ];
    read_table_data_str(
        "./tests/data/data-reader-timestamp_ntz/",
        None,
        None,
        expected,
    )?;
    Ok(())
}

#[test]
fn type_widening_basic() -> Result<(), Box<dyn std::error::Error>> {
    let expected = vec![
        "+---------------------+---------------------+--------------------+----------------+----------------+----------------+----------------------------+",
        "| byte_long           | int_long            | float_double       | byte_double    | short_double   | int_double     | date_timestamp_ntz         |",
        "+---------------------+---------------------+--------------------+----------------+----------------+----------------+----------------------------+",
        "| 1                   | 2                   | 3.4000000953674316 | 5.0            | 6.0            | 7.0            | 2024-09-09T00:00:00        |",
        "| 9223372036854775807 | 9223372036854775807 | 1.234567890123     | 1.234567890123 | 1.234567890123 | 1.234567890123 | 2024-09-09T12:34:56.123456 |",
        "+---------------------+---------------------+--------------------+----------------+----------------+----------------+----------------------------+",
   ];
    let select_cols: Option<&[&str]> = Some(&[
        "byte_long",
        "int_long",
        "float_double",
        "byte_double",
        "short_double",
        "int_double",
        "date_timestamp_ntz",
    ]);

    read_table_data_str("./tests/data/type-widening/", select_cols, None, expected)
}

#[test]
fn type_widening_decimal() -> Result<(), Box<dyn std::error::Error>> {
    let expected = vec![
        "+----------------------------+-------------------------------+--------------+---------------+--------------+----------------------+",
        "| decimal_decimal_same_scale | decimal_decimal_greater_scale | byte_decimal | short_decimal | int_decimal  | long_decimal         |",
        "+----------------------------+-------------------------------+--------------+---------------+--------------+----------------------+",
        "| 123.45                     | 67.89000                      | 1.0          | 2.0           | 3.0          | 4.0                  |",
        "| 12345678901234.56          | 12345678901.23456             | 123.4        | 12345.6       | 1234567890.1 | 123456789012345678.9 |",
        "+----------------------------+-------------------------------+--------------+---------------+--------------+----------------------+",
    ];
    let select_cols: Option<&[&str]> = Some(&[
        "decimal_decimal_same_scale",
        "decimal_decimal_greater_scale",
        "byte_decimal",
        "short_decimal",
        "int_decimal",
        "long_decimal",
    ]);
    read_table_data_str("./tests/data/type-widening/", select_cols, None, expected)
}<|MERGE_RESOLUTION|>--- conflicted
+++ resolved
@@ -339,11 +339,7 @@
         (NotEqual, 8, vec![&batch2, &batch1]),
     ];
     for (op, value, expected_batches) in test_cases {
-<<<<<<< HEAD
         let predicate = Expression::binary(op, Expression::simple_column("id"), value);
-=======
-        let predicate = Expression::binary(op, Expression::column("id"), value);
->>>>>>> 284db107
         let scan = snapshot
             .clone()
             .scan_builder()
@@ -659,7 +655,6 @@
 fn predicate_on_number() -> Result<(), Box<dyn std::error::Error>> {
     let cases = vec![
         (
-<<<<<<< HEAD
             Expression::simple_column("number").lt(4i64),
             table_for_numbers(vec![1, 2, 3]),
         ),
@@ -681,29 +676,6 @@
         ),
         (
             Expression::simple_column("number").ne(4i64),
-=======
-            Expression::column("number").lt(4i64),
-            table_for_numbers(vec![1, 2, 3]),
-        ),
-        (
-            Expression::column("number").le(4i64),
-            table_for_numbers(vec![1, 2, 3, 4]),
-        ),
-        (
-            Expression::column("number").gt(4i64),
-            table_for_numbers(vec![5, 6]),
-        ),
-        (
-            Expression::column("number").ge(4i64),
-            table_for_numbers(vec![4, 5, 6]),
-        ),
-        (
-            Expression::column("number").eq(4i64),
-            table_for_numbers(vec![4]),
-        ),
-        (
-            Expression::column("number").ne(4i64),
->>>>>>> 284db107
             table_for_numbers(vec![1, 2, 3, 5, 6]),
         ),
     ];
@@ -723,7 +695,6 @@
 fn predicate_on_number_not() -> Result<(), Box<dyn std::error::Error>> {
     let cases = vec![
         (
-<<<<<<< HEAD
             Expression::not(Expression::simple_column("number").lt(4i64)),
             table_for_numbers(vec![4, 5, 6]),
         ),
@@ -745,29 +716,6 @@
         ),
         (
             Expression::not(Expression::simple_column("number").ne(4i64)),
-=======
-            Expression::not(Expression::column("number").lt(4i64)),
-            table_for_numbers(vec![4, 5, 6]),
-        ),
-        (
-            Expression::not(Expression::column("number").le(4i64)),
-            table_for_numbers(vec![5, 6]),
-        ),
-        (
-            Expression::not(Expression::column("number").gt(4i64)),
-            table_for_numbers(vec![1, 2, 3, 4]),
-        ),
-        (
-            Expression::not(Expression::column("number").ge(4i64)),
-            table_for_numbers(vec![1, 2, 3]),
-        ),
-        (
-            Expression::not(Expression::column("number").eq(4i64)),
-            table_for_numbers(vec![1, 2, 3, 5, 6]),
-        ),
-        (
-            Expression::not(Expression::column("number").ne(4i64)),
->>>>>>> 284db107
             table_for_numbers(vec![4]),
         ),
     ];
@@ -874,7 +822,6 @@
 fn and_or_predicates() -> Result<(), Box<dyn std::error::Error>> {
     let cases = vec![
         (
-<<<<<<< HEAD
             Expression::simple_column("number")
                 .gt(4i64)
                 .and(Expression::simple_column("a_float").gt(5.5)),
@@ -900,29 +847,6 @@
                 .or(Expression::not(
                     Expression::simple_column("a_float").gt(5.5),
                 )),
-=======
-            Expression::column("number")
-                .gt(4i64)
-                .and(Expression::column("a_float").gt(5.5)),
-            table_for_numbers(vec![6]),
-        ),
-        (
-            Expression::column("number")
-                .gt(4i64)
-                .and(Expression::not(Expression::column("a_float").gt(5.5))),
-            table_for_numbers(vec![5]),
-        ),
-        (
-            Expression::column("number")
-                .gt(4i64)
-                .or(Expression::column("a_float").gt(5.5)),
-            table_for_numbers(vec![5, 6]),
-        ),
-        (
-            Expression::column("number")
-                .gt(4i64)
-                .or(Expression::not(Expression::column("a_float").gt(5.5))),
->>>>>>> 284db107
             table_for_numbers(vec![1, 2, 3, 4, 5, 6]),
         ),
     ];
@@ -942,61 +866,37 @@
     let cases = vec![
         (
             Expression::not(
-<<<<<<< HEAD
                 Expression::simple_column("number")
                     .gt(4i64)
                     .and(Expression::simple_column("a_float").gt(5.5)),
-=======
-                Expression::column("number")
-                    .gt(4i64)
-                    .and(Expression::column("a_float").gt(5.5)),
->>>>>>> 284db107
             ),
             table_for_numbers(vec![1, 2, 3, 4, 5]),
         ),
         (
             Expression::not(
-<<<<<<< HEAD
                 Expression::simple_column("number")
                     .gt(4i64)
                     .and(Expression::not(
                         Expression::simple_column("a_float").gt(5.5),
                     )),
-=======
-                Expression::column("number")
-                    .gt(4i64)
-                    .and(Expression::not(Expression::column("a_float").gt(5.5))),
->>>>>>> 284db107
             ),
             table_for_numbers(vec![1, 2, 3, 4, 6]),
         ),
         (
             Expression::not(
-<<<<<<< HEAD
                 Expression::simple_column("number")
                     .gt(4i64)
                     .or(Expression::simple_column("a_float").gt(5.5)),
-=======
-                Expression::column("number")
-                    .gt(4i64)
-                    .or(Expression::column("a_float").gt(5.5)),
->>>>>>> 284db107
             ),
             table_for_numbers(vec![1, 2, 3, 4]),
         ),
         (
             Expression::not(
-<<<<<<< HEAD
                 Expression::simple_column("number")
                     .gt(4i64)
                     .or(Expression::not(
                         Expression::simple_column("a_float").gt(5.5),
                     )),
-=======
-                Expression::column("number")
-                    .gt(4i64)
-                    .or(Expression::not(Expression::column("a_float").gt(5.5))),
->>>>>>> 284db107
             ),
             vec![],
         ),
@@ -1014,18 +914,13 @@
 
 #[test]
 fn invalid_skips_none_predicates() -> Result<(), Box<dyn std::error::Error>> {
-<<<<<<< HEAD
-    let empty_struct = Expression::struct_expr(vec![]);
-=======
     let empty_struct = Expression::struct_from(vec![]);
->>>>>>> 284db107
     let cases = vec![
         (
             Expression::literal(3i64),
             table_for_numbers(vec![1, 2, 3, 4, 5, 6]),
         ),
         (
-<<<<<<< HEAD
             Expression::simple_column("number").distinct(3i64),
             table_for_numbers(vec![1, 2, 3, 4, 5, 6]),
         ),
@@ -1045,25 +940,6 @@
             Expression::not(
                 Expression::simple_column("number").and(empty_struct.clone().is_null()),
             ),
-=======
-            Expression::column("number").distinct(3i64),
-            table_for_numbers(vec![1, 2, 3, 4, 5, 6]),
-        ),
-        (
-            Expression::column("number").gt(empty_struct.clone()),
-            table_for_numbers(vec![1, 2, 3, 4, 5, 6]),
-        ),
-        (
-            Expression::column("number").and(empty_struct.clone().is_null()),
-            table_for_numbers(vec![1, 2, 3, 4, 5, 6]),
-        ),
-        (
-            Expression::not(Expression::column("number").gt(empty_struct.clone())),
-            table_for_numbers(vec![1, 2, 3, 4, 5, 6]),
-        ),
-        (
-            Expression::not(Expression::column("number").and(empty_struct.clone().is_null())),
->>>>>>> 284db107
             table_for_numbers(vec![1, 2, 3, 4, 5, 6]),
         ),
     ];
@@ -1097,11 +973,7 @@
     read_table_data_str(
         "./tests/data/table-with-dv-small/",
         None,
-<<<<<<< HEAD
         Some(Expression::gt(Expression::simple_column("value"), 3)),
-=======
-        Some(Expression::gt(Expression::column("value"), 3)),
->>>>>>> 284db107
         expected,
     )?;
     Ok(())
