use std::{error, sync::Arc};

use delta_kernel::arrow::array::RecordBatch;
use delta_kernel::arrow::compute::filter_record_batch;
use delta_kernel::arrow::datatypes::Schema as ArrowSchema;
use delta_kernel::engine::sync::SyncEngine;
use itertools::Itertools;

use delta_kernel::engine::arrow_conversion::TryFromKernel as _;
use delta_kernel::engine::arrow_data::ArrowEngineData;
use delta_kernel::{DeltaResult, Error, PredicateRef, Table, Version};

mod common;
use common::{load_test_data, to_arrow};

fn read_cdf_for_table(
    test_name: impl AsRef<str>,
    start_version: Version,
    end_version: impl Into<Option<Version>>,
    predicate: impl Into<Option<PredicateRef>>,
) -> DeltaResult<Vec<RecordBatch>> {
    let test_dir = load_test_data("tests/data", test_name.as_ref()).unwrap();
    let test_path = test_dir.path().join(test_name.as_ref());
    let table = Table::try_from_uri(test_path.to_str().expect("table path to string")).unwrap();
    let engine = Arc::new(SyncEngine::new());
    let table_changes = table.table_changes(engine.as_ref(), start_version, end_version)?;

    // Project out the commit timestamp since file modification time may change anytime git clones
    // or switches branches
    let names = table_changes
        .schema()
        .fields()
        .map(|field| field.name())
        .filter(|name| *name != "_commit_timestamp")
        .collect_vec();
    let schema = table_changes.schema().project(&names)?;
    let scan = table_changes
        .into_scan_builder()
        .with_schema(schema)
        .with_predicate(predicate)
        .build()?;
<<<<<<< HEAD
    let scan_schema_as_arrow: ArrowSchema = scan.logical_schema().as_ref().try_into().unwrap();
=======
    let scan_schema_as_arrow = ArrowSchema::try_from_kernel(scan.schema().as_ref()).unwrap();
>>>>>>> e614153e
    let batches: Vec<RecordBatch> = scan
        .execute(engine)?
        .map(|scan_result| -> DeltaResult<_> {
            let scan_result = scan_result?;
            let mask = scan_result.full_mask();
            let data = scan_result.raw_data?;
            let record_batch = to_arrow(data)?;
            // Verify that the arrow record batches match the expected schema
            assert!(record_batch.schema().as_ref() == &scan_schema_as_arrow);
            match mask {
                Some(mask) => Ok(filter_record_batch(&record_batch, &mask.into())?),
                None => Ok(record_batch),
            }
        })
        .try_collect()?;
    Ok(batches)
}

#[test]
fn cdf_with_deletion_vector() -> Result<(), Box<dyn error::Error>> {
    let batches = read_cdf_for_table("cdf-table-with-dv", 0, None, None)?;
    // Each commit performs the following:
    // 0. Insert  0..=9
    // 1. Remove  [0, 9]
    // 2. Restore [0, 9]
    // 3. Remove  [0, 1, 4, 5]
    // 4. Restore [1, 4]
    // 5. Restore [0, 5] and Remove [3]
    // 6. Restore 3
    let mut expected = vec![
        "+-------+--------------+-----------------+",
        "| value | _change_type | _commit_version |",
        "+-------+--------------+-----------------+",
        "| 0     | insert       | 0               |",
        "| 1     | insert       | 0               |",
        "| 2     | insert       | 0               |",
        "| 3     | insert       | 0               |",
        "| 4     | insert       | 0               |",
        "| 5     | insert       | 0               |",
        "| 6     | insert       | 0               |",
        "| 7     | insert       | 0               |",
        "| 8     | insert       | 0               |",
        "| 9     | insert       | 0               |",
        "| 0     | delete       | 1               |",
        "| 9     | delete       | 1               |",
        "| 0     | insert       | 2               |",
        "| 9     | insert       | 2               |",
        "| 0     | delete       | 3               |",
        "| 1     | delete       | 3               |",
        "| 4     | delete       | 3               |",
        "| 5     | delete       | 3               |",
        "| 1     | insert       | 4               |",
        "| 4     | insert       | 4               |",
        "| 3     | delete       | 5               |",
        "| 0     | insert       | 5               |",
        "| 5     | insert       | 5               |",
        "| 3     | insert       | 6               |",
        "+-------+--------------+-----------------+",
    ];
    sort_lines!(expected);
    assert_batches_sorted_eq!(expected, &batches);
    Ok(())
}

#[test]
fn basic_cdf() -> Result<(), Box<dyn error::Error>> {
    let batches = read_cdf_for_table("cdf-table", 0, None, None)?;
    let mut expected = vec![
        "+----+--------+------------+------------------+-----------------+",
        "| id | name   | birthday   | _change_type     | _commit_version |",
        "+----+--------+------------+------------------+-----------------+",
        "| 1  | Steve  | 2023-12-22 | insert           | 0               |",
        "| 2  | Bob    | 2023-12-23 | insert           | 0               |",
        "| 3  | Dave   | 2023-12-23 | insert           | 0               |",
        "| 4  | Kate   | 2023-12-23 | insert           | 0               |",
        "| 5  | Emily  | 2023-12-24 | insert           | 0               |",
        "| 6  | Carl   | 2023-12-24 | insert           | 0               |",
        "| 7  | Dennis | 2023-12-24 | insert           | 0               |",
        "| 8  | Claire | 2023-12-25 | insert           | 0               |",
        "| 9  | Ada    | 2023-12-25 | insert           | 0               |",
        "| 10 | Borb   | 2023-12-25 | insert           | 0               |",
        "| 3  | Dave   | 2023-12-22 | update_postimage | 1               |",
        "| 3  | Dave   | 2023-12-23 | update_preimage  | 1               |",
        "| 4  | Kate   | 2023-12-22 | update_postimage | 1               |",
        "| 4  | Kate   | 2023-12-23 | update_preimage  | 1               |",
        "| 2  | Bob    | 2023-12-22 | update_postimage | 1               |",
        "| 2  | Bob    | 2023-12-23 | update_preimage  | 1               |",
        "| 7  | Dennis | 2023-12-24 | update_preimage  | 2               |",
        "| 7  | Dennis | 2023-12-29 | update_postimage | 2               |",
        "| 5  | Emily  | 2023-12-24 | update_preimage  | 2               |",
        "| 5  | Emily  | 2023-12-29 | update_postimage | 2               |",
        "| 6  | Carl   | 2023-12-24 | update_preimage  | 2               |",
        "| 6  | Carl   | 2023-12-29 | update_postimage | 2               |",
        "| 7  | Dennis | 2023-12-29 | delete           | 3               |",
        "+----+--------+------------+------------------+-----------------+",
    ];
    sort_lines!(expected);
    assert_batches_sorted_eq!(expected, &batches);
    Ok(())
}

#[test]
fn cdf_non_partitioned() -> Result<(), Box<dyn error::Error>> {
    let batches = read_cdf_for_table("cdf-table-non-partitioned", 0, None, None)?;
    let mut expected = vec![
             "+----+--------+------------+-------------------+---------------+--------------+----------------+------------------+-----------------+",
             "| id | name   | birthday   | long_field        | boolean_field | double_field | smallint_field | _change_type     | _commit_version |",
             "+----+--------+------------+-------------------+---------------+--------------+----------------+------------------+-----------------+",
             "| 1  | Steve  | 2024-04-14 | 1                 | true          | 3.14         | 1              | insert           | 0               |",
             "| 2  | Bob    | 2024-04-15 | 1                 | true          | 3.14         | 1              | insert           | 0               |",
             "| 3  | Dave   | 2024-04-15 | 2                 | true          | 3.14         | 1              | insert           | 0               |",
             "| 4  | Kate   | 2024-04-15 | 3                 | true          | 3.14         | 1              | insert           | 0               |",
             "| 5  | Emily  | 2024-04-16 | 4                 | true          | 3.14         | 1              | insert           | 0               |",
             "| 6  | Carl   | 2024-04-16 | 5                 | true          | 3.14         | 1              | insert           | 0               |",
             "| 7  | Dennis | 2024-04-16 | 6                 | true          | 3.14         | 1              | insert           | 0               |",
             "| 8  | Claire | 2024-04-17 | 7                 | true          | 3.14         | 1              | insert           | 0               |",
             "| 9  | Ada    | 2024-04-17 | 8                 | true          | 3.14         | 1              | insert           | 0               |",
             "| 10 | Borb   | 2024-04-17 | 99999999999999999 | true          | 3.14         | 1              | insert           | 0               |",
             "| 3  | Dave   | 2024-04-15 | 2                 | true          | 3.14         | 1              | update_preimage  | 1               |",
             "| 3  | Dave   | 2024-04-14 | 2                 | true          | 3.14         | 1              | update_postimage | 1               |",
             "| 4  | Kate   | 2024-04-15 | 3                 | true          | 3.14         | 1              | update_preimage  | 1               |",
             "| 4  | Kate   | 2024-04-14 | 3                 | true          | 3.14         | 1              | update_postimage | 1               |",
             "| 2  | Bob    | 2024-04-15 | 1                 | true          | 3.14         | 1              | update_preimage  | 1               |",
             "| 2  | Bob    | 2024-04-14 | 1                 | true          | 3.14         | 1              | update_postimage | 1               |",
             "| 7  | Dennis | 2024-04-16 | 6                 | true          | 3.14         | 1              | update_preimage  | 2               |",
             "| 7  | Dennis | 2024-04-14 | 6                 | true          | 3.14         | 1              | update_postimage | 2               |",
             "| 5  | Emily  | 2024-04-16 | 4                 | true          | 3.14         | 1              | update_preimage  | 2               |",
             "| 5  | Emily  | 2024-04-14 | 4                 | true          | 3.14         | 1              | update_postimage | 2               |",
             "| 6  | Carl   | 2024-04-16 | 5                 | true          | 3.14         | 1              | update_preimage  | 2               |",
             "| 6  | Carl   | 2024-04-14 | 5                 | true          | 3.14         | 1              | update_postimage | 2               |",
             "| 7  | Dennis | 2024-04-14 | 6                 | true          | 3.14         | 1              | delete           | 3               |",
             "| 1  | Alex   | 2024-04-14 | 1                 | true          | 3.14         | 1              | insert           | 4               |",
             "| 2  | Alan   | 2024-04-15 | 1                 | true          | 3.14         | 1              | insert           | 4               |",
             "+----+--------+------------+-------------------+---------------+--------------+----------------+------------------+-----------------+"
    ];
    sort_lines!(expected);
    assert_batches_sorted_eq!(expected, &batches);
    Ok(())
}

#[test]
fn cdf_with_cdc_and_dvs() -> Result<(), Box<dyn error::Error>> {
    let batches = read_cdf_for_table("cdf-table-with-cdc-and-dvs", 0, None, None)?;
    let mut expected = vec![
        "+----+--------------------+------------------+-----------------+",
        "| id | comment            | _change_type     | _commit_version |",
        "+----+--------------------+------------------+-----------------+",
        "| 1  | initial            | insert           | 0               |",
        "| 2  | insert1            | insert           | 1               |",
        "| 3  | insert1-delete1    | insert           | 1               |",
        "| 4  | insert1-delete2    | insert           | 1               |",
        "| 5  | insert1-delete2    | insert           | 1               |",
        "| 3  | insert1-delete1    | delete           | 2               |",
        "| 3  | insert1-delete1    | insert           | 4               |",
        "| 4  | insert1-delete2    | delete           | 5               |",
        "| 5  | insert1-delete2    | delete           | 5               |",
        "| 4  | insert1-delete2    | insert           | 7               |",
        "| 5  | insert2            | insert           | 8               |",
        "| 1  | initial            | update_preimage  | 9               |",
        "| 1  | update1            | update_postimage | 9               |",
        "| 2  | insert1            | update_preimage  | 9               |",
        "| 2  | update1            | update_postimage | 9               |",
        "| 3  | insert1-delete1    | update_preimage  | 9               |",
        "| 3  | update1            | update_postimage | 9               |",
        "| 1  | update1            | delete           | 10              |",
        "| 2  | update1            | update_preimage  | 12              |",
        "| 2  | update2            | update_postimage | 12              |",
        "| 6  | insert3            | insert           | 14              |",
        "| 7  | insert3            | insert           | 14              |",
        "| 8  | insert4            | insert           | 15              |",
        "| 9  | insert4            | insert           | 15              |",
        "| 8  | insert4            | delete           | 16              |",
        "| 7  | insert3            | delete           | 16              |",
        "| 10 | merge1-insert      | insert           | 18              |",
        "| 11 | merge1-insert      | insert           | 18              |",
        "| 9  | merge1-update      | update_postimage | 18              |",
        "| 9  | insert4            | update_preimage  | 18              |",
        "| 11 | merge1-insert      | update_preimage  | 20              |",
        "| 11 |                    | update_postimage | 20              |",
        "| 12 | merge2-insert      | insert           | 22              |",
        "| 11 |                    | delete           | 22              |",
        "| 3  | update1            | delete           | 24              |",
        "| 4  | insert1-delete2    | delete           | 24              |",
        "| 5  | insert2            | delete           | 24              |",
        "| 2  | update2            | delete           | 24              |",
        "| 6  | insert3            | delete           | 24              |",
        "| 9  | merge1-update      | delete           | 24              |",
        "| 0  | new                | insert           | 25              |",
        "| 1  | after-large-delete | insert           | 25              |",
        "| 2  |                    | insert           | 25              |",
        "+----+--------------------+------------------+-----------------+",
    ];
    sort_lines!(expected);
    assert_batches_sorted_eq!(expected, &batches);
    Ok(())
}

#[test]
fn simple_cdf_version_ranges() -> DeltaResult<()> {
    let batches = read_cdf_for_table("cdf-table-simple", 0, 0, None)?;
    let mut expected = vec![
        "+----+--------------+-----------------+",
        "| id | _change_type | _commit_version |",
        "+----+--------------+-----------------+",
        "| 0  | insert       | 0               |",
        "| 1  | insert       | 0               |",
        "| 2  | insert       | 0               |",
        "| 3  | insert       | 0               |",
        "| 4  | insert       | 0               |",
        "| 5  | insert       | 0               |",
        "| 6  | insert       | 0               |",
        "| 7  | insert       | 0               |",
        "| 8  | insert       | 0               |",
        "| 9  | insert       | 0               |",
        "+----+--------------+-----------------+",
    ];
    sort_lines!(expected);
    assert_batches_sorted_eq!(expected, &batches);

    let batches = read_cdf_for_table("cdf-table-simple", 1, 1, None)?;
    let mut expected = vec![
        "+----+--------------+-----------------+",
        "| id | _change_type | _commit_version |",
        "+----+--------------+-----------------+",
        "| 0  | delete       | 1               |",
        "| 1  | delete       | 1               |",
        "| 2  | delete       | 1               |",
        "| 3  | delete       | 1               |",
        "| 4  | delete       | 1               |",
        "| 5  | delete       | 1               |",
        "| 6  | delete       | 1               |",
        "| 7  | delete       | 1               |",
        "| 8  | delete       | 1               |",
        "| 9  | delete       | 1               |",
        "+----+--------------+-----------------+",
    ];
    sort_lines!(expected);
    assert_batches_sorted_eq!(expected, &batches);

    let batches = read_cdf_for_table("cdf-table-simple", 2, 2, None)?;
    let mut expected = vec![
        "+----+--------------+-----------------+",
        "| id | _change_type | _commit_version |",
        "+----+--------------+-----------------+",
        "| 20 | insert       | 2               |",
        "| 21 | insert       | 2               |",
        "| 22 | insert       | 2               |",
        "| 23 | insert       | 2               |",
        "| 24 | insert       | 2               |",
        "+----+--------------+-----------------+",
    ];
    sort_lines!(expected);
    assert_batches_sorted_eq!(expected, &batches);

    let batches = read_cdf_for_table("cdf-table-simple", 0, 2, None)?;
    let mut expected = vec![
        "+----+--------------+-----------------+",
        "| id | _change_type | _commit_version |",
        "+----+--------------+-----------------+",
        "| 0  | insert       | 0               |",
        "| 1  | insert       | 0               |",
        "| 2  | insert       | 0               |",
        "| 3  | insert       | 0               |",
        "| 4  | insert       | 0               |",
        "| 5  | insert       | 0               |",
        "| 6  | insert       | 0               |",
        "| 7  | insert       | 0               |",
        "| 8  | insert       | 0               |",
        "| 9  | insert       | 0               |",
        "| 0  | delete       | 1               |",
        "| 1  | delete       | 1               |",
        "| 2  | delete       | 1               |",
        "| 3  | delete       | 1               |",
        "| 4  | delete       | 1               |",
        "| 5  | delete       | 1               |",
        "| 6  | delete       | 1               |",
        "| 7  | delete       | 1               |",
        "| 8  | delete       | 1               |",
        "| 9  | delete       | 1               |",
        "| 20 | insert       | 2               |",
        "| 21 | insert       | 2               |",
        "| 22 | insert       | 2               |",
        "| 23 | insert       | 2               |",
        "| 24 | insert       | 2               |",
        "+----+--------------+-----------------+",
    ];
    sort_lines!(expected);
    assert_batches_sorted_eq!(expected, &batches);
    Ok(())
}

#[test]
fn update_operations() -> DeltaResult<()> {
    let batches = read_cdf_for_table("cdf-table-update-ops", 0, 2, None)?;
    // Note: `update_pre` and `update_post` are technically not part of the delta spec, and instead
    // should be `update_preimage` and `update_postimage` respectively. However, the tests in
    // delta-spark use the post and pre.
    let mut expected = vec![
        "+----+--------------+-----------------+",
        "| id | _change_type | _commit_version |",
        "+----+--------------+-----------------+",
        "| 0  | insert       | 0               |",
        "| 1  | insert       | 0               |",
        "| 2  | insert       | 0               |",
        "| 3  | insert       | 0               |",
        "| 4  | insert       | 0               |",
        "| 5  | insert       | 0               |",
        "| 6  | insert       | 0               |",
        "| 7  | insert       | 0               |",
        "| 8  | insert       | 0               |",
        "| 9  | insert       | 0               |",
        "| 20 | update_pre   | 1               |",
        "| 21 | update_pre   | 1               |",
        "| 22 | update_pre   | 1               |",
        "| 23 | update_pre   | 1               |",
        "| 24 | update_pre   | 1               |",
        "| 30 | update_post  | 2               |",
        "| 31 | update_post  | 2               |",
        "| 32 | update_post  | 2               |",
        "| 33 | update_post  | 2               |",
        "| 34 | update_post  | 2               |",
        "+----+--------------+-----------------+",
    ];
    sort_lines!(expected);
    assert_batches_sorted_eq!(expected, &batches);
    Ok(())
}

#[test]
fn false_data_change_is_ignored() -> DeltaResult<()> {
    let batches = read_cdf_for_table("cdf-table-data-change", 0, 1, None)?;
    let mut expected = vec![
        "+----+--------------+-----------------+",
        "| id | _change_type | _commit_version |",
        "+----+--------------+-----------------+",
        "| 0  | insert       | 0               |",
        "| 1  | insert       | 0               |",
        "| 2  | insert       | 0               |",
        "| 3  | insert       | 0               |",
        "| 4  | insert       | 0               |",
        "| 5  | insert       | 0               |",
        "| 6  | insert       | 0               |",
        "| 7  | insert       | 0               |",
        "| 8  | insert       | 0               |",
        "| 9  | insert       | 0               |",
        "+----+--------------+-----------------+",
    ];
    sort_lines!(expected);
    assert_batches_sorted_eq!(expected, &batches);
    Ok(())
}

#[test]
fn invalid_range_end_before_start() {
    let res = read_cdf_for_table("cdf-table-simple", 1, 0, None);
    let expected_msg =
        "Failed to build LogSegment: start_version cannot be greater than end_version";
    assert!(matches!(res, Err(Error::Generic(msg)) if msg == expected_msg));
}

#[test]
fn invalid_range_start_after_last_version_of_table() {
    let res = read_cdf_for_table("cdf-table-simple", 3, 4, None);
    let expected_msg = "Expected the first commit to have version 3";
    assert!(matches!(res, Err(Error::Generic(msg)) if msg == expected_msg));
}

#[test]
fn partition_table() -> DeltaResult<()> {
    let batches = read_cdf_for_table("cdf-table-partitioned", 0, 2, None)?;
    let mut expected = vec![
        "+----+------+------+------------------+-----------------+",
        "| id | text | part | _change_type     | _commit_version |",
        "+----+------+------+------------------+-----------------+",
        "| 0  | old  | 0    | insert           | 0               |",
        "| 1  | old  | 1    | insert           | 0               |",
        "| 2  | old  | 0    | insert           | 0               |",
        "| 3  | old  | 1    | insert           | 0               |",
        "| 4  | old  | 0    | insert           | 0               |",
        "| 5  | old  | 1    | insert           | 0               |",
        "| 3  | old  | 1    | delete           | 1               |",
        "| 1  | old  | 1    | update_preimage  | 1               |",
        "| 1  | new  | 1    | update_postimage | 1               |",
        "| 0  | old  | 0    | delete           | 2               |",
        "| 2  | old  | 0    | delete           | 2               |",
        "| 4  | old  | 0    | delete           | 2               |",
        "+----+------+------+------------------+-----------------+",
    ];
    sort_lines!(expected);
    assert_batches_sorted_eq!(expected, &batches);
    Ok(())
}

#[test]
fn backtick_column_names() -> DeltaResult<()> {
    let batches = read_cdf_for_table("cdf-table-backtick-column-names", 0, None, None)?;
    let mut expected = vec![
        "+--------+----------+--------------------------+--------------+-----------------+",
        "| id.num | id.num`s | struct_col               | _change_type | _commit_version |",
        "+--------+----------+--------------------------+--------------+-----------------+",
        "| 2      | 10       | {field: 1, field.one: 2} | insert       | 0               |",
        "| 4      | 10       | {field: 1, field.one: 2} | insert       | 0               |",
        "| 1      | 10       | {field: 1, field.one: 2} | insert       | 1               |",
        "| 3      | 10       | {field: 1, field.one: 2} | insert       | 1               |",
        "| 5      | 10       | {field: 1, field.one: 2} | insert       | 1               |",
        "+--------+----------+--------------------------+--------------+-----------------+",
    ];
    sort_lines!(expected);
    assert_batches_sorted_eq!(expected, &batches);
    Ok(())
}

#[test]
fn unconditional_delete() -> DeltaResult<()> {
    let batches = read_cdf_for_table("cdf-table-delete-unconditional", 0, None, None)?;
    let mut expected = vec![
        "+----+--------------+-----------------+",
        "| id | _change_type | _commit_version |",
        "+----+--------------+-----------------+",
        "| 0  | insert       | 0               |",
        "| 1  | insert       | 0               |",
        "| 2  | insert       | 0               |",
        "| 3  | insert       | 0               |",
        "| 4  | insert       | 0               |",
        "| 5  | insert       | 0               |",
        "| 6  | insert       | 0               |",
        "| 7  | insert       | 0               |",
        "| 8  | insert       | 0               |",
        "| 9  | insert       | 0               |",
        "| 0  | delete       | 1               |",
        "| 1  | delete       | 1               |",
        "| 2  | delete       | 1               |",
        "| 3  | delete       | 1               |",
        "| 4  | delete       | 1               |",
        "| 5  | delete       | 1               |",
        "| 6  | delete       | 1               |",
        "| 7  | delete       | 1               |",
        "| 8  | delete       | 1               |",
        "| 9  | delete       | 1               |",
        "+----+--------------+-----------------+",
    ];
    sort_lines!(expected);
    assert_batches_sorted_eq!(expected, &batches);
    Ok(())
}

#[test]
fn conditional_delete_all_rows() -> DeltaResult<()> {
    let batches = read_cdf_for_table("cdf-table-delete-conditional-all-rows", 0, None, None)?;
    let mut expected = vec![
        "+----+--------------+-----------------+",
        "| id | _change_type | _commit_version |",
        "+----+--------------+-----------------+",
        "| 0  | insert       | 0               |",
        "| 1  | insert       | 0               |",
        "| 2  | insert       | 0               |",
        "| 3  | insert       | 0               |",
        "| 4  | insert       | 0               |",
        "| 5  | insert       | 0               |",
        "| 6  | insert       | 0               |",
        "| 7  | insert       | 0               |",
        "| 8  | insert       | 0               |",
        "| 9  | insert       | 0               |",
        "| 0  | delete       | 1               |",
        "| 1  | delete       | 1               |",
        "| 2  | delete       | 1               |",
        "| 3  | delete       | 1               |",
        "| 4  | delete       | 1               |",
        "| 5  | delete       | 1               |",
        "| 6  | delete       | 1               |",
        "| 7  | delete       | 1               |",
        "| 8  | delete       | 1               |",
        "| 9  | delete       | 1               |",
        "+----+--------------+-----------------+",
    ];
    sort_lines!(expected);
    assert_batches_sorted_eq!(expected, &batches);
    Ok(())
}

#[test]
fn conditional_delete_two_rows() -> DeltaResult<()> {
    let batches = read_cdf_for_table("cdf-table-delete-conditional-two-rows", 0, None, None)?;
    let mut expected = vec![
        "+----+--------------+-----------------+",
        "| id | _change_type | _commit_version |",
        "+----+--------------+-----------------+",
        "| 0  | insert       | 0               |",
        "| 1  | insert       | 0               |",
        "| 2  | insert       | 0               |",
        "| 3  | insert       | 0               |",
        "| 4  | insert       | 0               |",
        "| 5  | insert       | 0               |",
        "| 6  | insert       | 0               |",
        "| 7  | insert       | 0               |",
        "| 8  | insert       | 0               |",
        "| 9  | insert       | 0               |",
        "| 2  | delete       | 1               |",
        "| 8  | delete       | 1               |",
        "+----+--------------+-----------------+",
    ];
    sort_lines!(expected);
    assert_batches_sorted_eq!(expected, &batches);
    Ok(())
}<|MERGE_RESOLUTION|>--- conflicted
+++ resolved
@@ -39,11 +39,8 @@
         .with_schema(schema)
         .with_predicate(predicate)
         .build()?;
-<<<<<<< HEAD
-    let scan_schema_as_arrow: ArrowSchema = scan.logical_schema().as_ref().try_into().unwrap();
-=======
-    let scan_schema_as_arrow = ArrowSchema::try_from_kernel(scan.schema().as_ref()).unwrap();
->>>>>>> e614153e
+    let scan_schema_as_arrow =
+        ArrowSchema::try_from_kernel(scan.logical_schema().as_ref()).unwrap();
     let batches: Vec<RecordBatch> = scan
         .execute(engine)?
         .map(|scan_result| -> DeltaResult<_> {
