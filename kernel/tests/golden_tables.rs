--- conflicted
+++ resolved
@@ -184,11 +184,7 @@
 
     let expected = read_expected(&expected_path.expect("expect an expected dir")).await?;
 
-<<<<<<< HEAD
-    let schema: Arc<Schema> = Arc::new(scan.logical_schema().as_ref().try_into()?);
-=======
-    let schema = Arc::new(Schema::try_from_kernel(scan.schema().as_ref())?);
->>>>>>> e614153e
+    let schema = Arc::new(Schema::try_from_kernel(scan.logical_schema().as_ref())?);
     let result = concat_batches(&schema, &batches)?;
     let result = sort_record_batch(result)?;
     let expected = sort_record_batch(expected)?;
