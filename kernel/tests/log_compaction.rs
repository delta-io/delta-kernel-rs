use std::sync::Arc;
use std::time::{SystemTime, UNIX_EPOCH};

use delta_kernel::arrow::compute::filter_record_batch;
use delta_kernel::engine::arrow_data::ArrowEngineData;
use delta_kernel::engine::to_json_bytes;
use delta_kernel::engine_data::FilteredEngineData;
use delta_kernel::schema::{DataType, StructField, StructType};
use delta_kernel::Snapshot;
use test_utils::{create_table, engine_store_setup};

use object_store::path::Path;
use object_store::ObjectStore;
use url::Url;

/// Convert a URL to an object_store::Path
fn url_to_object_store_path(url: &Url) -> Result<Path, Box<dyn std::error::Error>> {
    let path_segments = url
        .path_segments()
        .ok_or_else(|| format!("URL has no path segments: {}", url))?;

    let path_string = path_segments.skip(1).collect::<Vec<_>>().join("/");

    Ok(Path::from(path_string))
}

#[tokio::test]
async fn action_reconciliation_round_trip() -> Result<(), Box<dyn std::error::Error>> {
    let _ = tracing_subscriber::fmt::try_init();

    // Create a simple table schema: one int column named 'id'
    let schema = Arc::new(StructType::try_new(vec![StructField::nullable(
        "id",
        DataType::INTEGER,
    )])?);

    // Setup engine and storage - this creates a proper temporary table
    let (store, engine, table_location) = engine_store_setup("test_compaction_table", None);

    // Create table (this will be commit 0)
    let table_url = create_table(
        store.clone(),
        table_location,
        schema.clone(),
        &[],
        false,
        vec![],
        vec![],
    )
    .await?;

    // Commit 1: Add two files
    let commit1_content = r#"{"commitInfo":{"timestamp":1587968586000,"operation":"WRITE","operationParameters":{"mode":"Append"},"isBlindAppend":true}}
{"add":{"path":"part-00000-file1.parquet","partitionValues":{},"size":1024,"modificationTime":1587968586000,"dataChange":true, "stats":"{\"numRecords\":10,\"nullCount\":{\"id\":0},\"minValues\":{\"id\": 1},\"maxValues\":{\"id\":10}}"}}
{"add":{"path":"part-00001-file2.parquet","partitionValues":{},"size":2048,"modificationTime":1587968586000,"dataChange":true, "stats":"{\"numRecords\":20,\"nullCount\":{\"id\":0},\"minValues\":{\"id\": 11},\"maxValues\":{\"id\":30}}"}}
"#;
    store
        .put(
            &Path::from("test_compaction_table/_delta_log/00000000000000000001.json"),
            commit1_content.as_bytes().into(),
        )
        .await?;

    // Commit 2: Remove only the first file with a recent deletionTimestamp, keep the second file
    let current_timestamp_millis = SystemTime::now()
        .duration_since(UNIX_EPOCH)
        .unwrap()
        .as_millis() as i64;
    let commit2_content = format!(
        r#"{{"commitInfo":{{"timestamp":{},"operation":"DELETE","operationParameters":{{"predicate":"id <= 10"}},"isBlindAppend":false}}}}
{{"remove":{{"path":"part-00000-file1.parquet","partitionValues":{{}},"size":1024,"modificationTime":1587968586000,"dataChange":true,"deletionTimestamp":{}}}}}
"#,
        current_timestamp_millis, current_timestamp_millis
    );
    store
        .put(
            &Path::from("test_compaction_table/_delta_log/00000000000000000002.json"),
            commit2_content.clone().into_bytes().into(),
        )
        .await?;

    // Create snapshot and log compaction writer
    let snapshot = Snapshot::builder_for(table_url.clone()).build(&engine)?;
    let mut writer = snapshot.log_compaction_writer(0, 2)?;

    // Get compaction data iterator
    let mut compaction_data = writer.compaction_data(&engine)?;
    let compaction_path = writer.compaction_path().clone();

    // Verify the compaction file name
    let expected_filename = "00000000000000000000.00000000000000000002.compacted.json";
    assert!(compaction_path.to_string().ends_with(expected_filename));

    // Process compaction data batches and collect the actual compacted data
    let mut batch_count = 0;
    let mut compacted_data_batches = Vec::new();

    // Log compaction should produce reconciled actions from the version range:
    // - Protocol + metadata from table creation
    // - Add action for file1 (first/newest add for this file path)
    // - Add action for file2 (first/newest add for this file path)
    // - Remove action for file1 (first/newest remove for this file path, non-expired tombstone)
    // - CommitInfo actions should be excluded from compaction
    //
    // Note: Actions are processed in reverse chronological order (newest to oldest).
    // The reconciliation keeps the first (newest) occurrence of each action type
    // for each unique file path, so both add and remove actions for file1 are kept.
    for batch_result in compaction_data.by_ref() {
        let batch = batch_result?;
        compacted_data_batches.push(batch);
        batch_count += 1;
    }

    assert!(
        batch_count > 0,
        "Should have processed at least one compaction batch"
    );

    // Convert the end-to-end flow of writing the JSON. We are going beyond the public
    // log compaction APIs since the test is writing the compacted JSON and verifying it
    // bu this is intentional, as most engines would be implementing something similar
<<<<<<< HEAD
    let compaction_data_iter = compacted_data_batches.into_iter().map(|filtered_batch| {
        let arrow_data = ArrowEngineData::try_from_engine_data(filtered_batch.data)?;
        let record_batch = arrow_data.record_batch();

        let selected =
            delta_kernel::arrow::array::BooleanArray::from(filtered_batch.selection_vector);
        let filtered_record_batch = filter_record_batch(record_batch, &selected)?;

        let filtered_data: Box<dyn delta_kernel::EngineData> =
            Box::new(ArrowEngineData::new(filtered_record_batch));
        Ok(filtered_data)
=======
    let compaction_data_iter = compacted_data_batches.into_iter().map(|batch| {
        Ok(FilteredEngineData::with_all_rows_selected(
            batch.into_parts().0,
        ))
>>>>>>> af78ccb4
    });
    let json_bytes = to_json_bytes(compaction_data_iter)?;
    let final_content = String::from_utf8(json_bytes)?;

    let compaction_file_path = url_to_object_store_path(&compaction_path)?;

    store
        .put(&compaction_file_path, final_content.clone().into())
        .await?;

    // Verify the compacted file content that we just wrote
    let compacted_content = store.get(&compaction_file_path).await?;
    let compacted_bytes = compacted_content.bytes().await?;
    let compacted_str = std::str::from_utf8(&compacted_bytes)?;

    // Parse and verify the actions
    let compacted_lines: Vec<&str> = compacted_str.trim().lines().collect();
    assert!(
        !compacted_lines.is_empty(),
        "Compacted file should not be empty"
    );

    // Check for expected actions
    let has_protocol = compacted_lines.iter().any(|line| line.contains("protocol"));
    let has_metadata = compacted_lines.iter().any(|line| line.contains("metaData"));
    let has_remove = compacted_lines.iter().any(|line| line.contains("remove"));
    let has_add_file1 = compacted_lines
        .iter()
        .any(|line| line.contains("part-00000-file1.parquet") && line.contains("add"));
    let has_add_file2 = compacted_lines
        .iter()
        .any(|line| line.contains("part-00001-file2.parquet") && line.contains("add"));
    let has_commit_info = compacted_lines
        .iter()
        .any(|line| line.contains("commitInfo"));

    assert!(
        has_protocol,
        "Compacted file should contain protocol action"
    );
    assert!(
        has_metadata,
        "Compacted file should contain metadata action"
    );
    assert!(
        has_remove,
        "Compacted file should contain remove action (non-expired tombstone)"
    );
    assert!(
        !has_add_file1,
        "Compacted file should not contain add action for removed file file1"
    );
    assert!(
        has_add_file2,
        "Compacted file should contain add action for file2 (it was not removed)"
    );
    assert!(
        !has_commit_info,
        "Compacted file should NOT contain commitInfo actions (they should be excluded)"
    );

    // Verify the remove action has the current timestamp
    let remove_line = compacted_lines
        .iter()
        .find(|line| line.contains("remove"))
        .ok_or("Remove action should be present in compacted content")?;
    let parsed_remove: serde_json::Value = serde_json::from_str(remove_line)?;

    let actual_deletion_timestamp = parsed_remove["remove"]["deletionTimestamp"]
        .as_i64()
        .ok_or_else(|| {
            format!(
                "deletionTimestamp should be present in remove action: {}",
                remove_line
            )
        })?;
    assert_eq!(actual_deletion_timestamp, current_timestamp_millis);

    Ok(())
}

/// Test log compaction behavior with expired tombstones.
#[tokio::test]
async fn expired_tombstone_exclusion() -> Result<(), Box<dyn std::error::Error>> {
    let _ = tracing_subscriber::fmt::try_init();

    let schema = Arc::new(StructType::try_new(vec![StructField::nullable(
        "id",
        DataType::INTEGER,
    )])?);

    let (store, engine, table_location) = engine_store_setup("test_expired_tombstone_table", None);

    // Create table (this will be commit 0)
    let table_url = create_table(
        store.clone(),
        table_location,
        schema.clone(),
        &[],
        false,
        vec![],
        vec![],
    )
    .await?;

    // Commit 1: Add three files
    let commit1_content = r#"{"commitInfo":{"timestamp":1587968586000,"operation":"WRITE","operationParameters":{"mode":"Append"},"isBlindAppend":true}}
{"add":{"path":"part-00000-expired-file.parquet","partitionValues":{},"size":1024,"modificationTime":1587968586000,"dataChange":true, "stats":"{\"numRecords\":10,\"nullCount\":{\"id\":0},\"minValues\":{\"id\": 1},\"maxValues\":{\"id\":10}}"}}
{"add":{"path":"part-00001-recent-file.parquet","partitionValues":{},"size":2048,"modificationTime":1587968586000,"dataChange":true, "stats":"{\"numRecords\":20,\"nullCount\":{\"id\":0},\"minValues\":{\"id\": 11},\"maxValues\":{\"id\":30}}"}}
{"add":{"path":"part-00002-keep-file.parquet","partitionValues":{},"size":3072,"modificationTime":1587968586000,"dataChange":true, "stats":"{\"numRecords\":30,\"nullCount\":{\"id\":0},\"minValues\":{\"id\": 31},\"maxValues\":{\"id\":60}}"}}
"#;
    store
        .put(
            &Path::from("test_expired_tombstone_table/_delta_log/00000000000000000001.json"),
            commit1_content.as_bytes().into(),
        )
        .await?;

    // Commit 2: Remove the first file with an expired (old) deletionTimestamp
    // Use a timestamp from 30 days ago (older than default 7-day retention)
    let expired_timestamp = SystemTime::now()
        .duration_since(UNIX_EPOCH)
        .unwrap()
        .as_millis() as i64
        - (30 * 24 * 60 * 60 * 1000); // 30 days ago

    let commit2_content = format!(
        r#"{{"commitInfo":{{"timestamp":{},"operation":"DELETE","operationParameters":{{"predicate":"id <= 10"}},"isBlindAppend":false}}}}
{{"remove":{{"path":"part-00000-expired-file.parquet","partitionValues":{{}},"size":1024,"modificationTime":1587968586000,"dataChange":true,"deletionTimestamp":{}}}}}
"#,
        expired_timestamp + 1000,
        expired_timestamp
    );
    store
        .put(
            &Path::from("test_expired_tombstone_table/_delta_log/00000000000000000002.json"),
            commit2_content.into_bytes().into(),
        )
        .await?;

    // Commit 3: Remove the second file with a recent (non-expired) deletionTimestamp
    let recent_timestamp = SystemTime::now()
        .duration_since(UNIX_EPOCH)
        .unwrap()
        .as_millis() as i64
        - (24 * 60 * 60 * 1000); // 1 day ago

    let commit3_content = format!(
        r#"{{"commitInfo":{{"timestamp":{},"operation":"DELETE","operationParameters":{{"predicate":"id BETWEEN 11 AND 30"}},"isBlindAppend":false}}}}
{{"remove":{{"path":"part-00001-recent-file.parquet","partitionValues":{{}},"size":2048,"modificationTime":1587968586000,"dataChange":true,"deletionTimestamp":{}}}}}
"#,
        recent_timestamp + 1000,
        recent_timestamp
    );
    store
        .put(
            &Path::from("test_expired_tombstone_table/_delta_log/00000000000000000003.json"),
            commit3_content.into_bytes().into(),
        )
        .await?;

    let snapshot = Snapshot::builder_for(table_url.clone()).build(&engine)?;
    let mut writer = snapshot.log_compaction_writer(0, 3)?;

    let mut compaction_data = writer.compaction_data(&engine)?;
    let compaction_path = writer.compaction_path().clone();

    // Verify the compaction file name
    let expected_filename = "00000000000000000000.00000000000000000003.compacted.json";
    assert!(compaction_path.to_string().ends_with(expected_filename));

    let mut batch_count = 0;
    let mut compacted_data_batches = Vec::new();

    for batch_result in compaction_data.by_ref() {
        let batch = batch_result?;
        compacted_data_batches.push(batch);
        batch_count += 1;
    }

    assert!(
        batch_count > 0,
        "Should have processed at least one compaction batch"
    );

    // Convert to JSON and write to storage for verification
    let compaction_data_iter = compacted_data_batches.into_iter().map(|filtered_batch| {
        let arrow_data = ArrowEngineData::try_from_engine_data(filtered_batch.data)?;
        let record_batch = arrow_data.record_batch();

        let selected =
            delta_kernel::arrow::array::BooleanArray::from(filtered_batch.selection_vector);
        let filtered_record_batch = filter_record_batch(record_batch, &selected)?;

        let filtered_data: Box<dyn delta_kernel::EngineData> =
            Box::new(ArrowEngineData::new(filtered_record_batch));
        Ok(filtered_data)
    });
    let json_bytes = to_json_bytes(compaction_data_iter)?;
    let final_content = String::from_utf8(json_bytes)?;

    let compaction_file_path = url_to_object_store_path(&compaction_path)?;

    store
        .put(&compaction_file_path, final_content.clone().into())
        .await?;

    // Verify the compacted file content
    let compacted_content = store.get(&compaction_file_path).await?;
    let compacted_bytes = compacted_content.bytes().await?;
    let compacted_str = std::str::from_utf8(&compacted_bytes)?;

    // Parse and verify the actions
    let compacted_lines: Vec<&str> = compacted_str.trim().lines().collect();
    assert!(
        !compacted_lines.is_empty(),
        "Compacted file should not be empty"
    );

    // Check for expected actions
    let has_protocol = compacted_lines.iter().any(|line| line.contains("protocol"));
    let has_metadata = compacted_lines.iter().any(|line| line.contains("metaData"));
    let has_add_expired_file = compacted_lines
        .iter()
        .any(|line| line.contains("part-00000-expired-file.parquet") && line.contains("add"));
    let has_add_recent_file = compacted_lines
        .iter()
        .any(|line| line.contains("part-00001-recent-file.parquet") && line.contains("add"));
    let has_add_keep_file = compacted_lines
        .iter()
        .any(|line| line.contains("part-00002-keep-file.parquet") && line.contains("add"));
    let has_remove_expired_file = compacted_lines
        .iter()
        .any(|line| line.contains("part-00000-expired-file.parquet") && line.contains("remove"));
    let has_remove_recent_file = compacted_lines
        .iter()
        .any(|line| line.contains("part-00001-recent-file.parquet") && line.contains("remove"));
    let has_commit_info = compacted_lines
        .iter()
        .any(|line| line.contains("commitInfo"));

    assert!(
        has_protocol,
        "Compacted file should contain protocol action"
    );
    assert!(
        has_metadata,
        "Compacted file should contain metadata action"
    );
    assert!(
        !has_add_expired_file,
        "Compacted file should not contain add action for expired file "
    );
    assert!(
        !has_add_recent_file,
        "Compacted file should not contain add action for recent file that was removed"
    );
    assert!(
        has_add_keep_file,
        "Compacted file should contain add action for kept file (file that was never removed)"
    );
    assert!(
        !has_commit_info,
        "Compacted file should NOT contain commitInfo actions (they should be excluded)"
    );
    assert!(
        !has_remove_expired_file,
        "Compacted file should NOT contain remove action for expired file"
    );
    assert!(
        has_remove_recent_file,
        "Compacted file should contain remove action for recent file"
    );

    // Verify the recent remove action has the expected timestamp
    let recent_remove_line = compacted_lines
        .iter()
        .find(|line| line.contains("part-00001-recent-file.parquet") && line.contains("remove"))
        .ok_or("Recent remove action should be present in compacted content")?;
    let parsed_remove: serde_json::Value = serde_json::from_str(recent_remove_line)?;

    let actual_deletion_timestamp = parsed_remove["remove"]["deletionTimestamp"]
        .as_i64()
        .ok_or_else(|| {
            format!(
                "deletionTimestamp should be present in recent remove action: {}",
                recent_remove_line
            )
        })?;
    assert_eq!(actual_deletion_timestamp, recent_timestamp);

    let total_actions = compacted_lines
        .iter()
        .filter(|line| !line.trim().is_empty())
        .count();
    assert!(
        total_actions >= 4,
        "Should have at least 4 actions: protocol, metadata, 1 add, 1 remove (recent). Found {}",
        total_actions
    );
    Ok(())
}<|MERGE_RESOLUTION|>--- conflicted
+++ resolved
@@ -1,10 +1,7 @@
 use std::sync::Arc;
 use std::time::{SystemTime, UNIX_EPOCH};
 
-use delta_kernel::arrow::compute::filter_record_batch;
-use delta_kernel::engine::arrow_data::ArrowEngineData;
 use delta_kernel::engine::to_json_bytes;
-use delta_kernel::engine_data::FilteredEngineData;
 use delta_kernel::schema::{DataType, StructField, StructType};
 use delta_kernel::Snapshot;
 use test_utils::{create_table, engine_store_setup};
@@ -119,25 +116,7 @@
     // Convert the end-to-end flow of writing the JSON. We are going beyond the public
     // log compaction APIs since the test is writing the compacted JSON and verifying it
     // bu this is intentional, as most engines would be implementing something similar
-<<<<<<< HEAD
-    let compaction_data_iter = compacted_data_batches.into_iter().map(|filtered_batch| {
-        let arrow_data = ArrowEngineData::try_from_engine_data(filtered_batch.data)?;
-        let record_batch = arrow_data.record_batch();
-
-        let selected =
-            delta_kernel::arrow::array::BooleanArray::from(filtered_batch.selection_vector);
-        let filtered_record_batch = filter_record_batch(record_batch, &selected)?;
-
-        let filtered_data: Box<dyn delta_kernel::EngineData> =
-            Box::new(ArrowEngineData::new(filtered_record_batch));
-        Ok(filtered_data)
-=======
-    let compaction_data_iter = compacted_data_batches.into_iter().map(|batch| {
-        Ok(FilteredEngineData::with_all_rows_selected(
-            batch.into_parts().0,
-        ))
->>>>>>> af78ccb4
-    });
+    let compaction_data_iter = compacted_data_batches.into_iter().map(Ok);
     let json_bytes = to_json_bytes(compaction_data_iter)?;
     let final_content = String::from_utf8(json_bytes)?;
 
@@ -323,18 +302,7 @@
     );
 
     // Convert to JSON and write to storage for verification
-    let compaction_data_iter = compacted_data_batches.into_iter().map(|filtered_batch| {
-        let arrow_data = ArrowEngineData::try_from_engine_data(filtered_batch.data)?;
-        let record_batch = arrow_data.record_batch();
-
-        let selected =
-            delta_kernel::arrow::array::BooleanArray::from(filtered_batch.selection_vector);
-        let filtered_record_batch = filter_record_batch(record_batch, &selected)?;
-
-        let filtered_data: Box<dyn delta_kernel::EngineData> =
-            Box::new(ArrowEngineData::new(filtered_record_batch));
-        Ok(filtered_data)
-    });
+    let compaction_data_iter = compacted_data_batches.into_iter().map(Ok);
     let json_bytes = to_json_bytes(compaction_data_iter)?;
     let final_content = String::from_utf8(json_bytes)?;
 
