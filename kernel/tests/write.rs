--- conflicted
+++ resolved
@@ -1409,7 +1409,6 @@
     Ok(())
 }
 
-<<<<<<< HEAD
 #[tokio::test]
 async fn test_remove_domain_metadata_non_existent_domain() -> Result<(), Box<dyn std::error::Error>>
 {
@@ -1435,12 +1434,13 @@
     .await?;
 
     let snapshot = Snapshot::builder_for(table_url.clone()).build(&engine)?;
-    let txn = snapshot.transaction()?;
+    let txn = snapshot.transaction(Box::new(FileSystemCommitter::new()))?;
 
     let domain = "app.deprecated";
 
     // removing domain metadata that doesn't exist should NOT write a tombstone
-    txn.with_domain_metadata_removed(domain.to_string())
+    let _ = txn
+        .with_domain_metadata_removed(domain.to_string())
         .commit(&engine)?;
 
     let commit_data = store
@@ -1493,7 +1493,9 @@
     let snapshot = Snapshot::builder_for(table_url.clone()).build(&engine)?;
 
     // set then remove same domain
-    let txn = snapshot.clone().transaction()?;
+    let txn = snapshot
+        .clone()
+        .transaction(Box::new(FileSystemCommitter::new()))?;
     let err = txn
         .with_domain_metadata("app.config".to_string(), "v1".to_string())
         .with_domain_metadata_removed("app.config".to_string())
@@ -1504,7 +1506,9 @@
         .contains("already specified in this transaction"));
 
     // remove then set same domain
-    let txn2 = snapshot.clone().transaction()?;
+    let txn2 = snapshot
+        .clone()
+        .transaction(Box::new(FileSystemCommitter::new()))?;
     let err = txn2
         .with_domain_metadata_removed("test.domain".to_string())
         .with_domain_metadata("test.domain".to_string(), "v1".to_string())
@@ -1515,7 +1519,9 @@
         .contains("already specified in this transaction"));
 
     // remove same domain twice
-    let txn3 = snapshot.clone().transaction()?;
+    let txn3 = snapshot
+        .clone()
+        .transaction(Box::new(FileSystemCommitter::new()))?;
     let err = txn3
         .with_domain_metadata_removed("another.domain".to_string())
         .with_domain_metadata_removed("another.domain".to_string())
@@ -1526,7 +1532,9 @@
         .contains("already specified in this transaction"));
 
     // remove system domain
-    let txn4 = snapshot.clone().transaction()?;
+    let txn4 = snapshot
+        .clone()
+        .transaction(Box::new(FileSystemCommitter::new()))?;
     let err = txn4
         .with_domain_metadata_removed("delta.system".to_string())
         .commit(&engine)
@@ -1535,7 +1543,80 @@
         .to_string()
         .contains("Cannot modify domains that start with 'delta.' as those are system controlled"));
 
-=======
+    Ok(())
+}
+
+#[tokio::test]
+async fn test_domain_metadata_set_then_remove() -> Result<(), Box<dyn std::error::Error>> {
+    let _ = tracing_subscriber::fmt::try_init();
+
+    let schema = Arc::new(StructType::try_new(vec![StructField::nullable(
+        "number",
+        DataType::INTEGER,
+    )])?);
+
+    let table_name = "test_domain_metadata_unsupported";
+
+    let (store, engine, table_location) = engine_store_setup(table_name, None);
+    let table_url = create_table(
+        store.clone(),
+        table_location,
+        schema.clone(),
+        &[],
+        true,
+        vec![],
+        vec!["domainMetadata"],
+    )
+    .await?;
+
+    let domain = "app.config";
+    let configuration = r#"{"version": 1}"#;
+
+    // txn 1: set domain metadata
+    let snapshot = Snapshot::builder_for(table_url.clone()).build(&engine)?;
+    let txn = snapshot.transaction(Box::new(FileSystemCommitter::new()))?;
+    let _ = txn
+        .with_domain_metadata(domain.to_string(), configuration.to_string())
+        .commit(&engine)?;
+
+    // txn 2: remove the same domain metadata
+    let snapshot = Snapshot::builder_for(table_url.clone()).build(&engine)?;
+    let txn = snapshot.transaction(Box::new(FileSystemCommitter::new()))?;
+    let _ = txn
+        .with_domain_metadata_removed(domain.to_string())
+        .commit(&engine)?;
+
+    // verify removal commit preserves the previous configuration
+    let commit_data = store
+        .get(&Path::from(format!(
+            "/{table_name}/_delta_log/00000000000000000002.json"
+        )))
+        .await?
+        .bytes()
+        .await?;
+    let actions: Vec<serde_json::Value> = Deserializer::from_slice(&commit_data)
+        .into_iter()
+        .try_collect()?;
+
+    let domain_action = actions
+        .iter()
+        .find(|v| v.get("domainMetadata").is_some())
+        .unwrap();
+    assert_eq!(domain_action["domainMetadata"]["domain"], domain);
+    assert_eq!(
+        domain_action["domainMetadata"]["configuration"],
+        configuration
+    );
+    assert_eq!(domain_action["domainMetadata"]["removed"], true);
+
+    // verify reads see the metadata removal
+    let final_snapshot = Snapshot::builder_for(table_url.clone()).build(&engine)?;
+    let domain_config = final_snapshot.get_domain_metadata(domain, &engine)?;
+    assert_eq!(domain_config, None);
+
+    Ok(())
+}
+
 async fn get_ict_at_version(
     store: Arc<dyn ObjectStore>,
     table_url: &Url,
@@ -1592,84 +1673,19 @@
         )
         .await?;
     txn.add_files(file_meta);
->>>>>>> d555b762
     Ok(())
 }
 
 #[tokio::test]
-<<<<<<< HEAD
-async fn test_domain_metadata_set_then_remove() -> Result<(), Box<dyn std::error::Error>> {
-    let _ = tracing_subscriber::fmt::try_init();
-
-=======
 async fn test_ict_commit_e2e() -> Result<(), Box<dyn std::error::Error>> {
     let _ = tracing_subscriber::fmt::try_init();
 
     // create a simple table: one int column named 'number' with ICT enabled
->>>>>>> d555b762
     let schema = Arc::new(StructType::try_new(vec![StructField::nullable(
         "number",
         DataType::INTEGER,
     )])?);
 
-<<<<<<< HEAD
-    let table_name = "test_domain_metadata_unsupported";
-
-    let (store, engine, table_location) = engine_store_setup(table_name, None);
-    let table_url = create_table(
-        store.clone(),
-        table_location,
-        schema.clone(),
-        &[],
-        true,
-        vec![],
-        vec!["domainMetadata"],
-    )
-    .await?;
-
-    let domain = "app.config";
-    let configuration = r#"{"version": 1}"#;
-
-    // txn 1: set domain metadata
-    let snapshot = Snapshot::builder_for(table_url.clone()).build(&engine)?;
-    let txn = snapshot.transaction()?;
-    txn.with_domain_metadata(domain.to_string(), configuration.to_string())
-        .commit(&engine)?;
-
-    // txn 2: remove the same domain metadata
-    let snapshot = Snapshot::builder_for(table_url.clone()).build(&engine)?;
-    let txn = snapshot.transaction()?;
-    txn.with_domain_metadata_removed(domain.to_string())
-        .commit(&engine)?;
-
-    // verify removal commit preserves the previous configuration
-    let commit_data = store
-        .get(&Path::from(format!(
-            "/{table_name}/_delta_log/00000000000000000002.json"
-        )))
-        .await?
-        .bytes()
-        .await?;
-    let actions: Vec<serde_json::Value> = Deserializer::from_slice(&commit_data)
-        .into_iter()
-        .try_collect()?;
-
-    let domain_action = actions
-        .iter()
-        .find(|v| v.get("domainMetadata").is_some())
-        .unwrap();
-    assert_eq!(domain_action["domainMetadata"]["domain"], domain);
-    assert_eq!(
-        domain_action["domainMetadata"]["configuration"],
-        configuration
-    );
-    assert_eq!(domain_action["domainMetadata"]["removed"], true);
-
-    // verify reads see the metadata removal
-    let final_snapshot = Snapshot::builder_for(table_url.clone()).build(&engine)?;
-    let domain_config = final_snapshot.get_domain_metadata(domain, &engine)?;
-    assert_eq!(domain_config, None);
-=======
     let tmp_dir = TempDir::new()?;
     let tmp_test_dir_url = Url::from_file_path(&tmp_dir).unwrap();
 
@@ -1779,7 +1795,6 @@
         second_ict,
         first_ict
     );
->>>>>>> d555b762
 
     Ok(())
 }